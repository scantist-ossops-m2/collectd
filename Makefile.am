ACLOCAL_AMFLAGS = -I m4
AM_YFLAGS = -d

if BUILD_WIN32
cpkgdatadir=$(datadir)
cpkglibdir=$(libdir)/plugins
cpkglocalstatedir=${localstatedir}
else
cpkgdatadir=$(pkgdatadir)
cpkglibdir=$(pkglibdir)
cpkglocalstatedir=${localstatedir}/lib/${PACKAGE_NAME}
endif

BUILT_SOURCES = \
	src/libcollectdclient/collectd/lcc_features.h \
	src/liboconfig/parser.h \
	$(dist_man_MANS)


CLEANFILES = \
	.perl-directory-stamp \
	bindings/buildperl/Collectd.pm \
	bindings/buildperl/Collectd/Plugins/OpenVZ.pm \
	bindings/buildperl/Collectd/Unixsock.pm \
	bindings/buildperl/Makefile.PL \
	collectd-api.jar \
	collectd.grpc.pb.cc \
	collectd.grpc.pb.h \
	collectd.pb.cc \
	collectd.pb.h \
	generic-jmx.jar \
	org/collectd/api/*.class \
	org/collectd/java/*.class \
	prometheus.pb-c.c \
	prometheus.pb-c.h \
	src/pinba.pb-c.c \
	src/pinba.pb-c.h \
	types.pb.cc \
	types.pb.h


EXTRA_DIST = \
	bindings/perl/Makefile.PL \
	bindings/perl/lib/Collectd.pm \
	bindings/perl/lib/Collectd/Plugins/Monitorus.pm \
	bindings/perl/lib/Collectd/Plugins/OpenVZ.pm \
	bindings/perl/lib/Collectd/Unixsock.pm \
	bindings/perl/uninstall_mod.pl \
	contrib \
	proto/collectd.proto \
	proto/prometheus.proto \
	proto/types.proto \
	src/collectd-email.pod \
	src/collectd-exec.pod \
	src/collectd-java.pod \
	src/collectd-lua.pod \
	src/collectd-nagios.pod \
	src/collectd-perl.pod \
	src/collectd-python.pod \
	src/collectd-snmp.pod \
	src/collectd-tg.pod \
	src/collectd-threshold.pod \
	src/collectd-unixsock.pod \
	src/collectd.conf.pod \
	src/collectd.pod \
	src/collectdctl.pod \
	src/collectdmon.pod \
	src/pinba.proto \
	src/postgresql_default.conf \
	src/types.db \
	src/types.db.pod \
	src/valgrind.FreeBSD.suppress \
	src/valgrind.suppress \
	testwrapper.sh \
	version-gen.sh


dist_man_MANS = \
	src/collectd.1 \
	src/collectd.conf.5 \
	src/collectd-email.5 \
	src/collectd-exec.5 \
	src/collectdctl.1 \
	src/collectd-java.5 \
	src/collectd-lua.5 \
	src/collectdmon.1 \
	src/collectd-nagios.1 \
	src/collectd-perl.5 \
	src/collectd-python.5 \
	src/collectd-snmp.5 \
	src/collectd-tg.1 \
	src/collectd-threshold.5 \
	src/collectd-unixsock.5 \
	src/types.db.5


nodist_pkgconfig_DATA = \
	src/libcollectdclient/libcollectdclient.pc

pkginclude_HEADERS = \
	src/libcollectdclient/collectd/client.h \
	src/libcollectdclient/collectd/lcc_features.h \
	src/libcollectdclient/collectd/network_buffer.h \
	src/libcollectdclient/collectd/network.h \
	src/libcollectdclient/collectd/network_parse.h \
	src/libcollectdclient/collectd/server.h \
	src/libcollectdclient/collectd/types.h

lib_LTLIBRARIES = libcollectdclient.la

if BUILD_WIN32
# TODO: Build all executables on Windows as well.
sbin_PROGRAMS = \
        collectd

bin_PROGRAMS =
else
sbin_PROGRAMS = \
	collectd \
	collectdmon


bin_PROGRAMS = \
	collectd-nagios \
	collectd-tg \
	collectdctl
endif # BUILD_WIN32


noinst_LTLIBRARIES = \
	libavltree.la \
	libcmds.la \
	libcommon.la \
	libformat_graphite.la \
	libformat_json.la \
	libheap.la \
	libignorelist.la \
	liblatency.la \
	libllist.la \
	liblookup.la \
	libmetadata.la \
	libmount.la \
	liboconfig.la


check_LTLIBRARIES = \
	libplugin_mock.la


check_PROGRAMS = \
	test_common \
	test_format_graphite \
	test_meta_data \
	test_utils_avltree \
	test_utils_cmds \
	test_utils_heap \
	test_utils_latency \
	test_utils_mount \
	test_utils_subst \
	test_utils_time \
	test_utils_vl_lookup \
	test_libcollectd_network_parse \
	test_utils_config_cores


TESTS = $(check_PROGRAMS)

LOG_COMPILER = env VALGRIND="@VALGRIND@" $(abs_srcdir)/testwrapper.sh


jardir = $(cpkgdatadir)/java

pkglib_LTLIBRARIES =


PLUGIN_LDFLAGS = \
	-module \
	-avoid-version \
	-export-symbols-regex '\<module_register\>'
if BUILD_WIN32
PLUGIN_LDFLAGS += -shared -no-undefined -lcollectd -L.
endif


AM_CPPFLAGS = \
	-I$(top_srcdir)/src -I$(top_srcdir)/src/daemon \
	-DPREFIX='"${prefix}"' \
	-DCONFIGFILE='"${sysconfdir}/${PACKAGE_NAME}.conf"' \
	-DLOCALSTATEDIR='"${localstatedir}"' \
	-DPKGLOCALSTATEDIR='"${cpkglocalstatedir}"' \
	-DPLUGINDIR='"${cpkglibdir}"' \
	-DPKGDATADIR='"${cpkgdatadir}"'
if BUILD_WIN32
AM_CPPFLAGS += -DNOGDI
endif

COMMON_DEPS =
if BUILD_WIN32
COMMON_DEPS += collectd.exe
endif

# Link to these libraries..
COMMON_LIBS = $(PTHREAD_LIBS)
if BUILD_WIN32
COMMON_LIBS += -lws2_32
endif
if BUILD_WITH_GNULIB
COMMON_LIBS += -lgnu
endif
if BUILD_WITH_CAPABILITY
COMMON_LIBS += -lcap
endif
if BUILD_WITH_LIBRT
COMMON_LIBS += -lrt
endif
if BUILD_WITH_LIBPOSIX4
COMMON_LIBS += -lposix4
endif
if BUILD_WITH_LIBSOCKET
COMMON_LIBS += -lsocket
endif
if BUILD_WITH_LIBKSTAT
COMMON_LIBS += -lkstat
endif
if BUILD_WITH_LIBDEVINFO
COMMON_LIBS += -ldevinfo
endif


collectd_SOURCES = \
	src/daemon/cmd.h \
	src/daemon/collectd.c \
	src/daemon/collectd.h \
	src/daemon/configfile.c \
	src/daemon/configfile.h \
	src/daemon/filter_chain.c \
	src/daemon/filter_chain.h \
	src/daemon/globals.c \
	src/daemon/globals.h \
	src/utils/metadata/meta_data.c \
	src/utils/metadata/meta_data.h \
	src/daemon/plugin.c \
	src/daemon/plugin.h \
	src/daemon/utils_cache.c \
	src/daemon/utils_cache.h \
	src/daemon/utils_complain.c \
	src/daemon/utils_complain.h \
	src/daemon/utils_random.c \
	src/daemon/utils_random.h \
	src/daemon/utils_subst.c \
	src/daemon/utils_subst.h \
	src/daemon/utils_time.c \
	src/daemon/utils_time.h \
	src/daemon/types_list.c \
	src/daemon/types_list.h \
	src/daemon/utils_threshold.c \
	src/daemon/utils_threshold.h


collectd_CFLAGS = $(AM_CFLAGS)
collectd_CPPFLAGS = $(AM_CPPFLAGS)
collectd_LDFLAGS = -export-dynamic
collectd_LDADD = \
	libavltree.la \
	libcommon.la \
	libheap.la \
	libllist.la \
	liboconfig.la \
	-lm \
	$(COMMON_LIBS) \
	$(DLOPEN_LIBS)

if BUILD_WIN32
collectd_SOURCES += src/daemon/cmd_windows.c
collectd_LDFLAGS += -ldl -Wl,--out-implib,libcollectd.a
else
collectd_SOURCES += src/daemon/cmd.c
endif

if BUILD_FEATURE_DAEMON
collectd_CPPFLAGS += -DPIDFILE='"${localstatedir}/run/${PACKAGE_NAME}.pid"'
endif

# The daemon needs to call sg_init, so we need to link it against libstatgrab,
# too. -octo
if BUILD_WITH_LIBSTATGRAB
collectd_CFLAGS += $(BUILD_WITH_LIBSTATGRAB_CFLAGS)
collectd_LDADD += $(BUILD_WITH_LIBSTATGRAB_LDFLAGS)
endif

if BUILD_WIN32
collectd_LDFLAGS += -Wl,--out-implib,libcollectd.a
endif

collectdmon_SOURCES = src/collectdmon.c


collectd_nagios_SOURCES = src/collectd-nagios.c
collectd_nagios_CPPFLAGS = $(AM_CPPFLAGS) \
	-I$(srcdir)/src/libcollectdclient \
	-I$(top_builddir)/src/libcollectdclient
collectd_nagios_LDADD = libcollectdclient.la
if BUILD_WITH_LIBSOCKET
collectd_nagios_LDADD += -lsocket
endif
if BUILD_AIX
collectd_nagios_LDADD += -lm
endif


collectdctl_SOURCES = src/collectdctl.c
collectdctl_CPPFLAGS = $(AM_CPPFLAGS) \
	-I$(srcdir)/src/libcollectdclient \
	-I$(top_builddir)/src/libcollectdclient
collectdctl_LDADD = libcollectdclient.la
if BUILD_WITH_LIBSOCKET
collectdctl_LDADD += -lsocket
endif
if BUILD_AIX
collectdctl_LDADD += -lm
endif


collectd_tg_SOURCES = src/collectd-tg.c
collectd_tg_CPPFLAGS = $(AM_CPPFLAGS) \
	-I$(srcdir)/src/libcollectdclient \
	-I$(top_builddir)/src/libcollectdclient
collectd_tg_LDADD = \
	$(PTHREAD_LIBS) \
	libheap.la \
	libcollectdclient.la
if BUILD_WITH_LIBSOCKET
collectd_tg_LDADD += -lsocket
endif
if BUILD_WITH_LIBRT
collectd_tg_LDADD += -lrt
endif
if BUILD_AIX
collectd_tg_LDADD += -lm
endif


test_common_SOURCES = \
	src/utils/common/common_test.c \
	src/testing.h
test_common_LDADD = libplugin_mock.la

test_meta_data_SOURCES = \
	src/utils/metadata/meta_data_test.c \
	src/testing.h
test_meta_data_LDADD = libmetadata.la libplugin_mock.la

test_utils_avltree_SOURCES = \
	src/utils/avltree/avltree_test.c \
	src/testing.h
test_utils_avltree_LDADD = libavltree.la $(COMMON_LIBS)

test_utils_heap_SOURCES = \
	src/utils/heap/heap_test.c \
	src/testing.h
test_utils_heap_LDADD = libheap.la $(COMMON_LIBS)

test_utils_time_SOURCES = \
	src/daemon/utils_time_test.c \
	src/testing.h

test_utils_subst_SOURCES = \
	src/daemon/utils_subst_test.c \
	src/testing.h \
	src/daemon/utils_subst.c \
	src/daemon/utils_subst.h
test_utils_subst_LDADD = libplugin_mock.la

test_utils_config_cores_SOURCES = \
	src/utils/config_cores/config_cores_test.c \
	src/testing.h
test_utils_config_cores_LDADD = libplugin_mock.la

libavltree_la_SOURCES = \
	src/utils/avltree/avltree.c \
	src/utils/avltree/avltree.h

libcommon_la_SOURCES = \
	src/utils/common/common.c \
	src/utils/common/common.h
libcommon_la_LIBADD = $(COMMON_LIBS)

libheap_la_SOURCES = \
	src/utils/heap/heap.c \
	src/utils/heap/heap.h

libignorelist_la_SOURCES = \
	src/utils/ignorelist/ignorelist.c \
	src/utils/ignorelist/ignorelist.h

libllist_la_SOURCES = \
	src/daemon/utils_llist.c \
	src/daemon/utils_llist.h

libmetadata_la_SOURCES = \
	src/utils/metadata/meta_data.c \
	src/utils/metadata/meta_data.h

libplugin_mock_la_SOURCES = \
	src/daemon/plugin_mock.c \
	src/daemon/utils_cache_mock.c \
	src/daemon/utils_complain.c \
	src/daemon/utils_complain.h \
	src/daemon/utils_time.c \
	src/daemon/utils_time.h

libplugin_mock_la_CPPFLAGS = $(AM_CPPFLAGS) -DMOCK_TIME
libplugin_mock_la_LIBADD = libcommon.la libignorelist.la $(COMMON_LIBS)

libformat_graphite_la_SOURCES = \
	src/utils/format_graphite/format_graphite.c \
	src/utils/format_graphite/format_graphite.h

test_format_graphite_SOURCES = \
	src/utils/format_graphite/format_graphite_test.c \
	src/testing.h
test_format_graphite_LDADD = \
	libformat_graphite.la \
	libmetadata.la \
	libplugin_mock.la \
	-lm

libformat_json_la_SOURCES = \
	src/utils/format_json/format_json.c \
	src/utils/format_json/format_json.h
libformat_json_la_CPPFLAGS  = $(AM_CPPFLAGS)
libformat_json_la_LDFLAGS   = $(AM_LDFLAGS)
libformat_json_la_LIBADD    =
if BUILD_WITH_LIBYAJL
libformat_json_la_CPPFLAGS += $(BUILD_WITH_LIBYAJL_CPPFLAGS)
libformat_json_la_LDFLAGS  += $(BUILD_WITH_LIBYAJL_LDFLAGS)
libformat_json_la_LIBADD   += $(BUILD_WITH_LIBYAJL_LIBS)

check_PROGRAMS += test_format_json

test_format_json_SOURCES = \
	src/utils/format_json/format_json_test.c \
	src/testing.h
test_format_json_LDADD = \
	libformat_json.la \
	libmetadata.la \
	libplugin_mock.la \
	-lm
endif

if BUILD_PLUGIN_CEPH
test_plugin_ceph_SOURCES = src/ceph_test.c
test_plugin_ceph_CPPFLAGS = $(AM_CPPFLAGS) $(BUILD_WITH_LIBYAJL_CPPFLAGS)
test_plugin_ceph_LDFLAGS = $(PLUGIN_LDFLAGS) $(BUILD_WITH_LIBYAJL_LDFLAGS)
test_plugin_ceph_LDADD = libplugin_mock.la $(BUILD_WITH_LIBYAJL_LIBS)
check_PROGRAMS += test_plugin_ceph
endif

liblatency_la_SOURCES = \
	src/utils/latency/latency.c \
	src/utils/latency/latency.h \
	src/utils/latency/latency_config.c \
	src/utils/latency/latency_config.h
liblatency_la_LIBADD = \
	libcommon.la \
	-lm

test_utils_latency_SOURCES = \
	src/utils/latency/latency_test.c \
	src/testing.h
test_utils_latency_LDADD = \
	liblatency.la \
	libplugin_mock.la \
	-lm

libcmds_la_SOURCES = \
	src/utils/cmds/cmds.c \
	src/utils/cmds/cmds.h \
	src/utils/cmds/flush.c \
	src/utils/cmds/flush.h \
	src/utils/cmds/getthreshold.c \
	src/utils/cmds/getthreshold.h \
	src/utils/cmds/getval.c \
	src/utils/cmds/getval.h \
	src/utils/cmds/listval.c \
	src/utils/cmds/listval.h \
	src/utils/cmds/putnotif.c \
	src/utils/cmds/putnotif.h \
	src/utils/cmds/putval.c \
	src/utils/cmds/putval.h \
	src/utils/cmds/parse_option.c \
	src/utils/cmds/parse_option.h
libcmds_la_LIBADD = \
	libcommon.la \
	libmetadata.la \
	-lm

test_utils_cmds_SOURCES = \
	src/utils/cmds/cmds_test.c \
	src/testing.h
test_utils_cmds_LDADD = \
	libcmds.la \
	libplugin_mock.la

liblookup_la_SOURCES = \
	src/utils/lookup/vl_lookup.c \
	src/utils/lookup/vl_lookup.h
liblookup_la_LIBADD = libavltree.la

test_utils_vl_lookup_SOURCES = \
	src/utils/lookup/vl_lookup_test.c \
	src/testing.h
test_utils_vl_lookup_LDADD = \
	liblookup.la \
	libplugin_mock.la
if BUILD_WITH_LIBKSTAT
test_utils_vl_lookup_LDADD += -lkstat
endif

libmount_la_SOURCES = \
	src/utils/mount/mount.c \
	src/utils/mount/mount.h

test_utils_mount_SOURCES = \
	src/utils/mount/mount_test.c \
	src/testing.h
test_utils_mount_LDADD = \
	libmount.la \
	libplugin_mock.la
if BUILD_WITH_LIBKSTAT
test_utils_mount_LDADD += -lkstat
endif


libcollectdclient_la_SOURCES = \
	src/libcollectdclient/client.c \
	src/libcollectdclient/network.c \
	src/libcollectdclient/network_buffer.c \
	src/libcollectdclient/network_parse.c \
	src/libcollectdclient/server.c \
	src/libcollectdclient/collectd/stdendian.h
libcollectdclient_la_CPPFLAGS = \
	$(AM_CPPFLAGS) \
	-I$(srcdir)/src/libcollectdclient \
	-I$(top_builddir)/src/libcollectdclient \
	-I$(srcdir)/src/daemon
libcollectdclient_la_LDFLAGS = -version-info 2:0:1
libcollectdclient_la_LIBADD = -lm
if BUILD_WIN32
libcollectdclient_la_LDFLAGS += -shared -no-undefined
libcollectdclient_la_LIBADD += -lgnu -lws2_32 -liphlpapi
endif
if BUILD_WITH_LIBGCRYPT
libcollectdclient_la_CPPFLAGS += $(GCRYPT_CPPFLAGS)
libcollectdclient_la_LDFLAGS += $(GCRYPT_LDFLAGS)
libcollectdclient_la_LIBADD += $(GCRYPT_LIBS)
endif

# network_parse_test.c includes network_parse.c, so no need to link with
# libcollectdclient.so.
test_libcollectd_network_parse_SOURCES = src/libcollectdclient/network_parse_test.c
test_libcollectd_network_parse_CPPFLAGS = \
	$(AM_CPPFLAGS) \
	-I$(srcdir)/src/libcollectdclient \
	-I$(top_builddir)/src/libcollectdclient
if BUILD_WITH_LIBGCRYPT
test_libcollectd_network_parse_CPPFLAGS += $(GCRYPT_CPPFLAGS)
test_libcollectd_network_parse_LDFLAGS = $(GCRYPT_LDFLAGS)
test_libcollectd_network_parse_LDADD = $(GCRYPT_LIBS)
endif

liboconfig_la_SOURCES = \
	src/liboconfig/oconfig.c \
	src/liboconfig/oconfig.h \
	src/liboconfig/aux_types.h \
	src/liboconfig/scanner.l \
	src/liboconfig/parser.y
liboconfig_la_CPPFLAGS = -I$(srcdir)/src/liboconfig $(AM_CPPFLAGS)
liboconfig_la_LDFLAGS = -avoid-version $(LEXLIB)

if BUILD_WITH_LIBCURL
if BUILD_WITH_LIBSSL
if BUILD_WITH_LIBYAJL2
noinst_LTLIBRARIES += liboauth.la
liboauth_la_SOURCES = \
	src/utils/oauth/oauth.c \
	src/utils/oauth/oauth.h
liboauth_la_CPPFLAGS = \
	$(AM_CPPFLAGS) \
	$(BUILD_WITH_LIBCURL_CFLAGS) \
	$(BUILD_WITH_LIBSSL_CFLAGS) \
	$(BUILD_WITH_LIBYAJL_CPPFLAGS)
liboauth_la_LIBADD = \
	$(BUILD_WITH_LIBCURL_LIBS) \
	$(BUILD_WITH_LIBSSL_LIBS) \
	$(BUILD_WITH_LIBYAJL_LIBS)

check_PROGRAMS += test_utils_oauth
TESTS += test_utils_oauth
test_utils_oauth_SOURCES = \
	src/utils/oauth/oauth_test.c
test_utils_oauth_LDADD = \
	liboauth.la \
	libcommon.la \
	libplugin_mock.la

noinst_LTLIBRARIES += libgce.la
libgce_la_SOURCES = \
	src/utils/gce/gce.c \
	src/utils/gce/gce.h
libgce_la_CPPFLAGS = \
	$(AM_CPPFLAGS) \
	$(BUILD_WITH_LIBCURL_CFLAGS)
libgce_la_LIBADD = \
	$(BUILD_WITH_LIBCURL_LIBS)
endif
endif
endif

if BUILD_WITH_LIBYAJL2
noinst_LTLIBRARIES += libformat_stackdriver.la
libformat_stackdriver_la_SOURCES = \
	src/utils/format_stackdriver/format_stackdriver.c \
	src/utils/format_stackdriver/format_stackdriver.h
libformat_stackdriver_la_CPPFLAGS = \
	$(AM_CPPFLAGS) \
	$(BUILD_WITH_LIBYAJL_CPPFLAGS)
libformat_stackdriver_la_LIBADD = \
	libavltree.la \
	$(BUILD_WITH_LIBSSL_LIBS) \
	$(BUILD_WITH_LIBYAJL_LIBS)

check_PROGRAMS += test_format_stackdriver
TESTS += test_format_stackdriver
test_format_stackdriver_SOURCES = \
	src/utils/format_stackdriver/format_stackdriver_test.c \
	src/testing.h
test_format_stackdriver_LDADD = \
	libformat_stackdriver.la \
	libplugin_mock.la \
	-lm
endif

if BUILD_PLUGIN_AGGREGATION
pkglib_LTLIBRARIES += aggregation.la
aggregation_la_SOURCES = \
	src/aggregation.c \
	src/utils/lookup/vl_lookup.c \
	src/utils/lookup/vl_lookup.h
aggregation_la_LDFLAGS = $(PLUGIN_LDFLAGS)
aggregation_la_LIBADD = -lm
endif

if BUILD_PLUGIN_AMQP
pkglib_LTLIBRARIES += amqp.la
amqp_la_SOURCES = src/amqp.c
amqp_la_CPPFLAGS = $(AM_CPPFLAGS) $(BUILD_WITH_LIBRABBITMQ_CPPFLAGS)
amqp_la_LDFLAGS = $(PLUGIN_LDFLAGS) $(BUILD_WITH_LIBRABBITMQ_LDFLAGS)
amqp_la_LIBADD = \
	$(BUILD_WITH_LIBRABBITMQ_LIBS) \
	libcmds.la \
	libformat_graphite.la \
	libformat_json.la
endif

if BUILD_PLUGIN_AMQP1
pkglib_LTLIBRARIES += amqp1.la
amqp1_la_SOURCES = \
	src/amqp1.c \
	src/utils/deq/deq.h
amqp1_la_CPPFLAGS = $(AM_CPPFLAGS) $(BUILD_WITH_LIBQPIDPROTON_CPPFLAGS)
amqp1_la_LDFLAGS = $(PLUGIN_LDFLAGS) $(BUILD_WITH_LIBQPIDPROTON_LDFLAGS)
amqp1_la_LIBADD = \
	$(BUILD_WITH_LIBQPIDPROTON_LIBS) \
	libcmds.la \
	libformat_graphite.la \
	libformat_json.la
endif

if BUILD_PLUGIN_APACHE
pkglib_LTLIBRARIES += apache.la
apache_la_SOURCES = src/apache.c
apache_la_CFLAGS = $(AM_CFLAGS) $(BUILD_WITH_LIBCURL_CFLAGS)
apache_la_LDFLAGS = $(PLUGIN_LDFLAGS)
apache_la_LIBADD = $(BUILD_WITH_LIBCURL_LIBS)
endif


if BUILD_PLUGIN_APCUPS
pkglib_LTLIBRARIES += apcups.la
apcups_la_SOURCES = src/apcups.c
apcups_la_LDFLAGS = $(PLUGIN_LDFLAGS)
apcups_la_LIBADD =
if BUILD_WITH_LIBSOCKET
apcups_la_LIBADD += -lsocket
endif
endif

if BUILD_PLUGIN_APPLE_SENSORS
pkglib_LTLIBRARIES += apple_sensors.la
apple_sensors_la_SOURCES = src/apple_sensors.c
apple_sensors_la_LDFLAGS = $(PLUGIN_LDFLAGS) -framework IOKit
endif

if BUILD_PLUGIN_AQUAERO
pkglib_LTLIBRARIES += aquaero.la
aquaero_la_SOURCES = src/aquaero.c
aquaero_la_CFLAGS = $(AM_CFLAGS) $(BUILD_WITH_LIBAQUAERO5_CFLAGS)
aquaero_la_LDFLAGS = $(PLUGIN_LDFLAGS) $(BUILD_WITH_LIBAQUAERO5_LDFLAGS)
aquaero_la_LIBADD = -laquaero5
endif

if BUILD_PLUGIN_ASCENT
pkglib_LTLIBRARIES += ascent.la
ascent_la_SOURCES = src/ascent.c
ascent_la_CFLAGS = \
	$(AM_CFLAGS) \
	$(BUILD_WITH_LIBCURL_CFLAGS) \
	$(BUILD_WITH_LIBXML2_CFLAGS)
ascent_la_LDFLAGS = $(PLUGIN_LDFLAGS)
ascent_la_LIBADD = \
	$(BUILD_WITH_LIBCURL_LIBS) \
	$(BUILD_WITH_LIBXML2_LIBS)
endif

if BUILD_PLUGIN_BAROMETER
pkglib_LTLIBRARIES += barometer.la
barometer_la_SOURCES = src/barometer.c
barometer_la_LDFLAGS = $(PLUGIN_LDFLAGS)
barometer_la_LIBADD = -lm $(BUILD_WITH_LIBI2C_LIBS)
endif

if BUILD_PLUGIN_BATTERY
pkglib_LTLIBRARIES += battery.la
battery_la_SOURCES = \
	src/battery.c \
	src/battery_statefs.c
battery_la_LDFLAGS = $(PLUGIN_LDFLAGS)
if BUILD_WITH_LIBIOKIT
battery_la_LDFLAGS += -framework IOKit
endif
endif

if BUILD_PLUGIN_BIND
pkglib_LTLIBRARIES += bind.la
bind_la_SOURCES = src/bind.c
bind_la_CFLAGS = $(AM_CFLAGS) \
	$(BUILD_WITH_LIBCURL_CFLAGS) $(BUILD_WITH_LIBXML2_CFLAGS)
bind_la_LDFLAGS = $(PLUGIN_LDFLAGS)
bind_la_LIBADD = $(BUILD_WITH_LIBCURL_LIBS) $(BUILD_WITH_LIBXML2_LIBS)
endif

if BUILD_PLUGIN_CEPH
pkglib_LTLIBRARIES += ceph.la
ceph_la_SOURCES = src/ceph.c
ceph_la_CPPFLAGS = $(AM_CPPFLAGS) $(BUILD_WITH_LIBYAJL_CPPFLAGS)
ceph_la_LDFLAGS = $(PLUGIN_LDFLAGS) $(BUILD_WITH_LIBYAJL_LDFLAGS)
ceph_la_LIBADD = $(BUILD_WITH_LIBYAJL_LIBS)
endif

if BUILD_PLUGIN_CGROUPS
pkglib_LTLIBRARIES += cgroups.la
cgroups_la_SOURCES = src/cgroups.c
cgroups_la_LDFLAGS = $(PLUGIN_LDFLAGS)
cgroups_la_LIBADD = libignorelist.la libmount.la
endif

if BUILD_PLUGIN_CHRONY
pkglib_LTLIBRARIES += chrony.la
chrony_la_SOURCES = src/chrony.c
chrony_la_LDFLAGS = $(PLUGIN_LDFLAGS)
chrony_la_LIBADD = -lm
endif

if BUILD_PLUGIN_CHECK_UPTIME
pkglib_LTLIBRARIES += check_uptime.la
check_uptime_la_SOURCES = src/check_uptime.c
check_uptime_la_LDFLAGS = $(PLUGIN_LDFLAGS)
endif

if BUILD_PLUGIN_CONNECTIVITY
pkglib_LTLIBRARIES += connectivity.la
connectivity_la_SOURCES = src/connectivity.c
connectivity_la_CFLAGS = $(AM_CFLAGS) $(BUILD_WITH_LIBMNL_CFLAGS)
connectivity_la_CPPFLAGS = $(AM_CPPFLAGS) $(BUILD_WITH_LIBYAJL_CPPFLAGS)
connectivity_la_LDFLAGS = $(PLUGIN_LDFLAGS) $(BUILD_WITH_LIBYAJL_LDFLAGS)
connectivity_la_LIBADD = $(BUILD_WITH_LIBYAJL_LIBS) $(BUILD_WITH_LIBMNL_LIBS) libignorelist.la
endif

if BUILD_PLUGIN_CONNTRACK
pkglib_LTLIBRARIES += conntrack.la
conntrack_la_SOURCES = src/conntrack.c
conntrack_la_LDFLAGS = $(PLUGIN_LDFLAGS)
endif

if BUILD_PLUGIN_CONTEXTSWITCH
pkglib_LTLIBRARIES += contextswitch.la
contextswitch_la_SOURCES = src/contextswitch.c
contextswitch_la_LDFLAGS = $(PLUGIN_LDFLAGS)
contextswitch_la_LIBADD =
if BUILD_WITH_PERFSTAT
contextswitch_la_LIBADD += -lperfstat
endif
endif

if BUILD_PLUGIN_CPU
pkglib_LTLIBRARIES += cpu.la
cpu_la_SOURCES = src/cpu.c
cpu_la_CFLAGS = $(AM_CFLAGS)
cpu_la_LDFLAGS = $(PLUGIN_LDFLAGS)
cpu_la_LIBADD =
if BUILD_WITH_LIBKSTAT
cpu_la_LIBADD += -lkstat
endif
if BUILD_WITH_LIBDEVINFO
cpu_la_LIBADD += -ldevinfo
endif
if BUILD_WITH_LIBSTATGRAB
cpu_la_CFLAGS += $(BUILD_WITH_LIBSTATGRAB_CFLAGS)
cpu_la_LIBADD += $(BUILD_WITH_LIBSTATGRAB_LDFLAGS)
endif
if BUILD_WITH_PERFSTAT
cpu_la_LIBADD += -lperfstat
endif
endif

if BUILD_PLUGIN_CPUFREQ
pkglib_LTLIBRARIES += cpufreq.la
cpufreq_la_SOURCES = src/cpufreq.c
cpufreq_la_LDFLAGS = $(PLUGIN_LDFLAGS)
endif

if BUILD_PLUGIN_CPUSLEEP
pkglib_LTLIBRARIES += cpusleep.la
cpusleep_la_SOURCES = src/cpusleep.c
cpusleep_la_LDFLAGS = $(PLUGIN_LDFLAGS)
endif

if BUILD_PLUGIN_CSV
pkglib_LTLIBRARIES += csv.la
csv_la_SOURCES = src/csv.c
csv_la_LDFLAGS = $(PLUGIN_LDFLAGS)
endif

if BUILD_PLUGIN_CURL
pkglib_LTLIBRARIES += curl.la
curl_la_SOURCES = \
	src/curl.c \
	src/utils/curl_stats/curl_stats.c \
	src/utils/curl_stats/curl_stats.h \
	src/utils/match/match.c \
	src/utils/match/match.h
curl_la_CFLAGS = $(AM_CFLAGS) $(BUILD_WITH_LIBCURL_CFLAGS)
curl_la_LDFLAGS = $(PLUGIN_LDFLAGS)
curl_la_LIBADD = liblatency.la $(BUILD_WITH_LIBCURL_LIBS)
endif

if BUILD_PLUGIN_CURL_JSON
pkglib_LTLIBRARIES += curl_json.la
curl_json_la_SOURCES = \
	src/curl_json.c \
	src/utils/curl_stats/curl_stats.c \
	src/utils/curl_stats/curl_stats.h
curl_json_la_CFLAGS = $(AM_CFLAGS) $(BUILD_WITH_LIBCURL_CFLAGS)
curl_json_la_CPPFLAGS = $(AM_CPPFLAGS) $(BUILD_WITH_LIBYAJL_CPPFLAGS)
curl_json_la_LDFLAGS = $(PLUGIN_LDFLAGS) $(BUILD_WITH_LIBYAJL_LDFLAGS)
curl_json_la_LIBADD = $(BUILD_WITH_LIBCURL_LIBS) $(BUILD_WITH_LIBYAJL_LIBS)

test_plugin_curl_json_SOURCES = src/curl_json_test.c \
				src/utils/curl_stats/curl_stats.c \
				src/daemon/configfile.c \
				src/daemon/types_list.c
test_plugin_curl_json_CPPFLAGS = $(AM_CPPFLAGS) $(BUILD_WITH_LIBYAJL_CPPFLAGS)
test_plugin_curl_json_LDFLAGS = $(PLUGIN_LDFLAGS) $(BUILD_WITH_LIBYAJL_LDFLAGS)
test_plugin_curl_json_LDADD = libavltree.la liboconfig.la libplugin_mock.la $(BUILD_WITH_LIBCURL_LIBS) $(BUILD_WITH_LIBYAJL_LIBS)
check_PROGRAMS += test_plugin_curl_json
endif

if BUILD_PLUGIN_CURL_XML
pkglib_LTLIBRARIES += curl_xml.la
curl_xml_la_SOURCES = \
	src/curl_xml.c \
	src/utils/curl_stats/curl_stats.c \
	src/utils/curl_stats/curl_stats.h
curl_xml_la_CFLAGS = $(AM_CFLAGS) \
		$(BUILD_WITH_LIBCURL_CFLAGS) $(BUILD_WITH_LIBXML2_CFLAGS)
curl_xml_la_LDFLAGS = $(PLUGIN_LDFLAGS)
curl_xml_la_LIBADD = $(BUILD_WITH_LIBCURL_LIBS) $(BUILD_WITH_LIBXML2_LIBS)
endif

if BUILD_PLUGIN_DBI
pkglib_LTLIBRARIES += dbi.la
dbi_la_SOURCES = \
	src/dbi.c \
	src/utils/db_query/db_query.c \
	src/utils/db_query/db_query.h
dbi_la_CPPFLAGS = $(AM_CPPFLAGS) $(BUILD_WITH_LIBDBI_CPPFLAGS)
dbi_la_LDFLAGS = $(PLUGIN_LDFLAGS) $(BUILD_WITH_LIBDBI_LDFLAGS)
dbi_la_LIBADD = $(BUILD_WITH_LIBDBI_LIBS)
endif

if BUILD_PLUGIN_DF
pkglib_LTLIBRARIES += df.la
df_la_SOURCES = src/df.c
df_la_LDFLAGS = $(PLUGIN_LDFLAGS)
df_la_LIBADD = libignorelist.la libmount.la
endif

if BUILD_PLUGIN_DISK
pkglib_LTLIBRARIES += disk.la
disk_la_SOURCES = src/disk.c
disk_la_CFLAGS = $(AM_CFLAGS)
disk_la_CPPFLAGS = $(AM_CPPFLAGS)
disk_la_LDFLAGS = $(PLUGIN_LDFLAGS)
disk_la_LIBADD = libignorelist.la
if BUILD_WITH_LIBKSTAT
disk_la_LIBADD += -lkstat
endif
if BUILD_WITH_LIBDEVINFO
disk_la_LIBADD += -ldevinfo
endif
if BUILD_WITH_LIBIOKIT
disk_la_LDFLAGS += -framework IOKit
endif
if BUILD_WITH_LIBSTATGRAB
disk_la_CFLAGS += $(BUILD_WITH_LIBSTATGRAB_CFLAGS)
disk_la_LIBADD += $(BUILD_WITH_LIBSTATGRAB_LDFLAGS)
endif
if BUILD_WITH_LIBUDEV
disk_la_CPPFLAGS += $(BUILD_WITH_LIBUDEV_CPPFLAGS)
disk_la_LDFLAGS += $(BUILD_WITH_LIBUDEV_LDFLAGS)
disk_la_LIBADD += $(BUILD_WITH_LIBUDEV_LIBS)
endif
if BUILD_FREEBSD
disk_la_LIBADD += -ldevstat -lgeom
endif
if BUILD_WITH_PERFSTAT
disk_la_LIBADD += -lperfstat
endif
endif

if BUILD_PLUGIN_DNS
pkglib_LTLIBRARIES += dns.la
dns_la_SOURCES = \
	src/dns.c \
	src/utils/dns/dns.c \
	src/utils/dns/dns.h
dns_la_CPPFLAGS = $(AM_CPPFLAGS) $(BUILD_WITH_LIBPCAP_CPPFLAGS)
dns_la_LDFLAGS = $(PLUGIN_LDFLAGS) $(BUILD_WITH_LIBPCAP_LDFLAGS)
dns_la_LIBADD = $(BUILD_WITH_LIBPCAP_LIBS)
endif

if BUILD_PLUGIN_DPDKEVENTS
pkglib_LTLIBRARIES += dpdkevents.la
dpdkevents_la_SOURCES = src/dpdkevents.c src/utils/dpdk/dpdk.c src/utils/dpdk/dpdk.h
dpdkevents_la_CPPFLAGS = $(AM_CPPFLAGS) $(LIBDPDK_CPPFLAGS)
dpdkevents_la_CFLAGS = $(AM_CFLAGS) $(LIBDPDK_CFLAGS)
dpdkevents_la_LDFLAGS = $(PLUGIN_LDFLAGS) $(LIBDPDK_LDFLAGS)
dpdkevents_la_LIBADD = $(LIBDPDK_LIBS)
endif

if BUILD_PLUGIN_DPDKSTAT
pkglib_LTLIBRARIES += dpdkstat.la
dpdkstat_la_SOURCES = src/dpdkstat.c src/utils/dpdk/dpdk.c src/utils/dpdk/dpdk.h
dpdkstat_la_CPPFLAGS = $(AM_CPPFLAGS) $(LIBDPDK_CPPFLAGS)
dpdkstat_la_CFLAGS = $(AM_CFLAGS) $(LIBDPDK_CFLAGS)
dpdkstat_la_LDFLAGS = $(PLUGIN_LDFLAGS) $(LIBDPDK_LDFLAGS)
dpdkstat_la_LIBADD = $(LIBDPDK_LIBS)
endif

if BUILD_PLUGIN_DRBD
pkglib_LTLIBRARIES += drbd.la
drbd_la_SOURCES = src/drbd.c
drbd_la_LDFLAGS = $(PLUGIN_LDFLAGS)
endif

if BUILD_PLUGIN_EMAIL
pkglib_LTLIBRARIES += email.la
email_la_SOURCES = src/email.c
email_la_LDFLAGS = $(PLUGIN_LDFLAGS)
endif

if BUILD_PLUGIN_ENTROPY
pkglib_LTLIBRARIES += entropy.la
entropy_la_SOURCES = src/entropy.c
entropy_la_LDFLAGS = $(PLUGIN_LDFLAGS)
endif

if BUILD_PLUGIN_EXEC
pkglib_LTLIBRARIES += exec.la
exec_la_SOURCES = src/exec.c
exec_la_LDFLAGS = $(PLUGIN_LDFLAGS)
exec_la_LIBADD = libcmds.la
endif

if BUILD_PLUGIN_ETHSTAT
pkglib_LTLIBRARIES += ethstat.la
ethstat_la_SOURCES = src/ethstat.c
ethstat_la_LDFLAGS = $(PLUGIN_LDFLAGS)
endif

if BUILD_PLUGIN_FHCOUNT
pkglib_LTLIBRARIES += fhcount.la
fhcount_la_SOURCES = src/fhcount.c
fhcount_la_LDFLAGS = $(PLUGIN_LDFLAGS)
endif

if BUILD_PLUGIN_FILECOUNT
pkglib_LTLIBRARIES += filecount.la
filecount_la_SOURCES = src/filecount.c
filecount_la_LDFLAGS = $(PLUGIN_LDFLAGS)
endif

if BUILD_PLUGIN_FSCACHE
pkglib_LTLIBRARIES += fscache.la
fscache_la_SOURCES = src/fscache.c
fscache_la_LDFLAGS = $(PLUGIN_LDFLAGS)
endif

if BUILD_PLUGIN_GMOND
pkglib_LTLIBRARIES += gmond.la
gmond_la_SOURCES = src/gmond.c
gmond_la_CPPFLAGS = $(AM_CPPFLAGS) $(GANGLIA_CPPFLAGS)
gmond_la_LDFLAGS = $(PLUGIN_LDFLAGS) $(GANGLIA_LDFLAGS)
gmond_la_LIBADD = $(GANGLIA_LIBS)
endif

if BUILD_PLUGIN_GPS
pkglib_LTLIBRARIES += gps.la
gps_la_SOURCES = src/gps.c
gps_la_CFLAGS = $(AM_CFLAGS) $(BUILD_WITH_LIBGPS_CFLAGS)
gps_la_LDFLAGS = $(PLUGIN_LDFLAGS) $(BUILD_WITH_LIBGPS_LDFLAGS)
gps_la_LIBADD = -lpthread $(BUILD_WITH_LIBGPS_LIBS)
endif

if BUILD_PLUGIN_GPU_NVIDIA
pkglib_LTLIBRARIES += gpu_nvidia.la
gpu_nvidia_la_SOURCES = src/gpu_nvidia.c
gpu_nvidia_la_CPPFLAGS = $(PLUGIN_CPPFLAGS) $(BUILD_WITH_GPU_CUDA_CPPFLAGS)
gpu_nvidia_la_LDFLAGS = $(PLUGIN_LDFLAGS) $(BUILD_WITH_GPU_CUDA_LDFLAGS)
gpu_nvidia_la_LIBADD = $(BUILD_WITH_CUDA_LIBS)
endif

if BUILD_PLUGIN_GRPC
pkglib_LTLIBRARIES += grpc.la
grpc_la_SOURCES = src/grpc.cc
nodist_grpc_la_SOURCES = \
	collectd.grpc.pb.cc \
	collectd.pb.cc \
	types.pb.cc
grpc_la_CPPFLAGS = $(AM_CPPFLAGS) $(BUILD_WITH_LIBGRPCPP_CPPFLAGS) $(BUILD_WITH_LIBPROTOBUF_CPPFLAGS)
grpc_la_LDFLAGS = $(PLUGIN_LDFLAGS) $(BUILD_WITH_LIBGRPCPP_LDFLAGS) $(BUILD_WITH_LIBPROTOBUF_LDFLAGS)
grpc_la_LIBADD = $(BUILD_WITH_LIBGRPCPP_LIBS) $(BUILD_WITH_LIBPROTOBUF_LIBS)
endif

if BUILD_PLUGIN_HDDTEMP
pkglib_LTLIBRARIES += hddtemp.la
hddtemp_la_SOURCES = src/hddtemp.c
hddtemp_la_LDFLAGS = $(PLUGIN_LDFLAGS)
hddtemp_la_LIBADD =
if BUILD_WITH_LIBSOCKET
hddtemp_la_LIBADD += -lsocket
endif
endif

if BUILD_PLUGIN_HUGEPAGES
pkglib_LTLIBRARIES += hugepages.la
hugepages_la_SOURCES = src/hugepages.c
hugepages_la_LDFLAGS = $(PLUGIN_LDFLAGS)
endif

if BUILD_PLUGIN_INTEL_PMU
pkglib_LTLIBRARIES += intel_pmu.la
intel_pmu_la_SOURCES = \
	src/intel_pmu.c \
	src/utils/config_cores/config_cores.h \
	src/utils/config_cores/config_cores.c
intel_pmu_la_CPPFLAGS = $(AM_CPPFLAGS) $(BUILD_WITH_LIBJEVENTS_CPPFLAGS)
intel_pmu_la_LDFLAGS = $(PLUGIN_LDFLAGS) $(BUILD_WITH_LIBJEVENTS_LDFLAGS)
intel_pmu_la_LIBADD = $(BUILD_WITH_LIBJEVENTS_LIBS)
endif

if BUILD_PLUGIN_INTEL_RDT
pkglib_LTLIBRARIES += intel_rdt.la
intel_rdt_la_SOURCES = \
	src/intel_rdt.c \
	src/utils/proc_pids/proc_pids.c \
	src/utils/proc_pids/proc_pids.h \
	src/utils/config_cores/config_cores.h \
	src/utils/config_cores/config_cores.c
intel_rdt_la_CFLAGS = $(AM_CFLAGS) $(BUILD_WITH_LIBPQOS_CPPFLAGS)
intel_rdt_la_LDFLAGS = $(PLUGIN_LDFLAGS) $(BUILD_WITH_LIBPQOS_LDFLAGS)
intel_rdt_la_LIBADD = $(BUILD_WITH_LIBPQOS_LIBS)

test_plugin_intel_rdt_SOURCES = \
	src/intel_rdt_test.c \
	src/utils/config_cores/config_cores.c \
	src/utils/proc_pids/proc_pids.c \
	src/daemon/configfile.c \
	src/daemon/types_list.c
test_plugin_intel_rdt_CPPFLAGS = $(AM_CPPFLAGS)
test_plugin_intel_rdt_LDFLAGS = $(PLUGIN_LDFLAGS)
test_plugin_intel_rdt_LDADD = liboconfig.la libplugin_mock.la
check_PROGRAMS += test_plugin_intel_rdt
TESTS += test_plugin_intel_rdt

test_utils_proc_pids_SOURCES = \
	src/utils/proc_pids/proc_pids_test.c \
	src/testing.h
test_utils_proc_pids_LDADD = libplugin_mock.la
check_PROGRAMS += test_utils_proc_pids
TESTS += test_utils_proc_pids
endif

if BUILD_PLUGIN_INTERFACE
pkglib_LTLIBRARIES += interface.la
interface_la_SOURCES = src/interface.c
interface_la_CFLAGS = $(AM_CFLAGS)
interface_la_LDFLAGS = $(PLUGIN_LDFLAGS)
interface_la_LIBADD = libignorelist.la
if BUILD_WITH_LIBSTATGRAB
interface_la_CFLAGS += $(BUILD_WITH_LIBSTATGRAB_CFLAGS)
interface_la_LIBADD += $(BUILD_WITH_LIBSTATGRAB_LDFLAGS)
else
if BUILD_WITH_LIBKSTAT
interface_la_LIBADD += -lkstat
endif
if BUILD_WITH_LIBDEVINFO
interface_la_LIBADD += -ldevinfo
endif # BUILD_WITH_LIBDEVINFO
endif # !BUILD_WITH_LIBSTATGRAB
if BUILD_WITH_PERFSTAT
interface_la_LIBADD += -lperfstat
endif
endif # BUILD_PLUGIN_INTERFACE

if BUILD_PLUGIN_IPC
pkglib_LTLIBRARIES += ipc.la
ipc_la_SOURCES = src/ipc.c
ipc_la_LDFLAGS = $(PLUGIN_LDFLAGS)
endif

if BUILD_PLUGIN_IPTABLES
pkglib_LTLIBRARIES += iptables.la
iptables_la_SOURCES = src/iptables.c
iptables_la_CPPFLAGS = $(AM_CPPFLAGS) $(BUILD_WITH_LIBIPTC_CPPFLAGS)
iptables_la_LDFLAGS = $(PLUGIN_LDFLAGS)
iptables_la_LIBADD = $(BUILD_WITH_LIBIPTC_LDFLAGS)
endif

if BUILD_PLUGIN_IPMI
pkglib_LTLIBRARIES += ipmi.la
ipmi_la_SOURCES = src/ipmi.c
ipmi_la_CFLAGS = $(AM_CFLAGS) $(BUILD_WITH_OPENIPMI_CFLAGS)
ipmi_la_LDFLAGS = $(PLUGIN_LDFLAGS)
ipmi_la_LIBADD = libignorelist.la $(BUILD_WITH_OPENIPMI_LIBS)
endif

if BUILD_PLUGIN_IPVS
pkglib_LTLIBRARIES += ipvs.la
ipvs_la_SOURCES = src/ipvs.c
ipvs_la_LDFLAGS = $(PLUGIN_LDFLAGS)
endif

if BUILD_PLUGIN_IRQ
pkglib_LTLIBRARIES += irq.la
irq_la_SOURCES = src/irq.c
irq_la_LDFLAGS = $(PLUGIN_LDFLAGS)
irq_la_LIBADD = libignorelist.la
endif

if BUILD_PLUGIN_JAVA
pkglib_LTLIBRARIES += java.la
java_la_SOURCES = src/java.c
java_la_CPPFLAGS = $(AM_CPPFLAGS) $(JAVA_CPPFLAGS)
java_la_CFLAGS = $(AM_CFLAGS) $(JAVA_CFLAGS)
java_la_LDFLAGS = $(PLUGIN_LDFLAGS) $(JAVA_LDFLAGS)
java_la_LIBADD = $(JAVA_LIBS)
endif

if BUILD_PLUGIN_LOAD
pkglib_LTLIBRARIES += load.la
load_la_SOURCES = src/load.c
load_la_CFLAGS = $(AM_CFLAGS)
load_la_LDFLAGS = $(PLUGIN_LDFLAGS)
load_la_LIBADD =
if BUILD_WITH_LIBSTATGRAB
load_la_CFLAGS += $(BUILD_WITH_LIBSTATGRAB_CFLAGS)
load_la_LIBADD += $(BUILD_WITH_LIBSTATGRAB_LDFLAGS)
endif # BUILD_WITH_LIBSTATGRAB
if BUILD_WITH_PERFSTAT
load_la_LIBADD += -lperfstat
endif
endif # BUILD_PLUGIN_LOAD

if BUILD_PLUGIN_LOGFILE
pkglib_LTLIBRARIES += logfile.la
logfile_la_SOURCES = src/logfile.c
logfile_la_LDFLAGS = $(PLUGIN_LDFLAGS)
logfile_la_DEPENDENCIES = $(COMMON_DEPS)
endif

if BUILD_PLUGIN_LOG_LOGSTASH
pkglib_LTLIBRARIES += log_logstash.la
log_logstash_la_SOURCES = src/log_logstash.c
log_logstash_la_CPPFLAGS = $(AM_CPPFLAGS) $(BUILD_WITH_LIBYAJL_CPPFLAGS)
log_logstash_la_LDFLAGS = $(PLUGIN_LDFLAGS) $(BUILD_WITH_LIBYAJL_LDFLAGS)
log_logstash_la_LIBADD = $(BUILD_WITH_LIBYAJL_LIBS)
endif

if BUILD_PLUGIN_LPAR
pkglib_LTLIBRARIES += lpar.la
lpar_la_SOURCES = src/lpar.c
lpar_la_LDFLAGS = $(PLUGIN_LDFLAGS)
lpar_la_LIBADD = -lperfstat
endif

if BUILD_PLUGIN_LUA
pkglib_LTLIBRARIES += lua.la
lua_la_SOURCES = \
	src/lua.c \
	src/utils_lua.c \
	src/utils_lua.h
lua_la_CFLAGS = $(AM_CFLAGS) $(BUILD_WITH_LIBLUA_CFLAGS)
lua_la_LDFLAGS = $(PLUGIN_LDFLAGS)
lua_la_LIBADD = $(BUILD_WITH_LIBLUA_LIBS)
endif

if BUILD_PLUGIN_MADWIFI
pkglib_LTLIBRARIES += madwifi.la
madwifi_la_SOURCES = \
	src/madwifi.c \
	src/madwifi.h
madwifi_la_LDFLAGS = $(PLUGIN_LDFLAGS)
madwifi_la_LIBADD = libignorelist.la
endif

if BUILD_PLUGIN_MATCH_EMPTY_COUNTER
pkglib_LTLIBRARIES += match_empty_counter.la
match_empty_counter_la_SOURCES = src/match_empty_counter.c
match_empty_counter_la_LDFLAGS = $(PLUGIN_LDFLAGS)
endif

if BUILD_PLUGIN_MATCH_HASHED
pkglib_LTLIBRARIES += match_hashed.la
match_hashed_la_SOURCES = src/match_hashed.c
match_hashed_la_LDFLAGS = $(PLUGIN_LDFLAGS)
endif

if BUILD_PLUGIN_MATCH_REGEX
pkglib_LTLIBRARIES += match_regex.la
match_regex_la_SOURCES = src/match_regex.c
match_regex_la_LDFLAGS = $(PLUGIN_LDFLAGS)
endif

if BUILD_PLUGIN_MATCH_TIMEDIFF
pkglib_LTLIBRARIES += match_timediff.la
match_timediff_la_SOURCES = src/match_timediff.c
match_timediff_la_LDFLAGS = $(PLUGIN_LDFLAGS)
endif

if BUILD_PLUGIN_MATCH_VALUE
pkglib_LTLIBRARIES += match_value.la
match_value_la_SOURCES = src/match_value.c
match_value_la_LDFLAGS = $(PLUGIN_LDFLAGS)
endif

if BUILD_PLUGIN_MBMON
pkglib_LTLIBRARIES += mbmon.la
mbmon_la_SOURCES = src/mbmon.c
mbmon_la_LDFLAGS = $(PLUGIN_LDFLAGS)
mbmon_la_LIBADD =
if BUILD_WITH_LIBSOCKET
mbmon_la_LIBADD += -lsocket
endif
endif

if BUILD_PLUGIN_MCELOG
pkglib_LTLIBRARIES += mcelog.la
mcelog_la_SOURCES = src/mcelog.c
mcelog_la_LDFLAGS = $(PLUGIN_LDFLAGS)
endif

if BUILD_PLUGIN_MD
pkglib_LTLIBRARIES += md.la
md_la_SOURCES = src/md.c
md_la_LDFLAGS = $(PLUGIN_LDFLAGS)
md_la_LIBADD = libignorelist.la
endif

if BUILD_PLUGIN_MEMCACHEC
pkglib_LTLIBRARIES += memcachec.la
memcachec_la_SOURCES = \
	src/memcachec.c \
	src/utils/match/match.c \
	src/utils/match/match.h
memcachec_la_CPPFLAGS = $(AM_CPPFLAGS) $(BUILD_WITH_LIBMEMCACHED_CPPFLAGS)
memcachec_la_LDFLAGS = $(PLUGIN_LDFLAGS) $(BUILD_WITH_LIBMEMCACHED_LDFLAGS)
memcachec_la_LIBADD = liblatency.la $(BUILD_WITH_LIBMEMCACHED_LIBS)
endif

if BUILD_PLUGIN_MEMCACHED
pkglib_LTLIBRARIES += memcached.la
memcached_la_SOURCES = src/memcached.c
memcached_la_LDFLAGS = $(PLUGIN_LDFLAGS)
memcached_la_LIBADD =
if BUILD_WITH_LIBSOCKET
memcached_la_LIBADD += -lsocket
endif
endif

if BUILD_PLUGIN_MEMORY
pkglib_LTLIBRARIES += memory.la
memory_la_SOURCES = src/memory.c
memory_la_CFLAGS = $(AM_CFLAGS)
memory_la_LDFLAGS = $(PLUGIN_LDFLAGS)
memory_la_LIBADD =
if BUILD_WITH_LIBKSTAT
memory_la_LIBADD += -lkstat
endif
if BUILD_WITH_LIBDEVINFO
memory_la_LIBADD += -ldevinfo
endif
if BUILD_WITH_LIBSTATGRAB
memory_la_CFLAGS += $(BUILD_WITH_LIBSTATGRAB_CFLAGS)
memory_la_LIBADD += $(BUILD_WITH_LIBSTATGRAB_LDFLAGS)
endif
if BUILD_WITH_PERFSTAT
memory_la_LIBADD += -lperfstat
endif
endif

if BUILD_PLUGIN_MIC
pkglib_LTLIBRARIES += mic.la
mic_la_SOURCES = src/mic.c
mic_la_CPPFLAGS = $(AM_CPPFLAGS) $(BUILD_WITH_MIC_CPPFLAGS)
mic_la_LDFLAGS = $(PLUGIN_LDFLAGS) $(BUILD_WITH_MIC_LDFLAGS)
mic_la_LIBADD = libignorelist.la $(BUILD_WITH_MIC_LIBS)
endif

if BUILD_PLUGIN_MODBUS
pkglib_LTLIBRARIES += modbus.la
modbus_la_SOURCES = src/modbus.c
modbus_la_CFLAGS = $(AM_CFLAGS) $(BUILD_WITH_LIBMODBUS_CFLAGS)
modbus_la_LDFLAGS = $(PLUGIN_LDFLAGS)
modbus_la_LIBADD = $(BUILD_WITH_LIBMODBUS_LIBS)
endif

if BUILD_PLUGIN_MQTT
pkglib_LTLIBRARIES += mqtt.la
mqtt_la_SOURCES = src/mqtt.c
mqtt_la_CPPFLAGS = $(AM_CPPFLAGS) $(BUILD_WITH_LIBMOSQUITTO_CPPFLAGS)
mqtt_la_LDFLAGS = $(PLUGIN_LDFLAGS) $(BUILD_WITH_LIBMOSQUITTO_LDFLAGS)
mqtt_la_LIBADD = $(BUILD_WITH_LIBMOSQUITTO_LIBS)
endif

if BUILD_PLUGIN_MULTIMETER
pkglib_LTLIBRARIES += multimeter.la
multimeter_la_SOURCES = src/multimeter.c
multimeter_la_LDFLAGS = $(PLUGIN_LDFLAGS)
endif

if BUILD_PLUGIN_MYSQL
pkglib_LTLIBRARIES += mysql.la
mysql_la_SOURCES = src/mysql.c
mysql_la_CFLAGS = $(AM_CFLAGS) $(BUILD_WITH_LIBMYSQL_CFLAGS)
mysql_la_LDFLAGS = $(PLUGIN_LDFLAGS)
mysql_la_LIBADD = $(BUILD_WITH_LIBMYSQL_LIBS)
endif

if BUILD_PLUGIN_NETAPP
pkglib_LTLIBRARIES += netapp.la
netapp_la_SOURCES = src/netapp.c
netapp_la_CPPFLAGS = $(AM_CPPFLAGS) $(LIBNETAPP_CPPFLAGS)
netapp_la_LDFLAGS = $(PLUGIN_LDFLAGS) $(LIBNETAPP_LDFLAGS)
netapp_la_LIBADD = libignorelist.la $(LIBNETAPP_LIBS)
endif

if BUILD_PLUGIN_NETLINK
pkglib_LTLIBRARIES += netlink.la
netlink_la_SOURCES = src/netlink.c
netlink_la_CFLAGS = $(AM_CFLAGS) $(BUILD_WITH_LIBMNL_CFLAGS)
netlink_la_LDFLAGS = $(PLUGIN_LDFLAGS)
netlink_la_LIBADD = $(BUILD_WITH_LIBMNL_LIBS)
endif

if BUILD_PLUGIN_NETWORK
pkglib_LTLIBRARIES += network.la
network_la_SOURCES = \
	src/network.c \
	src/network.h \
	src/utils_fbhash.c \
	src/utils_fbhash.h
network_la_CPPFLAGS = $(AM_CPPFLAGS)
network_la_LDFLAGS = $(PLUGIN_LDFLAGS)
network_la_LIBADD =
if BUILD_WITH_LIBSOCKET
network_la_LIBADD += -lsocket
endif
if BUILD_WITH_LIBGCRYPT
network_la_CPPFLAGS += $(GCRYPT_CPPFLAGS)
network_la_LDFLAGS += $(GCRYPT_LDFLAGS)
network_la_LIBADD += $(GCRYPT_LIBS)
endif

test_plugin_network_SOURCES = \
	src/network_test.c \
	src/utils_fbhash.c \
	src/daemon/configfile.c \
	src/daemon/types_list.c
test_plugin_network_CPPFLAGS = $(AM_CPPFLAGS) $(GCRYPT_CPPFLAGS)
test_plugin_network_LDFLAGS = $(PLUGIN_LDFLAGS) $(GCRYPT_LDFLAGS)
test_plugin_network_LDADD = \
	libavltree.la \
	liboconfig.la \
	libplugin_mock.la \
	libmetadata.la \
	$(GCRYPT_LIBS)
if BUILD_WITH_LIBSOCKET
test_plugin_network_LDADD += -lsocket
endif
if BUILD_WITH_LIBNSL
test_plugin_network_LDADD += -lnsl
endif
check_PROGRAMS += test_plugin_network
endif

if BUILD_PLUGIN_NFS
pkglib_LTLIBRARIES += nfs.la
nfs_la_SOURCES = src/nfs.c
nfs_la_LDFLAGS = $(PLUGIN_LDFLAGS)
endif

if BUILD_PLUGIN_NGINX
pkglib_LTLIBRARIES += nginx.la
nginx_la_SOURCES = src/nginx.c
nginx_la_CFLAGS = $(AM_CFLAGS) $(BUILD_WITH_LIBCURL_CFLAGS)
nginx_la_LDFLAGS = $(PLUGIN_LDFLAGS)
nginx_la_LIBADD = $(BUILD_WITH_LIBCURL_LIBS)
endif

if BUILD_PLUGIN_NOTIFY_DESKTOP
pkglib_LTLIBRARIES += notify_desktop.la
notify_desktop_la_SOURCES = src/notify_desktop.c
notify_desktop_la_CFLAGS = $(AM_CFLAGS) $(LIBNOTIFY_CFLAGS)
notify_desktop_la_LDFLAGS = $(PLUGIN_LDFLAGS)
notify_desktop_la_LIBADD = $(LIBNOTIFY_LIBS)
endif

if BUILD_PLUGIN_NOTIFY_EMAIL
pkglib_LTLIBRARIES += notify_email.la
notify_email_la_SOURCES = src/notify_email.c
notify_email_la_CPPFLAGS = $(AM_CPPFLAGS) $(BUILD_WITH_LIBESMTP_CPPFLAGS)
notify_email_la_LDFLAGS = $(PLUGIN_LDFLAGS) $(BUILD_WITH_LIBESMTP_LDFLAGS)
notify_email_la_LIBADD = $(BUILD_WITH_LIBESMTP_LIBS)
endif

if BUILD_PLUGIN_NOTIFY_NAGIOS
pkglib_LTLIBRARIES += notify_nagios.la
notify_nagios_la_SOURCES = src/notify_nagios.c
notify_nagios_la_LDFLAGS = $(PLUGIN_LDFLAGS)
endif

if BUILD_PLUGIN_NTPD
pkglib_LTLIBRARIES += ntpd.la
ntpd_la_SOURCES = src/ntpd.c
ntpd_la_LDFLAGS = $(PLUGIN_LDFLAGS)
ntpd_la_LIBADD =
if BUILD_WITH_LIBSOCKET
ntpd_la_LIBADD += -lsocket
endif
endif

if BUILD_PLUGIN_NUMA
pkglib_LTLIBRARIES += numa.la
numa_la_SOURCES = src/numa.c
numa_la_LDFLAGS = $(PLUGIN_LDFLAGS)
endif

if BUILD_PLUGIN_NUT
pkglib_LTLIBRARIES += nut.la
nut_la_SOURCES = src/nut.c
nut_la_CFLAGS = $(AM_CFLAGS) $(BUILD_WITH_LIBUPSCLIENT_CFLAGS)
nut_la_LDFLAGS = $(PLUGIN_LDFLAGS)
nut_la_LIBADD = $(BUILD_WITH_LIBUPSCLIENT_LIBS)
endif

if BUILD_PLUGIN_OLSRD
pkglib_LTLIBRARIES += olsrd.la
olsrd_la_SOURCES = src/olsrd.c
olsrd_la_LDFLAGS = $(PLUGIN_LDFLAGS)
olsrd_la_LIBADD =
if BUILD_WITH_LIBSOCKET
olsrd_la_LIBADD += -lsocket
endif
endif

if BUILD_PLUGIN_ONEWIRE
pkglib_LTLIBRARIES += onewire.la
onewire_la_SOURCES = src/onewire.c
onewire_la_CPPFLAGS = $(AM_CPPFLAGS) $(BUILD_WITH_LIBOWCAPI_CPPFLAGS)
onewire_la_LDFLAGS = $(PLUGIN_LDFLAGS) $(BUILD_WITH_LIBOWCAPI_LDFLAGS)
onewire_la_LIBADD = libignorelist.la $(BUILD_WITH_LIBOWCAPI_LIBS)
endif

if BUILD_PLUGIN_OPENLDAP
pkglib_LTLIBRARIES += openldap.la
openldap_la_SOURCES = src/openldap.c
openldap_la_CPPFLAGS = $(AM_CPPFLAGS) $(BUILD_WITH_LIBLDAP_CPPFLAGS)
openldap_la_LDFLAGS = $(PLUGIN_LDFLAGS) $(BUILD_WITH_LIBLDAP_LDFLAGS)
openldap_la_LIBADD = -lldap
endif

if BUILD_PLUGIN_OPENVPN
pkglib_LTLIBRARIES += openvpn.la
openvpn_la_SOURCES = src/openvpn.c
openvpn_la_LDFLAGS = $(PLUGIN_LDFLAGS)
endif

if BUILD_PLUGIN_ORACLE
pkglib_LTLIBRARIES += oracle.la
oracle_la_SOURCES = \
	src/oracle.c \
	src/utils/db_query/db_query.c \
	src/utils/db_query/db_query.h
oracle_la_CPPFLAGS = $(AM_CPPFLAGS) $(BUILD_WITH_ORACLE_CPPFLAGS)
oracle_la_LIBADD = $(BUILD_WITH_ORACLE_LIBS)
oracle_la_LDFLAGS = $(PLUGIN_LDFLAGS)
endif

if BUILD_PLUGIN_OVS_EVENTS
pkglib_LTLIBRARIES += ovs_events.la
ovs_events_la_SOURCES = \
	src/ovs_events.c \
	src/utils/ovs/ovs.c \
	src/utils/ovs/ovs.h
ovs_events_la_CPPFLAGS = $(AM_CPPFLAGS) $(BUILD_WITH_LIBYAJL_CPPFLAGS)
ovs_events_la_LDFLAGS = $(PLUGIN_LDFLAGS) $(BUILD_WITH_LIBYAJL_LDFLAGS)
ovs_events_la_LIBADD = $(BUILD_WITH_LIBYAJL_LIBS)
endif

if BUILD_PLUGIN_OVS_STATS
pkglib_LTLIBRARIES += ovs_stats.la
ovs_stats_la_SOURCES = \
	src/ovs_stats.c \
	src/utils/ovs/ovs.c \
	src/utils/ovs/ovs.h
ovs_stats_la_CPPFLAGS = $(AM_CPPFLAGS) $(BUILD_WITH_LIBYAJL_CPPFLAGS)
ovs_stats_la_LDFLAGS = $(PLUGIN_LDFLAGS) $(BUILD_WITH_LIBYAJL_LDFLAGS)
ovs_stats_la_LIBADD = $(BUILD_WITH_LIBYAJL_LIBS)
endif

if BUILD_PLUGIN_PCIE_ERRORS
pkglib_LTLIBRARIES += pcie_errors.la
pcie_errors_la_SOURCES = src/pcie_errors.c
pcie_errors_la_CPPFLAGS = $(AM_CPPFLAGS)
pcie_errors_la_LDFLAGS = $(PLUGIN_LDFLAGS)

test_plugin_pcie_errors_SOURCES = \
	src/pcie_errors_test.c \
	src/daemon/utils_llist.c \
	src/daemon/configfile.c \
	src/daemon/types_list.c
test_plugin_pcie_errors_CPPFLAGS = $(AM_CPPFLAGS)
test_plugin_pcie_errors_LDFLAGS = $(PLUGIN_LDFLAGS)
test_plugin_pcie_errors_LDADD = liboconfig.la libplugin_mock.la
check_PROGRAMS += test_plugin_pcie_errors
TESTS += test_plugin_pcie_errors
endif

if BUILD_PLUGIN_PERL
pkglib_LTLIBRARIES += perl.la
perl_la_SOURCES = src/perl.c
# Despite C99 providing the "bool" type thru stdbool.h, Perl defines its own
# version of that type if HAS_BOOL is not defined... *sigh*
perl_la_CPPFLAGS = $(AM_CPPFLAGS) -DHAS_BOOL=1
# Despite off_t being 64 bit wide on 64 bit platforms, Perl insist on using
# off64_t which is only exposed when _LARGEFILE64_SOURCE is defined... *sigh*
# On older platforms we also need _REENTRANT. _GNU_SOURCE sets both of these.
perl_la_CPPFLAGS += -D_GNU_SOURCE
perl_la_CFLAGS = $(AM_CFLAGS) \
	$(PERL_CFLAGS) \
	-DXS_VERSION=\"$(VERSION)\" -DVERSION=\"$(VERSION)\"
perl_la_LDFLAGS = $(PLUGIN_LDFLAGS) $(PERL_LDFLAGS)
perl_la_LIBADD = $(PERL_LIBS)
endif

if BUILD_PLUGIN_PF
pkglib_LTLIBRARIES += pf.la
pf_la_SOURCES = src/pf.c
pf_la_LDFLAGS = $(PLUGIN_LDFLAGS)
endif

if BUILD_PLUGIN_PINBA
pkglib_LTLIBRARIES += pinba.la
pinba_la_SOURCES = src/pinba.c
nodist_pinba_la_SOURCES = \
	src/pinba.pb-c.c \
	src/pinba.pb-c.h
pinba_la_CPPFLAGS = $(AM_CPPFLAGS) $(BUILD_WITH_LIBPROTOBUF_C_CPPFLAGS)
pinba_la_LDFLAGS = $(PLUGIN_LDFLAGS) $(BUILD_WITH_LIBPROTOBUF_C_LDFLAGS)
pinba_la_LIBADD = $(BUILD_WITH_LIBPROTOBUF_C_LIBS)
endif

if BUILD_PLUGIN_PING
pkglib_LTLIBRARIES += ping.la
ping_la_SOURCES = src/ping.c
ping_la_CPPFLAGS = $(AM_CPPFLAGS) $(BUILD_WITH_LIBOPING_CPPFLAGS)
ping_la_LDFLAGS = $(PLUGIN_LDFLAGS) $(BUILD_WITH_LIBOPING_LDFLAGS)
ping_la_LIBADD = -loping -lm
endif

if BUILD_PLUGIN_POSTGRESQL
pkglib_LTLIBRARIES += postgresql.la
postgresql_la_SOURCES = \
	src/postgresql.c \
	src/utils/db_query/db_query.c \
	src/utils/db_query/db_query.h
postgresql_la_CPPFLAGS = $(AM_CPPFLAGS) $(BUILD_WITH_LIBPQ_CPPFLAGS)
postgresql_la_LDFLAGS = $(PLUGIN_LDFLAGS) \
	$(BUILD_WITH_LIBPQ_LDFLAGS)
postgresql_la_LIBADD = $(BUILD_WITH_LIBPQ_LIBS)
endif

if BUILD_PLUGIN_POWERDNS
pkglib_LTLIBRARIES += powerdns.la
powerdns_la_SOURCES = src/powerdns.c
powerdns_la_LDFLAGS = $(PLUGIN_LDFLAGS)
endif

if BUILD_PLUGIN_PYTHON
pkglib_LTLIBRARIES += python.la
python_la_SOURCES = \
	src/python.c \
	src/pyconfig.c \
	src/pyvalues.c \
	src/cpython.h
python_la_CPPFLAGS = $(AM_CPPFLAGS) $(LIBPYTHON_CPPFLAGS)
python_la_LDFLAGS = $(PLUGIN_LDFLAGS) $(LIBPYTHON_LDFLAGS)
endif

if HAVE_LIBMNL
noinst_LTLIBRARIES += libtaskstats.la
libtaskstats_la_SOURCES = \
	src/utils/taskstats/taskstats.c \
	src/utils/taskstats/taskstats.h
libtaskstats_la_CFLAGS = $(AM_CFLAGS) $(BUILD_WITH_LIBMNL_CFLAGS)
libtaskstats_la_LIBADD = $(BUILD_WITH_LIBMNL_LIBS)
endif

if BUILD_PLUGIN_PROCESSES
pkglib_LTLIBRARIES += processes.la
processes_la_SOURCES = src/processes.c
processes_la_CPPFLAGS = $(AM_CPPFLAGS)
processes_la_LDFLAGS = $(PLUGIN_LDFLAGS)
processes_la_LIBADD =
if BUILD_WITH_LIBKVM_GETPROCS
processes_la_LIBADD += -lkvm
endif
if HAVE_LIBMNL
processes_la_CPPFLAGS += -DHAVE_LIBTASKSTATS=1
processes_la_LIBADD += libtaskstats.la
endif
endif

if BUILD_PLUGIN_PROCEVENT
pkglib_LTLIBRARIES += procevent.la
procevent_la_SOURCES = src/procevent.c
procevent_la_CPPFLAGS = $(AM_CPPFLAGS) $(BUILD_WITH_LIBYAJL_CPPFLAGS)
procevent_la_LDFLAGS = $(PLUGIN_LDFLAGS) $(BUILD_WITH_LIBYAJL_LDFLAGS)
procevent_la_LIBADD = $(BUILD_WITH_LIBYAJL_LIBS) libignorelist.la
endif

if BUILD_PLUGIN_PROTOCOLS
pkglib_LTLIBRARIES += protocols.la
protocols_la_SOURCES = src/protocols.c
protocols_la_LDFLAGS = $(PLUGIN_LDFLAGS)
protocols_la_LIBADD = libignorelist.la
endif

if BUILD_PLUGIN_REDFISH
pkglib_LTLIBRARIES += redfish.la
redfish_la_SOURCES = src/redfish.c
redfish_la_CPPFLAGS = $(AM_CPPFLAGS) $(BUILD_WITH_LIBREDFISH_CPPFLAGS)
redfish_la_LDFLAGS = $(PLUGIN_LDFLAGS) $(BUILD_WITH_LIBREDFISH_LDFLAGS)
redfish_la_LIBADD = $(BUILD_WITH_LIBREDFISH_LIBS) -lredfish

test_plugin_redfish_SOURCES = src/redfish_test.c \
<<<<<<< HEAD
                              src/daemon/utils_avltree.c \
=======
                              src/utils/avltree/avltree.c \
>>>>>>> 65645fcb
                              src/daemon/utils_llist.c \
                              src/daemon/configfile.c \
                              src/daemon/types_list.c
test_plugin_redfish_CPPFLAGS = $(AM_CPPFLAGS) $(BUILD_WITH_LIBREDFISH_CPPFLAGS)
test_plugin_redfish_LDFLAGS = $(PLUGIN_LDFLAGS) $(BUILD_WITH_LIBREDFISH_LDFLAGS)
test_plugin_redfish_LDADD = liboconfig.la libplugin_mock.la \
                            $(BUILD_WITH_LIBREDFISH_LIBS) -lredfish -ljansson
check_PROGRAMS += test_plugin_redfish
TESTS += test_plugin_redfish
endif

if BUILD_PLUGIN_REDIS
pkglib_LTLIBRARIES += redis.la
redis_la_SOURCES = src/redis.c
redis_la_CFLAGS = $(AM_CFLAGS) $(BUILD_WITH_LIBHIREDIS_CPPFLAGS)
redis_la_LDFLAGS = $(PLUGIN_LDFLAGS) $(BUILD_WITH_LIBHIREDIS_LDFLAGS)
redis_la_LIBADD = -lhiredis
endif

if BUILD_PLUGIN_ROUTEROS
pkglib_LTLIBRARIES += routeros.la
routeros_la_SOURCES = src/routeros.c
routeros_la_CPPFLAGS = $(AM_CPPFLAGS) $(BUILD_WITH_LIBROUTEROS_CPPFLAGS)
routeros_la_LDFLAGS = $(PLUGIN_LDFLAGS) $(BUILD_WITH_LIBROUTEROS_LDFLAGS)
routeros_la_LIBADD = -lrouteros
endif

if BUILD_PLUGIN_RRDCACHED
pkglib_LTLIBRARIES += rrdcached.la
rrdcached_la_SOURCES = \
	src/rrdcached.c \
	src/utils/rrdcreate/rrdcreate.c \
	src/utils/rrdcreate/rrdcreate.h
rrdcached_la_CFLAGS = $(AM_CFLAGS) $(BUILD_WITH_LIBRRD_CFLAGS)
rrdcached_la_LDFLAGS = $(PLUGIN_LDFLAGS) $(BUILD_WITH_LIBRRD_LDFLAGS)
rrdcached_la_LIBADD = $(BUILD_WITH_LIBRRD_LIBS)
endif

if BUILD_PLUGIN_RRDTOOL
pkglib_LTLIBRARIES += rrdtool.la
rrdtool_la_SOURCES = \
	src/rrdtool.c \
	src/utils/rrdcreate/rrdcreate.c \
	src/utils/rrdcreate/rrdcreate.h
rrdtool_la_CFLAGS = $(AM_CFLAGS) $(BUILD_WITH_LIBRRD_CFLAGS)
rrdtool_la_LDFLAGS = $(PLUGIN_LDFLAGS) $(BUILD_WITH_LIBRRD_LDFLAGS)
rrdtool_la_LIBADD = $(BUILD_WITH_LIBRRD_LIBS)
endif

if BUILD_PLUGIN_SENSORS
pkglib_LTLIBRARIES += sensors.la
sensors_la_SOURCES = src/sensors.c
sensors_la_CPPFLAGS = $(AM_CPPFLAGS) $(BUILD_WITH_LIBSENSORS_CPPFLAGS)
sensors_la_LDFLAGS = $(PLUGIN_LDFLAGS) $(BUILD_WITH_LIBSENSORS_LDFLAGS)
sensors_la_LIBADD = libignorelist.la $(BUILD_WITH_LIBSENSORS_LIBS)
endif

if BUILD_PLUGIN_SERIAL
pkglib_LTLIBRARIES += serial.la
serial_la_SOURCES = src/serial.c
serial_la_LDFLAGS = $(PLUGIN_LDFLAGS)
endif

if BUILD_PLUGIN_SIGROK
pkglib_LTLIBRARIES += sigrok.la
sigrok_la_SOURCES = src/sigrok.c
sigrok_la_CFLAGS = $(AM_CFLAGS) $(LIBSIGROK_CFLAGS)
sigrok_la_LDFLAGS = $(PLUGIN_LDFLAGS)
sigrok_la_LIBADD = $(LIBSIGROK_LIBS)
endif

if BUILD_PLUGIN_SMART
if BUILD_WITH_LIBUDEV
pkglib_LTLIBRARIES += smart.la
smart_la_SOURCES = src/smart.c
smart_la_CPPFLAGS = $(AM_CPPFLAGS) $(BUILD_WITH_LIBATASMART_CPPFLAGS) $(BUILD_WITH_LIBUDEV_CPPFLAGS)
smart_la_LDFLAGS = $(PLUGIN_LDFLAGS) $(BUILD_WITH_LIBATASMART_LDFLAGS) $(BUILD_WITH_LIBUDEV_LDFLAGS)
smart_la_LIBADD = libignorelist.la $(BUILD_WITH_LIBATASMART_LIBS) $(BUILD_WITH_LIBUDEV_LIBS)
endif
endif

if BUILD_PLUGIN_SNMP
pkglib_LTLIBRARIES += snmp.la
snmp_la_SOURCES = src/snmp.c
snmp_la_CPPFLAGS = $(AM_CPPFLAGS) $(BUILD_WITH_LIBNETSNMP_CPPFLAGS)
snmp_la_LDFLAGS = $(PLUGIN_LDFLAGS) $(BUILD_WITH_LIBNETSNMP_LDFLAGS)
snmp_la_LIBADD = libignorelist.la $(BUILD_WITH_LIBNETSNMP_LIBS)
endif

if BUILD_PLUGIN_SNMP_AGENT
pkglib_LTLIBRARIES += snmp_agent.la
snmp_agent_la_SOURCES = src/snmp_agent.c
snmp_agent_la_CPPFLAGS = $(AM_CPPFLAGS) $(BUILD_WITH_LIBNETSNMPAGENT_CPPFLAGS)
snmp_agent_la_LDFLAGS = $(PLUGIN_LDFLAGS) $(BUILD_WITH_LIBNETSNMPAGENT_LDFLAGS)
snmp_agent_la_LIBADD = $(BUILD_WITH_LIBNETSNMPAGENT_LIBS)

test_plugin_snmp_agent_SOURCES = src/snmp_agent_test.c \
                                 src/utils/avltree/avltree.c \
                                 src/daemon/utils_llist.c \
                                 src/daemon/configfile.c \
                                 src/daemon/types_list.c
test_plugin_snmp_agent_CPPFLAGS = $(AM_CPPFLAGS) \
	$(BUILD_WITH_LIBNETSNMPAGENT_CPPFLAGS)
test_plugin_snmp_agent_LDFLAGS = $(PLUGIN_LDFLAGS) \
	$(BUILD_WITH_LIBNETSNMPAGENT_LDFLAGS)
test_plugin_snmp_agent_LDADD = liboconfig.la libplugin_mock.la \
	$(BUILD_WITH_LIBNETSNMPAGENT_LIBS) $(BUILD_WITH_LIBNETSNMP_LIBS)

check_PROGRAMS += test_plugin_snmp_agent
TESTS += test_plugin_snmp_agent


endif

if BUILD_PLUGIN_STATSD
pkglib_LTLIBRARIES += statsd.la
statsd_la_SOURCES = src/statsd.c
statsd_la_LDFLAGS = $(PLUGIN_LDFLAGS)
statsd_la_LIBADD = liblatency.la
endif

if BUILD_PLUGIN_SWAP
pkglib_LTLIBRARIES += swap.la
swap_la_SOURCES = src/swap.c
swap_la_CFLAGS = $(AM_CFLAGS)
swap_la_LDFLAGS = $(PLUGIN_LDFLAGS)
swap_la_LIBADD =
if BUILD_WITH_LIBKSTAT
swap_la_LIBADD += -lkstat
endif
if BUILD_WITH_LIBDEVINFO
swap_la_LIBADD += -ldevinfo
endif
if BUILD_WITH_LIBKVM_GETSWAPINFO
swap_la_LIBADD += -lkvm
endif
if BUILD_WITH_LIBSTATGRAB
swap_la_CFLAGS += $(BUILD_WITH_LIBSTATGRAB_CFLAGS)
swap_la_LIBADD += $(BUILD_WITH_LIBSTATGRAB_LDFLAGS)
endif
if BUILD_WITH_PERFSTAT
swap_la_LIBADD += -lperfstat
endif

endif

if BUILD_PLUGIN_SYNPROXY
pkglib_LTLIBRARIES += synproxy.la
synproxy_la_SOURCES = src/synproxy.c
synproxy_la_LDFLAGS = $(PLUGIN_LDFLAGS)
endif

if BUILD_PLUGIN_SYSEVENT
pkglib_LTLIBRARIES += sysevent.la
sysevent_la_SOURCES = src/sysevent.c
sysevent_la_CPPFLAGS = $(AM_CPPFLAGS) $(BUILD_WITH_LIBYAJL_CPPFLAGS)
sysevent_la_LDFLAGS = $(PLUGIN_LDFLAGS) $(BUILD_WITH_LIBYAJL_LDFLAGS)
sysevent_la_LIBADD = $(BUILD_WITH_LIBYAJL_LIBS) libignorelist.la
endif

if BUILD_PLUGIN_SYSLOG
pkglib_LTLIBRARIES += syslog.la
syslog_la_SOURCES = src/syslog.c
syslog_la_LDFLAGS = $(PLUGIN_LDFLAGS)
endif

if BUILD_PLUGIN_TABLE
pkglib_LTLIBRARIES += table.la
table_la_SOURCES = src/table.c
table_la_LDFLAGS = $(PLUGIN_LDFLAGS)
endif

if BUILD_PLUGIN_TAIL
pkglib_LTLIBRARIES += tail.la
tail_la_SOURCES = \
	src/tail.c \
	src/utils/match/match.c \
	src/utils/match/match.h \
	src/utils/tail/tail.c \
	src/utils/tail/tail.h \
	src/utils_tail_match.c \
	src/utils_tail_match.h
tail_la_LDFLAGS = $(PLUGIN_LDFLAGS)
tail_la_LIBADD = liblatency.la
endif

if BUILD_PLUGIN_TAIL_CSV
pkglib_LTLIBRARIES += tail_csv.la
tail_csv_la_SOURCES = \
	src/tail_csv.c \
	src/utils/tail/tail.c \
	src/utils/tail/tail.h
tail_csv_la_LDFLAGS = $(PLUGIN_LDFLAGS)
endif

if BUILD_PLUGIN_TAPE
pkglib_LTLIBRARIES += tape.la
tape_la_SOURCES = src/tape.c
tape_la_LDFLAGS = $(PLUGIN_LDFLAGS)
tape_la_LIBADD = -lkstat -ldevinfo
endif

if BUILD_PLUGIN_TARGET_NOTIFICATION
pkglib_LTLIBRARIES += target_notification.la
target_notification_la_SOURCES = src/target_notification.c
target_notification_la_LDFLAGS = $(PLUGIN_LDFLAGS)
endif

if BUILD_PLUGIN_TARGET_REPLACE
pkglib_LTLIBRARIES += target_replace.la
target_replace_la_SOURCES = src/target_replace.c
target_replace_la_LDFLAGS = $(PLUGIN_LDFLAGS)
endif

if BUILD_PLUGIN_TARGET_SCALE
pkglib_LTLIBRARIES += target_scale.la
target_scale_la_SOURCES = src/target_scale.c
target_scale_la_LDFLAGS = $(PLUGIN_LDFLAGS)
endif

if BUILD_PLUGIN_TARGET_SET
pkglib_LTLIBRARIES += target_set.la
target_set_la_SOURCES = src/target_set.c
target_set_la_LDFLAGS = $(PLUGIN_LDFLAGS)
endif

if BUILD_PLUGIN_TARGET_V5UPGRADE
pkglib_LTLIBRARIES += target_v5upgrade.la
target_v5upgrade_la_SOURCES = src/target_v5upgrade.c
target_v5upgrade_la_LDFLAGS = $(PLUGIN_LDFLAGS)
endif

if BUILD_PLUGIN_TCPCONNS
pkglib_LTLIBRARIES += tcpconns.la
tcpconns_la_SOURCES = src/tcpconns.c
tcpconns_la_LDFLAGS = $(PLUGIN_LDFLAGS)
tcpconns_la_LIBADD =
if BUILD_WITH_LIBKVM_NLIST
tcpconns_la_LIBADD += -lkvm
endif
endif

if BUILD_PLUGIN_TEAMSPEAK2
pkglib_LTLIBRARIES += teamspeak2.la
teamspeak2_la_SOURCES = src/teamspeak2.c
teamspeak2_la_LDFLAGS = $(PLUGIN_LDFLAGS)
endif

if BUILD_PLUGIN_TED
pkglib_LTLIBRARIES += ted.la
ted_la_SOURCES = src/ted.c
ted_la_LDFLAGS = $(PLUGIN_LDFLAGS)
endif

if BUILD_PLUGIN_THERMAL
pkglib_LTLIBRARIES += thermal.la
thermal_la_SOURCES = src/thermal.c
thermal_la_LDFLAGS = $(PLUGIN_LDFLAGS)
thermal_la_LIBADD = libignorelist.la
endif

if BUILD_PLUGIN_THRESHOLD
pkglib_LTLIBRARIES += threshold.la
threshold_la_SOURCES = src/threshold.c
threshold_la_LDFLAGS = $(PLUGIN_LDFLAGS)
endif

if BUILD_PLUGIN_TOKYOTYRANT
pkglib_LTLIBRARIES += tokyotyrant.la
tokyotyrant_la_SOURCES = src/tokyotyrant.c
tokyotyrant_la_CPPFLAGS  = $(AM_CPPFLAGS) $(BUILD_WITH_LIBTOKYOTYRANT_CPPFLAGS)
tokyotyrant_la_LDFLAGS = $(PLUGIN_LDFLAGS) $(BUILD_WITH_LIBTOKYOTYRANT_LDFLAGS)
tokyotyrant_la_LIBADD  = $(BUILD_WITH_LIBTOKYOTYRANT_LIBS)
if BUILD_WITH_LIBSOCKET
tokyotyrant_la_LIBADD += -lsocket
endif
endif

if BUILD_PLUGIN_TURBOSTAT
pkglib_LTLIBRARIES += turbostat.la
turbostat_la_SOURCES = \
	src/turbostat.c \
	src/msr-index.h
turbostat_la_LDFLAGS = $(PLUGIN_LDFLAGS)
endif

if BUILD_PLUGIN_UNIXSOCK
pkglib_LTLIBRARIES += unixsock.la
unixsock_la_SOURCES = src/unixsock.c
unixsock_la_LDFLAGS = $(PLUGIN_LDFLAGS)
unixsock_la_LIBADD = libcmds.la
endif

if BUILD_PLUGIN_UPTIME
pkglib_LTLIBRARIES += uptime.la
uptime_la_SOURCES = src/uptime.c
uptime_la_CFLAGS = $(AM_CFLAGS)
uptime_la_LDFLAGS = $(PLUGIN_LDFLAGS)
uptime_la_LIBADD =
if BUILD_WITH_LIBKSTAT
uptime_la_LIBADD += -lkstat
endif
if BUILD_WITH_PERFSTAT
uptime_la_LIBADD += -lperfstat
endif
endif

if BUILD_PLUGIN_USERS
pkglib_LTLIBRARIES += users.la
users_la_SOURCES = src/users.c
users_la_CFLAGS = $(AM_CFLAGS)
users_la_LDFLAGS = $(PLUGIN_LDFLAGS)
users_la_LIBADD =
if BUILD_WITH_LIBSTATGRAB
users_la_CFLAGS += $(BUILD_WITH_LIBSTATGRAB_CFLAGS)
users_la_LIBADD += $(BUILD_WITH_LIBSTATGRAB_LDFLAGS)
endif
endif

if BUILD_PLUGIN_UUID
pkglib_LTLIBRARIES += uuid.la
uuid_la_SOURCES = src/uuid.c
uuid_la_LDFLAGS = $(PLUGIN_LDFLAGS)
endif

if BUILD_PLUGIN_VARNISH
pkglib_LTLIBRARIES += varnish.la
varnish_la_SOURCES = src/varnish.c
varnish_la_CFLAGS = $(AM_CFLAGS) $(BUILD_WITH_LIBVARNISH_CFLAGS)
varnish_la_LDFLAGS = $(PLUGIN_LDFLAGS)
varnish_la_LIBADD = $(BUILD_WITH_LIBVARNISH_LIBS)
endif

if BUILD_PLUGIN_VIRT
pkglib_LTLIBRARIES += virt.la
virt_la_SOURCES = src/virt.c
virt_la_CFLAGS = $(AM_CFLAGS) \
	$(BUILD_WITH_LIBVIRT_CFLAGS) $(BUILD_WITH_LIBXML2_CFLAGS)
virt_la_LDFLAGS = $(PLUGIN_LDFLAGS)
virt_la_LIBADD = libignorelist.la $(BUILD_WITH_LIBVIRT_LIBS) $(BUILD_WITH_LIBXML2_LIBS)

test_plugin_virt_SOURCES = src/virt_test.c src/daemon/configfile.c \
	src/daemon/types_list.c
test_plugin_virt_CPPFLAGS = $(AM_CPPFLAGS) \
	$(BUILD_WITH_LIBVIRT_CPPFLAGS) $(BUILD_WITH_LIBXML2_CFLAGS)
test_plugin_virt_LDFLAGS = $(PLUGIN_LDFLAGS) \
	$(BUILD_WITH_LIBVIRT_LDFLAGS) $(BUILD_WITH_LIBXML2_LDFLAGS)
test_plugin_virt_LDADD = liboconfig.la libplugin_mock.la \
	$(BUILD_WITH_LIBVIRT_LIBS) $(BUILD_WITH_LIBXML2_LIBS)
check_PROGRAMS += test_plugin_virt
TESTS += test_plugin_virt
endif

if BUILD_PLUGIN_VMEM
pkglib_LTLIBRARIES += vmem.la
vmem_la_SOURCES = src/vmem.c
vmem_la_LDFLAGS = $(PLUGIN_LDFLAGS)
endif

if BUILD_PLUGIN_VSERVER
pkglib_LTLIBRARIES += vserver.la
vserver_la_SOURCES = src/vserver.c
vserver_la_LDFLAGS = $(PLUGIN_LDFLAGS)
endif

if BUILD_PLUGIN_WIRELESS
pkglib_LTLIBRARIES += wireless.la
wireless_la_SOURCES = src/wireless.c
wireless_la_LDFLAGS = $(PLUGIN_LDFLAGS)
endif

if BUILD_PLUGIN_WRITE_GRAPHITE
pkglib_LTLIBRARIES += write_graphite.la
write_graphite_la_SOURCES = src/write_graphite.c
write_graphite_la_LDFLAGS = $(PLUGIN_LDFLAGS)
write_graphite_la_LIBADD = libformat_graphite.la
endif

if BUILD_PLUGIN_WRITE_HTTP
pkglib_LTLIBRARIES += write_http.la
write_http_la_SOURCES = \
	src/write_http.c \
	src/utils/format_kairosdb/format_kairosdb.c \
	src/utils/format_kairosdb/format_kairosdb.h
write_http_la_CFLAGS = $(AM_CFLAGS) $(BUILD_WITH_LIBCURL_CFLAGS)
write_http_la_LDFLAGS = $(PLUGIN_LDFLAGS)
write_http_la_LIBADD = libformat_json.la $(BUILD_WITH_LIBCURL_LIBS)
endif

if BUILD_PLUGIN_WRITE_KAFKA
pkglib_LTLIBRARIES += write_kafka.la
write_kafka_la_SOURCES = src/write_kafka.c
write_kafka_la_CPPFLAGS = $(AM_CPPFLAGS) $(BUILD_WITH_LIBRDKAFKA_CPPFLAGS)
write_kafka_la_LDFLAGS = $(PLUGIN_LDFLAGS) $(BUILD_WITH_LIBRDKAFKA_LDFLAGS)
write_kafka_la_LIBADD = \
	libcmds.la \
	libformat_graphite.la \
	libformat_json.la \
	$(BUILD_WITH_LIBRDKAFKA_LIBS)
endif

if BUILD_PLUGIN_WRITE_LOG
pkglib_LTLIBRARIES += write_log.la
write_log_la_SOURCES = src/write_log.c
write_log_la_LDFLAGS = $(PLUGIN_LDFLAGS)
write_log_la_LIBADD = libformat_graphite.la libformat_json.la
endif

if BUILD_PLUGIN_WRITE_MONGODB
pkglib_LTLIBRARIES += write_mongodb.la
write_mongodb_la_SOURCES = src/write_mongodb.c
write_mongodb_la_CFLAGS = $(AM_CFLAGS) $(BUILD_WITH_LIBMONGOC_CFLAGS)
write_mongodb_la_LDFLAGS = $(PLUGIN_LDFLAGS) $(BUILD_WITH_LIBMONGOC_LDFLAGS)
write_mongodb_la_LIBADD = $(BUILD_WITH_LIBMONGOC_LIBS)
endif

if BUILD_PLUGIN_WRITE_PROMETHEUS
pkglib_LTLIBRARIES += write_prometheus.la
write_prometheus_la_SOURCES = src/write_prometheus.c
nodist_write_prometheus_la_SOURCES = \
	prometheus.pb-c.c \
	prometheus.pb-c.h
write_prometheus_la_CPPFLAGS = $(AM_CPPFLAGS) $(BUILD_WITH_LIBPROTOBUF_C_CPPFLAGS) $(BUILD_WITH_LIBMICROHTTPD_CPPFLAGS)
write_prometheus_la_LDFLAGS = $(PLUGIN_LDFLAGS) $(BUILD_WITH_LIBPROTOBUF_C_LDFLAGS) $(BUILD_WITH_LIBMICROHTTPD_LDFLAGS)
write_prometheus_la_LIBADD = $(BUILD_WITH_LIBPROTOBUF_C_LIBS) $(BUILD_WITH_LIBMICROHTTPD_LIBS)
endif

if BUILD_PLUGIN_WRITE_REDIS
pkglib_LTLIBRARIES += write_redis.la
write_redis_la_SOURCES = src/write_redis.c
write_redis_la_CPPFLAGS = $(AM_CPPFLAGS) $(BUILD_WITH_LIBHIREDIS_CPPFLAGS)
write_redis_la_LDFLAGS = $(PLUGIN_LDFLAGS) $(BUILD_WITH_LIBHIREDIS_LDFLAGS)
write_redis_la_LIBADD = -lhiredis
endif

if BUILD_PLUGIN_WRITE_RIEMANN
pkglib_LTLIBRARIES += write_riemann.la
write_riemann_la_SOURCES = \
	src/write_riemann.c \
	src/write_riemann_threshold.c \
	src/write_riemann_threshold.h
write_riemann_la_CFLAGS = $(AM_CFLAGS) $(LIBRIEMANN_CLIENT_CFLAGS)
write_riemann_la_LDFLAGS = $(PLUGIN_LDFLAGS) $(LIBRIEMANN_CLIENT_LIBS)
endif

if BUILD_PLUGIN_WRITE_SENSU
pkglib_LTLIBRARIES += write_sensu.la
write_sensu_la_SOURCES = src/write_sensu.c
write_sensu_la_LDFLAGS = $(PLUGIN_LDFLAGS)
endif

if BUILD_PLUGIN_WRITE_STACKDRIVER
pkglib_LTLIBRARIES += write_stackdriver.la
write_stackdriver_la_SOURCES = src/write_stackdriver.c
write_stackdriver_la_LDFLAGS = $(PLUGIN_LDFLAGS)
write_stackdriver_la_CPPFLAGS = $(AM_CPPFLAGS) $(BUILD_WITH_LIBCURL_CFLAGS)
write_stackdriver_la_LIBADD = libformat_stackdriver.la libgce.la liboauth.la \
                     $(BUILD_WITH_LIBCURL_LIBS)
endif

if BUILD_PLUGIN_WRITE_SYSLOG
pkglib_LTLIBRARIES += write_syslog.la
write_syslog_la_SOURCES = src/write_syslog.c
write_syslog_la_LDFLAGS = $(PLUGIN_LDFLAGS)
endif

if BUILD_PLUGIN_WRITE_TSDB
pkglib_LTLIBRARIES += write_tsdb.la
write_tsdb_la_SOURCES = src/write_tsdb.c
write_tsdb_la_LDFLAGS = $(PLUGIN_LDFLAGS)
endif

if BUILD_PLUGIN_XENCPU
pkglib_LTLIBRARIES += xencpu.la
xencpu_la_SOURCES = src/xencpu.c
xencpu_la_CPPFLAGS = $(AM_CPPFLAGS) $(LIBXENCTL_CPPFLAGS)
xencpu_la_LDFLAGS = $(PLUGIN_LDFLAGS) $(LIBXENCTL_LDFLAGS)
xencpu_la_LIBADD = -lxenctrl
endif

if BUILD_PLUGIN_XMMS
pkglib_LTLIBRARIES += xmms.la
xmms_la_SOURCES = src/xmms.c
xmms_la_CFLAGS = $(AM_CFLAGS) $(BUILD_WITH_LIBXMMS_CFLAGS)
xmms_la_LDFLAGS = $(PLUGIN_LDFLAGS)
xmms_la_LIBADD = $(BUILD_WITH_LIBXMMS_LIBS)
endif

if BUILD_PLUGIN_ZFS_ARC
pkglib_LTLIBRARIES += zfs_arc.la
zfs_arc_la_SOURCES = src/zfs_arc.c
zfs_arc_la_LDFLAGS = $(PLUGIN_LDFLAGS)
if BUILD_FREEBSD
zfs_arc_la_LIBADD = -lm
endif
if BUILD_SOLARIS
zfs_arc_la_LIBADD = -lkstat
endif
endif

if BUILD_PLUGIN_ZOOKEEPER
pkglib_LTLIBRARIES += zookeeper.la
zookeeper_la_SOURCES = src/zookeeper.c
zookeeper_la_LDFLAGS = $(PLUGIN_LDFLAGS)
endif

if BUILD_PLUGIN_ZONE
pkglib_LTLIBRARIES += zone.la
zone_la_SOURCES = src/zone.c
zone_la_LDFLAGS = $(PLUGIN_LDFLAGS)
endif

AM_V_POD2MAN_C = $(am__v_POD2MAN_C_@AM_V@)
am__v_POD2MAN_C_ = $(am__v_POD2MAN_C_@AM_DEFAULT_V@)
am__v_POD2MAN_C_0 = @echo "  POD2MAN " $@;
am__v_POD2MAN_C_1 =

.pod.1:
	$(AM_V_POD2MAN_C)pod2man --release=$(VERSION) --center=$(PACKAGE) $< $@

.pod.5:
	$(AM_V_POD2MAN_C)pod2man --section=5 --release=$(VERSION) --center=$(PACKAGE) $< $@

V_PROTOC = $(v_protoc_@AM_V@)
v_protoc_ = $(v_protoc_@AM_DEFAULT_V@)
v_protoc_0 = @echo "  PROTOC  " $@;

AM_V_PROTOC_C = $(am__v_PROTOC_C_@AM_V@)
am__v_PROTOC_C_ = $(am__v_PROTOC_C_@AM_DEFAULT_V@)
am__v_PROTOC_C_0 = @echo "  PROTOC-C" $@;
am__v_PROTOC_C_1 =

# Protocol buffer for the "pinba" plugin.
if BUILD_PLUGIN_PINBA
BUILT_SOURCES += src/pinba.pb-c.c src/pinba.pb-c.h

src/pinba.pb-c.c src/pinba.pb-c.h: $(srcdir)/src/pinba.proto
	$(AM_V_PROTOC_C)$(PROTOC_C) -I$(srcdir) --c_out . $(srcdir)/src/pinba.proto
endif

# Protocol buffer for the "write_prometheus" plugin.
if BUILD_PLUGIN_WRITE_PROMETHEUS
BUILT_SOURCES += prometheus.pb-c.c prometheus.pb-c.h

prometheus.pb-c.c prometheus.pb-c.h: $(srcdir)/proto/prometheus.proto
	$(AM_V_PROTOC_C)$(PROTOC_C) -I$(srcdir)/proto --c_out=$(builddir) $(srcdir)/proto/prometheus.proto
endif

if HAVE_PROTOC3
if HAVE_GRPC_CPP
BUILT_SOURCES += collectd.grpc.pb.cc collectd.pb.cc types.pb.cc

collectd.grpc.pb.cc: $(srcdir)/proto/collectd.proto $(srcdir)/proto/types.proto
	$(V_PROTOC)$(PROTOC) -I$(srcdir)/proto \
		--grpc_out=$(builddir) --plugin=protoc-gen-grpc=$(GRPC_CPP_PLUGIN) $<

collectd.pb.cc: $(srcdir)/proto/collectd.proto $(srcdir)/proto/types.proto
	$(V_PROTOC)$(PROTOC) -I$(srcdir)/proto --cpp_out=$(builddir) $<

types.pb.cc: $(srcdir)/proto/types.proto
	$(V_PROTOC)$(PROTOC) -I$(srcdir)/proto --cpp_out=$(builddir) $<
endif
endif

install-exec-hook:
	$(mkinstalldirs) $(DESTDIR)$(localstatedir)/run
	$(mkinstalldirs) $(DESTDIR)$(localstatedir)/lib/$(PACKAGE_NAME)
	$(mkinstalldirs) $(DESTDIR)$(localstatedir)/log
	$(mkinstalldirs) $(DESTDIR)$(sysconfdir)
	if test -e $(DESTDIR)$(sysconfdir)/collectd.conf; \
	then \
		$(INSTALL) -m 0640 $(builddir)/src/collectd.conf $(DESTDIR)$(sysconfdir)/collectd.conf.pkg-orig; \
	else \
		$(INSTALL) -m 0640 $(builddir)/src/collectd.conf $(DESTDIR)$(sysconfdir)/collectd.conf; \
	fi; \
	$(mkinstalldirs) $(DESTDIR)$(cpkgdatadir)
	$(INSTALL) -m 0644 $(srcdir)/src/types.db $(DESTDIR)$(cpkgdatadir)/types.db;
	$(INSTALL) -m 0644 $(srcdir)/src/postgresql_default.conf \
		$(DESTDIR)$(cpkgdatadir)/postgresql_default.conf;

uninstall-hook:
	rm -f $(DESTDIR)$(cpkgdatadir)/types.db;
	rm -f $(DESTDIR)$(sysconfdir)/collectd.conf
	rm -f $(DESTDIR)$(cpkgdatadir)/postgresql_default.conf;

all-local: @PERL_BINDINGS@

install-exec-local:
	[ ! -f buildperl/Makefile ] || ( cd buildperl && $(MAKE) install )

# Perl 'make uninstall' does not work as well as wanted.
# So we do the work here.
uninstall-local:
	@PERL@ -I$(DESTDIR)$(prefix) $(srcdir)/bindings/perl/uninstall_mod.pl Collectd
	find $(DESTDIR)$(prefix) -name "perllocal.pod" -exec rm {} \;

clean-local:
	rm -rf buildperl

perl: buildperl/Makefile
	cd buildperl && $(MAKE)

buildperl/Makefile: .perl-directory-stamp buildperl/Makefile.PL \
	$(top_builddir)/config.status
	@# beautify the output a bit
	@echo 'cd buildperl && @PERL@ Makefile.PL @PERL_BINDINGS_OPTIONS@'
	@cd buildperl && ( if ! @PERL@ Makefile.PL @PERL_BINDINGS_OPTIONS@; then \
			echo ""; \
			echo 'Check whether you have set $$PERL_MM_OPT in your environment and try using ./configure --with-perl-bindings=""'; \
			echo ""; \
		fi )

buildperl/Makefile.PL: .perl-directory-stamp $(top_builddir)/config.status

.perl-directory-stamp:
	if test ! -d buildperl; then \
	  mkdir -p buildperl/Collectd/Plugins; \
	  cp $(srcdir)/bindings/perl/lib/Collectd.pm buildperl/; \
	  cp $(srcdir)/bindings/perl/Makefile.PL buildperl/; \
	  cp $(srcdir)/bindings/perl/lib/Collectd/Unixsock.pm buildperl/Collectd/; \
	  cp $(srcdir)/bindings/perl/lib/Collectd/Plugins/OpenVZ.pm buildperl/Collectd/Plugins/; \
	fi
	touch $@

.PHONY: perl


if BUILD_WITH_JAVA
dist_noinst_JAVA = \
	bindings/java/org/collectd/api/Collectd.java \
	bindings/java/org/collectd/api/CollectdConfigInterface.java \
	bindings/java/org/collectd/api/CollectdFlushInterface.java \
	bindings/java/org/collectd/api/CollectdInitInterface.java \
	bindings/java/org/collectd/api/CollectdLogInterface.java \
	bindings/java/org/collectd/api/CollectdMatchFactoryInterface.java \
	bindings/java/org/collectd/api/CollectdMatchInterface.java \
	bindings/java/org/collectd/api/CollectdNotificationInterface.java \
	bindings/java/org/collectd/api/CollectdReadInterface.java \
	bindings/java/org/collectd/api/CollectdShutdownInterface.java \
	bindings/java/org/collectd/api/CollectdTargetFactoryInterface.java \
	bindings/java/org/collectd/api/CollectdTargetInterface.java \
	bindings/java/org/collectd/api/CollectdWriteInterface.java \
	bindings/java/org/collectd/api/DataSet.java \
	bindings/java/org/collectd/api/DataSource.java \
	bindings/java/org/collectd/api/Notification.java \
	bindings/java/org/collectd/api/OConfigItem.java \
	bindings/java/org/collectd/api/OConfigValue.java \
	bindings/java/org/collectd/api/PluginData.java \
	bindings/java/org/collectd/api/ValueList.java \
	bindings/java/org/collectd/java/GenericJMX.java \
	bindings/java/org/collectd/java/GenericJMXConfConnection.java \
	bindings/java/org/collectd/java/GenericJMXConfMBean.java \
	bindings/java/org/collectd/java/GenericJMXConfValue.java \
	bindings/java/org/collectd/java/JMXMemory.java

collectd-api.jar: $(JAVA_TIMESTAMP_FILE)
	$(JAR) cf $(JARFLAGS) $@ org/collectd/api/*.class

generic-jmx.jar: $(JAVA_TIMESTAMP_FILE)
	$(JAR) cf $(JARFLAGS) $@ org/collectd/java/*.class

jar_DATA = collectd-api.jar generic-jmx.jar
endif
<|MERGE_RESOLUTION|>--- conflicted
+++ resolved
@@ -1686,11 +1686,7 @@
 redfish_la_LIBADD = $(BUILD_WITH_LIBREDFISH_LIBS) -lredfish
 
 test_plugin_redfish_SOURCES = src/redfish_test.c \
-<<<<<<< HEAD
-                              src/daemon/utils_avltree.c \
-=======
                               src/utils/avltree/avltree.c \
->>>>>>> 65645fcb
                               src/daemon/utils_llist.c \
                               src/daemon/configfile.c \
                               src/daemon/types_list.c
