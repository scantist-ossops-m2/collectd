<<<<<<< HEAD
2012-04-01, Version 5.0.4
	* Build system: Fix the use of a libltdl macro. Thanks to Clemens Lang
	  for fixing this. Adresses some issues with building the iptables
	  plugin under Gentoo.
	* libcollectdclient: A memory leak in the lcc_getval() function has
	  been fixed. Thanks to Jason Schmidlapp for finding and fixing this
	  issue.
	* bind plugin: The use of 'QType" types has been fixed.
	* df plugin: Fixed compiler issue under Mac OS X 10.7.
	* conntrack plugin: Support zero as legitimate value. Thanks to Louis
	  Opter for his patch.
	* memcached plugin: Increased the size of a static buffer, which was
	  truncating status messages form memcached. Thanks to Timon for the
	  patch.
	* network plugin: Forwarding of notifications has been disabled. This
	  was a contition not checked for before, which may retult in an
	  endless loop.
	* processes plugin: Support for process names with spaces has been
	  added to the Linux implementation. Thanks to Darrell Bishop for his
	  patch.
	* perl plugin: A race condition in several callbacks, including log and
	  write callbacks, has been fixed. Thanks to "Rrpv" for reporting this
	  bug.
	* snmp plugin: A bug when casting unsigned integers to gauge values has
	  been fixed: Unsigned integers would be cast to a signed integer and
	  then to a gauge, possibly resulting in a negative value.
	* tcpconns plugin: Compilation with newer versions of the FreeBSD
	  runtime has been fixed.

2012-02-19, Version 5.0.3
	* Build system: Fix problems when building the ipvs and iptables
	  plugins. Thanks to Sebastian Harl for his patch. A bashism in the
	  version-gen.sh script has been fixed. Thanks to Jo-Philipp Wich for
	  his patch.
	* csv and rrdtool plugins: Print a more helpful error message when the
	  DataDir is a symlink pointing to a non-existing location. Thanks to
	  Jonathan Nieder for his patch.
	* exec plugin: Fix a problem when using select(2) to read from file
	  handles. Thanks to Gerrie Roos for his patch.
	* network plugin: An incorrect error message in the handling of the
	  "Interface" configuration option has been fixed. Thanks to Gerrie
	  Roos for his patch.
	* oracle plugin: A potential endless loop in the error handling has
	  been fixed.
	* python plugin: A crash bug in the configuration handling has been
	  fixed. Thanks to Sven Trenkel for his patch.
	* interfaces plugin: The change which was supposed to ignore "bogus"
	  interfaces has been reverted, since it ignored legit interfaces, such
	  as bonding pseudo-devices as well.

2012-01-21, Version 5.0.2
	* curl_xml plugin: Fix handling of file:// and other URLs (which don't
	  follow HTTP status codes). Thanks to Fabien Wernli for his patch!
	* df plugin: Fix handling of negative "available" counts. This can
	  occur with some file systems, for example UFS. Thanks to Toni Ylenius
	  for his patch.
	* interface plugin: "mac" interfaces are now ignored on Solaris. These
	  pseudo-interfaces occur multiple times, causing warnings. Also switch
	  to 64-bit counters on Solaris, improving overflow behavior for
	  high-speed interfaces. Thanks to Eddy Geez and Fabien Wernli for
	  their patches.
	* memory plugin: Account kernel and unused memory under Solaris. Thanks
	  to Fabien Wernli for his patch.
	* network plugin: A bug in the interaction between the Network plugin
	  and filter chains has been fixed: When a filter modified a field such
	  as the hostname, subsequent values in the same network packets could
	  have ended up using the modified name rather than the original name.
	  Thanks to Sebastian Harl for identifying the problem.
	* oracle plugin: A memory leak has been fixed in the parameter handling.
	* python plugin: A memory leak has been fixed. Thanks to Sven Trenkel
	  for fixing this bug!

2011-10-07, Version 5.0.1
	* collectd: A mutex leak has been fixed in the meta data code. Thanks
	  to Rafal Lesniak for his patch.
	* collectd: Compatibility fixes for GCC 4.6 have been applied. Thanks
	  to Peter Green for his patch.
	* csv plugin: The line buffer size has been increased. Thanks to Colin
	  McCabe for the patch.
	* curl_json plugin: Don't use the "parent" node to build the type
	  instance, if it is empty. Compatibility with libyajl 2 has been
	  added. Thanks to "spupykin" of the Arch Linux project for the initial
	  code. Formatting of time has been fixed in the JSON module.
	* exec plugin: Fix the timestamp value passed to notification scripts.
	  Thanks to Alexander Kovalenko for fixing this.
	* iptables plugin: Fix linking with some versions of libiptc.
	* irq plugin: Fix support for interrupts under Linux. The old code
	  assumed that interrupts have a numeric value -- this is no longer
	  true for Linux. Thanks to Bostjan Skufca for implementing this.
	* notify_desktop plugin: Compatibility with libnotify 0.7 has been
	  added. Thanks to Samuli Suominen for his patch.
	* processes plugin: Fix handling of regular expressions containing
	  spaces. Thanks for Sebastian Harl for fixing this.
	* rrdtool, rrdcached plugins: Improve precision of the XFF parameter.
	  Previously, values like 0.999 would have been rounded to 1.0. Thanks
	  to Francois-Xavier Bourlet for fixing this.
	* varnish plugin: Fix data type handling of some metrics. Some values
	  were submitted as gauge even though they were derives.
	* Various plugin: Set a multi-threading flag in libcurl. Thanks to Mike
	  Flisher for the fix.

2011-03-28, Version 5.0.0
	* collectd: The "FQDNLookup" option is now enabled by default.
	* collectd: The internal representation of time has been changed to
	  allow a higher accuracy than one second.
	* collectdcmd: This new command line utility can send various commands
	  to collectd using the UnixSock plugin. Thanks to Håkon Dugstad
	  Johnsen and Sebastian Harl for their code.
	* collectd-nagios: The "-m" option has been implemented (treat NaNs as
	  critical).
	* collectd-tg: Traffic generator creating bogus network traffic
	  compatible to the Network plugin. This utility can be used to
	  stress-test new write plugins and collectd in general.
	* libcollectdclient: Creating and sending network packets has been
	  added to the collectd client library.
	* All data sets: The data source name of all data sets with exactly
	  one data source has been changed to "value".
	* All plugins: All "counter" data sources have been converted to
	  "derive" data sources. All plugins now use "derive" by default, but
	  plugins such as the network plugin can still handle "counter", of
	  course. The minimum value of all derive data sources is zero, the
	  maximum value is unspecified.
	* amqp plugin: The new AMQP plugin can send data to and receive data
	  from an AMQP broker. Thanks to Sebastien Pahl for his code.
	* apache plugin: Backwards compatibility code has been removed.
	  Support for the IBM HTTP Server has been added. Thanks to Manuel
	  Luis Sanmartín Rozada for his patch.
	* contextswitch plugin: Support for sysctlbyname(3) has been added.
	  Thanks to Kimo Rosenbaum for his patch.
	* df plugin: The default behavior has been changed to be equivalent to
	  the "ReportReserved" behavior of v4.
	* dns plugin: Improved RFC 1035 name parsing has been imported from
	  "dnstop".
	* exec plugin: Backwards compatibility code has been removed.
	* GenericJMX plugin: The "InstancePrefix" option has been added to
	  "Connection" blocks.
	* hddtemp plugin: The "TranslateDevicename" config option has been
	  removed.
	* interface plugin: Use the "plugin instance" to store the interface
	  value.
	* libvirt plugin: The "InterfaceFormat" option has been added. Thanks
	  to Ruben Kerkhof for his patch.
	* lpar plugin: New plugins for "logical partitions", a virtualization
	  technique of POWER CPUs. Thanks to Aurélien Reynaud for his code and
	  patience.
	* modbus plugin: Support for libmodbus 2.9.2 has been added and the
	  license has been changes to LGPLv2.1.
	* mysql plugin: Backwards compatibility code has been removed. The
	  data sets used have been improved.
	* network plugin: The default buffer size has been increased to
	  1452 bytes.
	* perl plugin: Backwards compatibility code has been removed.
	* postgresql plugin: Backwards compatibility code has been removed.
	* redis plugin: Plugin for collecting statistics from Redis, a key-
	  value store, has been added. Thanks to Andres J. Diaz for his code.
	* swap plugin: Implement collection of physical and virtual memory
	  statistics under Solaris. The new default is collecting physical
	  memory. Thanks to Aurélien Reynaud for his patches.
	* threshold plugin: The threshold configuration has been moved into
	  this separate plugin.
	* unixsock plugin: The "DeleteSocket" option has been added.
	* varnish plugin: The new Varnish plugin reads statistics from
	  Varnish, a web accelerator. Thanks to Jérôme Renard and Marc
	  Fournier for their contributions.
	* write_redis: New plugin for writing data to Redis, a key-value
	  store.
	* zfs_arc plugin: The data sets have been replaced by more elegant
	  alternatives.
	* v5upgrade target: Target for converting v4 data sets to the v5
	  schema.
=======
2012-11-11, Version 4.10.8
	* collectd: Create new directories with mode 0777 and let umask remove
	  unwanted permission bits.
	* collectd: Build issues have been fixed.
	* collectd: An incorrect assertion has been fixed in some common code
	  for Solaris. This should resolve pseudo-random assertion failures
	  under Solaris. Thanks to Jeff Blane for his help debugging this.
	* collectd: A couple of memory leaks through PThread thread attributes
	  have been fixed. Thanks to Gerrie Roos for fixing these.
	* apcups plugin: Improve the reconnect behavior.
	* df plugin: Ignore "rootfs" devices under Linux to avoid having them
	  reported twice. Thanks to Brune Prémont for fixing this.
	* disk plugin: Fix incorrect computation of read and write latency (the
	  "disk_time" type). Previously, the numbers reported where too small
	  by a factor of "interval", e.g. when the interval is set to 10
	  seconds, the values were too low by a factor of 10. Thanks to Manuel
	  Sanmartin for reporting this problem.
	* dns plugin: A build issue under Solaris has been fixed. A erroneous
	  define that could lead to the reporting of bad data has been fixed by
	  Daniel Sutto.
	* memcachec plugin: A bug in the configuration handling has been fixed.
	  Thanks to Pascal Hofmann for fixing this issue.
	* netapp plugin: Correctly close the connection on communication
	  errors.
	* netlink plugin: The function used to query statistics has been
	  changed to be more in line with iproute2's behavior. Thanks to
	  "KIvosak" for the patch.
	* network plugin: Initialization of libgcrypt has been fixed. Thanks to
	  Chris Lundquist for his patch.
	* oracle plugin: Error messages have been improved.
	* ping plugin: Don't enter the exponential back-off mode when
	  ping_send() fails. This should make recovery after a network failure
	  much faster.
	* python plugin: Memory leaks have been fixed. Thanks to Tommie Gannert
	  and Sven Trenkel for fixing this.
	* rrdtool plugin: Fix an out-of-bounds array access when printing a
	  warning message. Thanks to Will Hawkins for fixing this bug.
	* snmp plugin: Support for the SNMP_ENDOFMIBVIEW return value has been
	  added. Support for more complex / unusual MIBs / subtrees has been
	  added. Thanks to Mark Juric to test the changes and point out these
	  problems.
>>>>>>> 96bcc6a8

2012-04-01, Version 4.10.7
	* Build system: Fix the use of a libltdl macro. Thanks to Clemens Lang
	  for fixing this. Adresses some issues with building the iptables
	  plugin under Gentoo.
	* libcollectdclient: A memory leak in the lcc_getval() function has
	  been fixed. Thanks to Jason Schmidlapp for finding and fixing this
	  issue.
	* bind plugin: The use of 'QType" types has been fixed.
	* df plugin: Fixed compiler issue under Mac OS X 10.7.
	* conntrack plugin: Support zero as legitimate value. Thanks to Louis
	  Opter for his patch.
	* memcached plugin: Increased the size of a static buffer, which was
	  truncating status messages form memcached. Thanks to Timon for the
	  patch.
	* network plugin: Forwarding of notifications has been disabled. This
	  was a contition not checked for before, which may retult in an
	  endless loop.
	* processes plugin: Support for process names with spaces has been
	  added to the Linux implementation. Thanks to Darrell Bishop for his
	  patch.
	* perl plugin: A race condition in several callbacks, including log and
	  write callbacks, has been fixed. Thanks to "Rrpv" for reporting this
	  bug.
	* snmp plugin: A bug when casting unsigned integers to gauge values has
	  been fixed: Unsigned integers would be cast to a signed integer and
	  then to a gauge, possibly resulting in a negative value.
	* tcpconns plugin: Compilation with newer versions of the FreeBSD
	  runtime has been fixed.

2012-02-19, Version 4.10.6
	* Build system: Fix problems when building the ipvs and iptables
	  plugins. Thanks to Sebastian Harl for his patch. A bashism in the
	  version-gen.sh script has been fixed. Thanks to Jo-Philipp Wich for
	  his patch.
	* csv and rrdtool plugins: Print a more helpful error message when the
	  DataDir is a symlink pointing to a non-existing location. Thanks to
	  Jonathan Nieder for his patch.
	* exec plugin: Fix a problem when using select(2) to read from file
	  handles. Thanks to Gerrie Roos for his patch.
	* network plugin: An incorrect error message in the handling of the
	  "Interface" configuration option has been fixed. Thanks to Gerrie
	  Roos for his patch.
	* oracle plugin: A potential endless loop in the error handling has
	  been fixed.
	* python plugin: A crash bug in the configuration handling has been
	  fixed. Thanks to Sven Trenkel for his patch.
	* interfaces plugin: The change which was supposed to ignore "bogus"
	  interfaces has been reverted, since it ignored legit interfaces, such
	  as bonding pseudo-devices as well.

2012-01-21, Version 4.10.5
	* curl_xml plugin: Fix handling of file:// and other URLs (which don't
	  follow HTTP status codes). Thanks to Fabien Wernli for his patch!
	* df plugin: Fix handling of negative "available" counts. This can
	  occur with some file systems, for example UFS. Thanks to Toni Ylenius
	  for his patch.
	* interface plugin: "mac" interfaces are now ignored on Solaris. These
	  pseudo-interfaces occur multiple times, causing warnings. Also switch
	  to 64-bit counters on Solaris, improving overflow behavior for
	  high-speed interfaces. Thanks to Eddy Geez and Fabien Wernli for
	  their patches.
	* memory plugin: Account kernel and unused memory under Solaris. Thanks
	  to Fabien Wernli for his patch.
	* network plugin: A bug in the interaction between the Network plugin
	  and filter chains has been fixed: When a filter modified a field such
	  as the hostname, subsequent values in the same network packets could
	  have ended up using the modified name rather than the original name.
	  Thanks to Sebastian Harl for identifying the problem.
	* oracle plugin: A memory leak has been fixed in the parameter handling.
	* python plugin: A memory leak has been fixed. Thanks to Sven Trenkel
	  for fixing this bug!

2011-10-14, Version 4.10.4
	* collectd: A mutex leak has been fixed in the meta data code. Thanks
	  to Rafal Lesniak for his patch.
	* collectd: Compatibility fixes for GCC 4.6 have been applied. Thanks
	  to Peter Green for his patch.
	* csv plugin: The line buffer size has been increased. Thanks to Colin
	  McCabe for the patch.
	* curl_json plugin: Don't use the "parent" node to build the type
	  instance, if it is empty. Compatibility with libyajl 2 has been
	  added. Thanks to "spupykin" of the Arch Linux project for the initial
	  code.
	* iptables plugin: Fix linking with some versions of libiptc.
	* irq plugin: Fix support for interrupts under Linux. The old code
	  assumed that interrupts have a numeric value -- this is no longer
	  true for Linux. Thanks to Bostjan Skufca for implementing this.
	* notify_desktop plugin: Compatibility with libnotify 0.7 has been
	  added. Thanks to Samuli Suominen for his patch.
	* processes plugin: Fix handling of regular expressions containing
	  spaces. Thanks for Sebastian Harl for fixing this.
	* rrdtool, rrdcached plugins: Improve precision of the XFF parameter.
	  Previously, values like 0.999 would have been rounded to 1.0. Thanks
	  to Francois-Xavier Bourlet for fixing this.
	* Various plugin: Set a multi-threading flag in libcurl. Thanks to Mike
	  Flisher for the fix.

2011-03-26, Version 4.10.3
	* Documentation: Several updates and additions. Thanks to Sebastian Harl.
	* collectd: Build issues (compiler warnings) have been fixed. Thanks to
	  Bruno Prémont.
	* collectd: Threshold subsection: Handling of NAN values in the
	  percentage calculation has been fixed.
	* collectd, java plugin, ntpd plugin: Several diagnostic messages have
	  been improved.
	* curl_json plugin: Handling of arrays has been fixed.
	* libvirt plugin: A bug in reading the virtual CPU statistics has been
	  fixed. Thanks to “JLPC” for reporting this problem.
	* modbus plugin: Compatibility with libmodbus 2.0.3 has been restored.
	* processes plugin: Potentially erroneous behavior has been fixed in an
	  error handling case.
	* python plugin: Fix dispatching of values from Python scripts to
	  collectd. Thanks to Gregory Szorc for finding and fixing this
	  problem.

2010-11-27, Version 4.10.2
	* Documentation: Various documentation fixes.
	* collectd: If including one configuration file fails, continue with
	  the rest of the configuration if possible.
	* collectd: Fix a bug in the read function scheduling. In rare cases
	  read functions may not have been called as often as requested.
	* collectd: Concurrency issues with errno(3) under AIX have been
	  fixed: A thread-safe version of errno has to be requested under AIX.
	  Thanks to Aurélien Reynaud for his patch.
	* collectd: A left-over hard-coded 2 has been replaced by the
	  configurable timeout value.
	* curl, memcachec, tail plugins: Fix handling of "DERIVE" data
	  sources. Matching the end of a string has been improved; thanks to
	  Sebastian Harl for the patch.
	* curl_json plugin: Fix a problem when parsing 64bit integers. Reading
	  JSON data from non-HTTP sources has been fixed.
	* netapp plugin: Pass the interval setting to the dispatch function.
	  Restore compatibility to NetApp Release 7.3. Thanks to Sven Trenkel
	  for the patch.
	* network plugin: Be less verbose about unchecked signatures, in order
	  to prevent spamming the logs.
	* notify_email plugin: Concurrency problems have been fixed.
	* python plugin: Set "sys.argv", since many scripts don't expect that
	  it may not be set. Thanks to Sven Trenkel for the patch.
	* rrdtool, rrdcached plugin: Fix a too strict assertion when creating
	  RRD files.
	* swap plugin: A bug which lead to incorrect I/O values has been
	  fixed.
	* value match: A minor memory leak has been fixed. Thanks to Sven
	  Trenkel for the patch.

2010-07-09, Version 4.10.1
	* Build system: Checking for "strtok_r" under Solaris has been fixed.
	* Portability: Fixes for Solaris 8 have been applied. Thanks to
	  Alexander Wuerstlein for his patch.
	* collectd: The shutdown speed when terminating the read threads has
	  been improved.
	* libcollectdclient: A format error in the PUTVAL command has been
	  removed. Thanks to Johan Van den Brande for fixing this.
	* df plugin: An error message shown when "cu_mount_getlist" fails has
	  been added.
	* processes plugin: Missing initialization code for IO members of a
	  struct has been added. Thanks to Aurélien Reynaud for fixing this.
	* python plugin: Memory leaks in the write and notification callbacks
	  have been fixed. A possible crash when the plugin was loaded but not
	  configured has been fixed. Thanks to Sven Trenkel for his patches.
	* snmp plugin: Verbosity with regard to unknown ASN types has been
	  increased. A build problem on PowerPC and ARM processors has been
	  fixed by Aurélien Reynaud; thanks!
	* powerdns plugin: Compatibility changes for PowerDNS 2.9.22 and above
	  have been applied. Thanks to Luke Heberling for his changes.

2010-05-01, Version 4.10.0
	* collectd: JSON output now includes the "dstypes" and "dsnames"
	  fields. This makes it easier for external applications to interpret
	  the data. Thanks to Chris Buben for his work.
	* collectd: The new "Timeout" option can be used to specify a
	  "timeout" for missing values. This is used in the threshold checking
	  code to detect missing values. Thanks to Andrés J. Díaz for the
	  patch.
	* apache plugin: Support for "IdleWorkers" (Apache 1.*: "IdleServers")
	  has been added.
	* curl plugin: The new "ExcludeRegex" allows to easily exclude certain
	  lines from the match.
	* curl_xml plugin: This new plugin allows to read XML files using cURL
	  and extract metrics included in the files. Thanks to Amit Gupta for
	  his work.
	* filecount plugin: The new "IncludeHidden" option allows to include
	  "hidden" files and directories in the statistics. Thanks to Vaclav
	  Malek for the patch.
	* logfile plugin: The new "PrintSeverity" option allows to include the
	  severity of a message in the output. Thanks to Clément Stenac for
	  his patch.
	* memcachec plugin: The new "ExcludeRegex" allows to easily exclude
	  certain lines from the match.
	* modbus plugin: This new plugin allows to read registers from
	  Modbus-TCP enabled devices.
	* network plugin: The new "Interface" option allows to set the
	  interface to be used for multicast and, if supported, unicast
	  traffic. Thanks to Max Henkel for his work.
	* openvpn plugin: The "CollectUserCount" and "CollectIndividualUsers"
	  options allow more detailed control over how to report sessions of
	  multiple users. Thanks to Fabian Schuh for his work.
	* pinba plugin: This new plugin receives timing information from the
	  Pinba PHP extension, which can be used for profiling PHP code and
	  webserver performance. Thanks to Phoenix Kayo for his work.
	* ping plugin: The new "MaxMissed" allows to re-resolve a hosts
	  address when it doesn't reply to a number of ping requests. Thanks
	  to Stefan Völkel for the patch.
	* postgresql plugin: The "Interval" config option has been added. The
	  plugin has been relicensed under the 2-clause BSD license. Thanks to
	  Sebastian Harl for his work.
	* processes plugin: Support for "code" and "data" virtual memory sizes
	  has been added. Thanks to Clément Stenac for his patch.
	* python plugin: Support for Python 3 has been implemented. Thanks to
	  Sven Trenkel for his work.
	* routeros plugin: Support for collecting CPU load, memory usage, used
	  and free disk space, sectors written and number of bad blocks from
	  MikroTik devices has been added.
	* swap plugin: Support for Linux < 2.6 has been added. Thanks to Lorin
	  Scraba for his patch.
	* tail plugin: The new "ExcludeRegex" allows to easily exclude certain
	  lines from the match. Thanks to Peter Warasin for his patch.
	* write_http plugin: The "StoreRates" option has been added. Thanks to
	  Paul Sadauskas for his patch.
	* regex match: The "Invert" option has been added. Thanks to Julien
	  Ammous for his patch.

2011-03-26, Version 4.9.5
	* Documentation: Several updates and additions. Thanks to Sebastian Harl.
	* collectd: Build issues (compiler warnings) have been fixed. Thanks to
	  Bruno Prémont.
	* collectd: Threshold subsection: Handling of NAN values in the
	  percentage calculation has been fixed.
	* collectd, java plugin, ntpd plugin: Several diagnostic messages have
	  been improved.
	* libvirt plugin: A bug in reading the virtual CPU statistics has been
	  fixed. Thanks to “JLPC” for reporting this problem.
	* processes plugin: Potentially erroneous behavior has been fixed in an
	  error handling case.
	* python plugin: Fix dispatching of values from Python scripts to
	  collectd. Thanks to Gregory Szorc for finding and fixing this
	  problem.

2010-11-27, Version 4.9.4
	* Documentation: Various documentation fixes.
	* collectd: If including one configuration file fails, continue with
	  the rest of the configuration if possible.
	* collectd: Fix a bug in the read function scheduling. In rare cases
	  read functions may not have been called as often as requested.
	* collectd: Concurrency issues with errno(3) under AIX have been
	  fixed: A thread-safe version of errno has to be requested under AIX.
	  Thanks to Aurélien Reynaud for his patch.
	* curl, memcachec, tail plugins: Fix handling of "DERIVE" data
	  sources. Matching the end of a string has been improved; thanks to
	  Sebastian Harl for the patch.
	* curl_json plugin: Fix a problem when parsing 64bit integers. Reading
	  JSON data from non-HTTP sources has been fixed.
	* netapp plugin: Pass the interval setting to the dispatch function.
	  Restore compatibility to NetApp Release 7.3. Thanks to Sven Trenkel
	  for the patch.
	* network plugin: Be less verbose about unchecked signatures, in order
	  to prevent spamming the logs.
	* notify_email plugin: Concurrency problems have been fixed.
	* python plugin: Set "sys.argv", since many scripts don't expect that
	  it may not be set. Thanks to Sven Trenkel for the patch.
	* rrdtool, rrdcached plugin: Fix a too strict assertion when creating
	  RRD files.
	* value match: A minor memory leak has been fixed. Thanks to Sven
	  Trenkel for the patch.

2010-07-09, Version 4.9.3
	* Build system: Checking for "strtok_r" under Solaris has been fixed.
	* Portability: Fixes for Solaris 8 have been applied. Thanks to
	  Aurélien Reynaud and Alexander Wuerstlein for their patches.
	* collectd: The shutdown speed when terminating the read threads has
	  been improved.
	* collectd-nagios: The format of the performance data has been fixed.
	* libcollectdclient: A format error in the PUTVAL command has been
	  removed. Thanks to Johan Van den Brande for fixing this.
	* df plugin: An error message shown when "cu_mount_getlist" fails has
	  been added.
	* processes plugin: Missing initialization code for IO members of a
	  struct has been added. Thanks to Aurélien Reynaud for fixing this.
	* python plugin: Memory leaks in the write and notification callbacks
	  have been fixed. A possible crash when the plugin was loaded but not
	  configured has been fixed. Thanks to Sven Trenkel for his patches.
	* rrdcached plugin: A build issue has been resolved. Thanks to
	  Thorsten von Eicken for the patch.
	* snmp plugin: Verbosity with regard to unknown ASN types has been
	  increased. A build problem on PowerPC and ARM processors has been
	  fixed by Aurélien Reynaud; thanks!
	* powerdns plugin: Compatibility changes for PowerDNS 2.9.22 and above
	  have been applied. Thanks to Luke Heberling for his changes.

2010-04-22, Version 4.9.2
	* Build system, various plugins: Fixes for AIX compatibility have been
	  added. Thanks to Manuel Sanmartin for his patches.
	* Build system: Checking for "nanosleep" on old Solaris machines has
	  been fixed. Thanks to Vincent McIntyre and Sebastian Harl for
	  figuring out a way to make this work.
	* collectd: Append a newline to messages written to STDERR.
	* collectd: Serialization of NANs in JSON format has been fixed.
	  Thanks to Chris Buben for pointing out the resulting syntax error.
	* collectd: Checks whether a "sleep" returned early have been added;
	  the cases are now handled correctly. Thanks to Michael Stapelberg
	  for the patch.
	* collectd: Continue reading files in a directory when parsing one
	  file fails.
	* apache plugin: Collection of the number of active connections has
	  been fixed for Apache 2.*.
	* contextswitch plugin: Handle large counter/derive values correctly.
	  Thanks to Martin Merkel for reporting the bug.
	* exec plugin: Error messages have been improved. The "running" flag
	  is now cleared correctly when forking a child fails.
	* iptables plugin: Fix a violation of aliasing rules. This resolves a
	  warning / error with new GCC versions. Thanks to Jan Engelhardt for
	  the work-around.
	* java plugin: The Java API files are now packaged into a .jar file.
	  Thanks to Amit Gupta for his patch.
	* network plugin: Fix a segmentation fault when receiving packets with
	  an unknown data source type.
	* network plugin: A memory leak when receiving encrypted network
	  packets has been fixed.
	* openvpn plugin: Fix naming schema when reading "MULTI1" type status
	  files.
	* oracle plugin: Fix checking for lost connections and reconnect in
	  this case. Thanks to Sven Trenkel for pointing out the problem.
	* unixsock plugin: A memory leak in the "LISTVAL" command has been
	  fixed. Thanks to Peter Warasin for pointing it out.
	* write_http plugin: Use the "any" authentication schema. This used to
	  be "digest". Thanks to Paul Sadauskas for the patch.

2010-01-14, Version 4.9.1
	* Documentation: Some manpage fixes.
	* Default config: Added sample configuration for missing plugins.
	* apache plugin: Fix a segmentation fault in the config handling of
	  VerifyPeer / VerifyHost. Thanks to "plazmus" for his or her patch.
	* processes plugin: Fix handling of derive data sources.
	* rrdtool plugin: Fix a bug with random write timeouts. Due to an
	  incorrect initialization some files may be suspended basically
	  indefinitely. After flushing the files they were written regularly
	  again.
	* routeros plugin: Use the node name for the "host" field.
	* Monitorus.pm: Put the plugin into the "Collectd::Plugins" namespace.
	* Perl bindings: Fix a warning that was printed when building
	  debugging output.

2009-12-21, Version 4.9.0
	* contextswitch plugin: The new ContextSwitch plugin gathers the
	  number of context switches done by the CPU. Thanks to Patrik
	  Weiskircher for the patch.
	* cpu plugin: Support for SMP (multiple processors) under FreeBSD has
	  been added. Thanks to Doug MacEachern for the patch.
	* curl plugin: The “MeasureResponseTime” option has been added. Thanks
	  to Aman Gupta for the patch.
	* df plugin: Collecting the inode count and reserved space has been
	  added. Thanks to Patrik Weiskircher for the patch.
	* exec plugin: The environment variables “COLLECTD_INTERVAL” and
	  “COLLECTD_HOSTNAME” are now set before executing the application.
	* Monitorus plugin: This Perl-based plugin to query statistics from
	  mon.itor.us has been added. Thanks to Jeff Green for the patch.
	* netapp plugin: New plugin to collect statistics from NetApp filers.
	  Thanks to Sven Trenkel of the noris network AG for the patch.
	* network plugin: Statistics collection about the plugin itself has
	  been implemented.
	* openvpn plugin: Add support for more versions of the “status file”.
	  Thanks to Marco Chiappero for the patch.
	* OpenVZ plugin: This Perl-based plugin to gather OpenVZ statistics
	  has been added. Thanks to Jonathan Kolb for the patch.
	* ping plugin: The config options "SourceAddress" and "Device"
	  have been added. Thanks to Sebastian Harl for the patch.
	* processes plugin: Collection of IO-metrics has been added. Thanks to
	  Andrés J. Díaz for the patch.
	* python plugin: The new Python plugin integrates a Python interpreter
	  into collectd and allows to execute plugins written in the scripting
	  language. Thanks to Sven Trenkel for his work.
	* routeros plugin: The new RouterOS plugin queries interface and
	  wireless registration statistics from RouterOS.
	* Various plugins: AIX support has been added to the cpu, disk,
	  interface, load, memory, processes, and swap plugins. Thanks to
	  Manuel Sanmartin for his patches.
	* hashed match: This match for simple load balancing and redundant
	  storage has been added.
	* scale target: This target to scale (multiply) values by an arbitrary
	  value has been added.

2010-04-22, Version 4.8.5
	* collectd: Append a newline to messages written to STDERR.
	* network plugin: Fix a segmentation fault when receiving packets with
	  an unknown data source type.

2010-04-07, Version 4.8.4
	* Build system, various plugins: Fixes for AIX compatibility have been
	  added. Thanks to Manuel Sanmartin for his patches.
	* Build system: Checking for "nanosleep" on old Solaris machines has
	  been fixed. Thanks to Vincent McIntyre and Sebastian Harl for
	  figuring out a way to make this work.
	* collectd: Serialization of NANs in JSON format has been fixed.
	  Thanks to Chris Buben for pointing out the resulting syntax error.
	* collectd: Checks whether a "sleep" returned early have been added;
	  the cases are now handled correctly. Thanks to Michael Stapelberg
	  for the patch.
	* collectd: Continue reading files in a directory when parsing one
	  file fails.
	* apache plugin: Collection of the number of active connections has
	  been fixed for Apache 2.*.
	* exec plugin: Error messages have been improved. The "running" flag
	  is now cleared correctly when forking a child fails.
	* iptables plugin: Fix a violation of aliasing rules. This resolves a
	  warning / error with new GCC versions. Thanks to Jan Engelhardt for
	  the work-around.
	* java plugin: The Java API files are now packaged into a .jar file.
	  Thanks to Amit Gupta for his patch.
	* network plugin: A memory leak when receiving encrypted network
	  packets has been fixed.
	* oracle plugin: Fix checking for lost connections and reconnect in
	  this case. Thanks to Sven Trenkel for pointing out the problem.
	* unixsock plugin: A memory leak in the "LISTVAL" command has been
	  fixed. Thanks to Peter Warasin for pointing it out.
	* write_http plugin: Use the "any" authentication schema. This used to
	  be "digest". Thanks to Paul Sadauskas for the patch.

2010-01-14, Version 4.8.3
	* Documentation: Some manpage fixes.
	* rrdtool plugin: Fix a bug with random write timeouts. Due to an
	  incorrect initialization some files may be suspended basically
	  indefinitely. After flushing the files they were written regularly
	  again.

2009-12-18, Version 4.8.2
	* Build system, java plugin: Don't use “find -L” to search for Java
	  headers, because it's a GNU extension.
	* Build system: Support for parallel builds has been improved. Thanks
	  Sebastian Harl and Stefan Völkel for looking into this.
	* collectd: Print error messages to STDERR if no log plugin has been
	  loaded.
	* genericjmx plugin: Close and re-open the connection upon I/O-errors.
	* gmond plugin: Fix typos which caused syntax errors.
	* memory plugin: Handling of >4 Gbyte of memory has been fixed.
	* network plugin: The license has been changed to LGPL 2.1.
	* oracle plugin: Reconnect to the database if the connection dies.
	* rrdcached plugin: Work-around for a bug in RRDtool 1.4rc2 has been
	  added.
	* snmp plugin: Handling of negative values has been fixed. Strings
	  containing control characters are now interpreted as hex-strings.
	* unixsock plugin: A memory leak in the LISTVAL command has been
	  fixed. Thanks to Ben Knight for his patch.

2009-10-04, Version 4.8.1
	* Build system: Issues when building the iptables plugin have been
	  fixed.
	* exec plugin: Clear the signal block mask before calling exec(2).
	* perl plugin: Declare the “environ” variable. This solves build
	  issues on some platforms.
	* processes plugin: Remove unnecessary call of realloc(3). Thanks to
	  Andrés J. Díaz for the patch.
	* unixsock plugin: Fix a (well hidden) race condition related to file
	  descriptor handling.

2009-09-13, Version 4.8.0
	* collectd: Two new data source types, “DERIVE” and “ABSOLUTE”, have
	  been added. “DERIVE” can be used for counters that are reset
	  occasionally. Thanks to Mariusz Gronczewski for implementing this.
	* thresholds: The advanced threshold options “Percentage”, “Hits”, and
	  “Hysteresis” have been added. Thanks to Andrés J. Díaz for his
	  patches.
	* curl_json plugin: The new cURL-JSON plugin reads JSON files using
	  the cURL library and parses the contents according to user
	  specification. Among other things, this allows to read statistics
	  from a CouchDB instance. Thanks to Doug MacEachern for the patch.
	* df plugin: Using the new “ReportByDevice” option the device rather
	  than the mount point can be used to identify partitions. Thanks to
	  Paul Sadauskas for the patch.
	* dns plugin: The possibility to ignore numeric QTypes has been added.
	  Thanks to Mirko Buffoni for the patch.
	* GenericJMX plugin: The new, Java-based GenericJMX plugin allows to
	  query arbitrary data from a Java process using the “Java Management
	  Extensions” (JMX).
	* madwifi plugin: The new MadWifi plugin collects information about
	  Atheros wireless LAN chipsets from the MadWifi driver. Thanks to
	  Ondrej Zajicek for his patches.
	* network plugin: The receive- and send-buffer-sizes have been made
	  configurable, allowing for bigger and smaller packets. Thanks to
	  Aman Gupta for the patch.
	* olsrd plugin: The new OLSRd plugin queries routing information from
	  the “Optimized Link State Routing” daemon.
	* rrdtool plugin: A new configuration option allows to define a random
	  write delay when writing RRD files. This spreads the load created by
	  writing RRD files more evenly. Thanks to Mariusz Gronczewski for the
	  patch.
	* swap plugin: The possibility to collect swapped in/out pages has
	  been added to the Swap plugin. Thanks to Stefan Völkel for the
	  patch.
	* tokyotyrant plugin: The new TokyoTyrant plugin reads the number of
	  records and file size from a running Tokyo Tyrant server. Thanks to
	  Paul Sadauskas for the patch.
	* unixsock plugin: Add the “GETTHRESHOLD” command. This command can be
	  used to query the thresholds configured for a particular identifier.
	* write_http plugin: The new Write HTTP plugin sends the values
	  collected by collectd to a web-server using HTTP POST requests.
	  Thanks to Paul Sadauskas for the patch.
	* zfs_arc plugin: The new ZFS ARC plugin collects information about
	  the “Adaptive Replacement Cache” (ARC) of the “Zeta File-System”
	  (ZFS). Thanks to Anthony Dewhurst for the patch.
	* empty_counter match: The new Empty Counter match matches value
	  lists, where at least one data source is of type COUNTER and the
	  counter value of all counter data sources is zero.

2009-12-18, Version 4.7.5
	* Build system, java plugin: Don't use “find -L” to search for Java
	  headers, because it's a GNU extension.
	* Build system: Support for parallel builds has been improved. Thanks
	  Sebastian Harl and Stefan Völkel for looking into this.
	* collectd: Print error messages to STDERR if no log plugin has been
	  loaded.
	* memory plugin: Handling of >4 Gbyte of memory has been fixed.
	* network plugin: The license has been changed to LGPL 2.1.
	* oracle plugin: Reconnect to the database if the connection dies.
	* rrdcached plugin: Work-around for a bug in RRDtool 1.4rc2 has been
	  added.
	* snmp plugin: Handling of negative values has been fixed. Strings
	  containing control characters are now interpreted as hex-strings.
	* unixsock plugin: A memory leak in the LISTVAL command has been
	  fixed. Thanks to Ben Knight for his patch.

2009-10-03, Version 4.7.4
	* Build system: Issues when building the iptables plugin have been
	  fixed.
	* exec plugin: Clear the signal block mask before calling exec(2).
	* perl plugin: Declare the “environ” variable. This solves build
	  issues on some platforms.
	* processes plugin: Remove unnecessary call of realloc(3). Thanks to
	  Andrés J. Díaz for the patch.
	* unixsock plugin: Fix a (well hidden) race condition related to file
	  descriptor handling.

2009-09-13, Version 4.7.3
	* collectd: Fix a possible but very rare invalid “free” in the caching
	  code. Thanks to Sebastian Harl for the patch.
	* collectd: Remove old values when a cache entry is marked as missing.
	  This way the “GETVAL” command of the UnixSock plugin doesn't return
	  old, no longer valid values when this happens. Thanks to Andrés J.
	  Díaz for the patch.
	* collectd: The “plugin_unregister_read” function has been fixed.
	* apache, ascent, bind, curl, nginx plugins: Advise the cURL library
	  to follow redirects. Thanks to Joey Hess for reporting this bug.
	* df plugin: Check the ignorelist before stating the file system,
	  possibly reducing the number of stats considerably. Thanks to Joey
	  Hess for reporting this bug.
	* iptables plugin: Support for the new libiptc API has been added.
	  Thanks to Sebastian Harl for the patch. The build system has been
	  updated to the plugin only includes the shipped header files when it
	  is linked with the shipped library, too.
	* java plugin: Delay creating the JVM until after the daemon has
	  forked. The JVM internally creates threads that are lost when
	  forking. This means that Java-based plugins are now configured
	  during the init-phase, i. e. later than other plugins.
	* libvirt plugin: Re-connect to libvirtd if connecting fails. Thanks
	  to Alan Pevec for the patch.
	* network plugin: Fix the handling of the “CacheFlush” option: The
	  value was assigned to a wrong variable. The initialization of the
	  gcrypt library, which is used for signing / encrypting traffic, has
	  been fixed. Thanks to Luke Heberling for the patch.
	* powerdns plugin: Set a timeout when reading data from the datagram
	  socket. Handling of the “LocalSocket” option has been fixed.  An
	  incorrectly used “type” has been corrected. Thanks to Luke Heberling
	  for his patches.

2009-07-19, Version 4.7.2
	* Build system: Support for `DESTDIR' has been fixed in the Java
	  bindings.
	* collectd: Okay-notifications have been fixed. Thanks to Andrés J.
	  Díaz for fixing this bug.
	* collectd: A programming error has been fixed in the notification
	  code. The bug may result in an assertion failure.
	* memcached plugin: Portability fix for Solaris. Thanks to Amit Gupta
	  for reporting the bug.
	* ping plugin: Link the plugin with libm.

2009-06-02, Version 4.7.1
	* Build system: Detection of Java has been improved and missing
	  details have been added to the configuration summary. Support for
	  libtool 2.2 has been added.
	* collectd: Two bugs with the threshold checking have been fixed. The
	  first one prevented thresholds to be checked at all, the second one
	  caused wrong behavior with the persistency option. Thanks to Andrés
	  J. Díaz for fixing these problems.
	* collectd: Handling of the `Include' configuration option has been
	  fixed.
	* rrdtool plugin: Make sure initialization is run only once. This
	  resolves problems under Solaris and potentially other systems.
	  Thanks to Amit Gupta for reporting this bug.
	* java plugin: Make it possible to use dots ('.') instead of slashes
	  ('/') as the class separator. Thanks to Randy Rizun for pointing
	  this out.
	* swap plugin: A work-around for 32-bit Solaris has been added. Thanks
	  to Doug MacEachern for the patch.

2009-05-11, Version 4.7.0
	* apache plugin: Support to query multiple servers has been added.
	  Thanks to Amit Gupta for the patch.
	* apache plugin: Handling of lighttpd's scoreboard statistics has been
	  improved. Thanks to Amit Gupta for the patch.
	* conntrack plugin: The new conntrack plugin collects the connection
	  tracking table size. Thanks to Tomasz Pala for the patch.
	* fscache plugin: The new fscache plugin collects statistics about
	  Linux' file-system based caching framework. Thanks to Edward
	  Konetzko for the patch.
	* gmond plugin: The new gmond plugin can receive and interpret
	  multicast traffic from Ganglia's gmond daemon.
	* java plugin: The new java plugin exports the collectd API to Java,
	  making it possible to write extensions to collectd in Java.
	* memcachec plugin: The new memcachec plugin queries data from a
	  memcached daemon and parses it similar to the cURL plugin. Thanks to
	  Doug MacEachern for the initial code.
	* memcached plugin: Support for connections over UNIX domain sockets
	  has been added. Thanks to Franck Lombardi for the patch.
	* memory plugin: Support for OpenBSD and possibly other *BSDs has been
	  added. Thanks to Simon Kuhnle for the patch.
	* mysql plugin: Support to query multiple databases has been added.
	  Thanks to Doug MacEachern for the patch.
	* mysql plugin: Master/slave statistics have been added.
	* mysql plugin: Lock statistics have been added. Thanks to Rodolphe
	  Quiédeville for the patch.
	* network plugin: The possibility to sign or encrypt network traffic
	  has been added.
	* protocols plugin: The new protocols plugin provides information
	  about network protocols, such as IP, TCP and UDP.
	* snmp plugin: The intervals given in the configuration of the SNMP
	  plugin must no longer be a multiple of the global interval.
	* table plugin: The new Table plugin provides parsing for table-like
	  structured files, such as many files beneath /proc.
	* ted plugin: The new TED plugin reads power consumption measurements
	  from “The Energy Detective” (TED). Thanks to Eric Reed for this
	  plugin.
	* onewire plugin: The new `Interval' option allows collecting
	  information from OneWire sensors at arbitrary intervals.
	* ping plugin: Support for collecting the drop rate and standard
	  deviation of round-trip times has been added.
	* uptime plugin: The new uptime plugin can collect the server's
	  uptime. Thanks to Marco Chiappero for the patch.

2009-09-10, Version 4.6.5
	* collectd: Remove old values when a cache entry is marked as missing.
	  This way the “GETVAL” command of the UnixSock plugin doesn't return
	  old, no longer valid values when this happens. Thanks to Andrés J.
	  Díaz for the patch.
	* apache, ascent, bind, curl, nginx plugins: Advise the cURL library
	  to follow redirects. Thanks to Joey Hess for reporting this bug.
	* df plugin: Check the ignorelist before stating the file system,
	  possibly reducing the number of stats considerably. Thanks to Joey
	  Hess for reporting this bug.
	* iptables plugin: Support for the new libiptc API has been added.
	  Thanks to Sebastian Harl for the patch. The build system has been
	  updated to the plugin only includes the shipped header files when it
	  is linked with the shipped library, too.
	* libvirt plugin: Re-connect to libvirtd if connecting fails. Thanks
	  to Alan Pevec for the patch.
	* powerdns plugin: Set a timeout when reading data from the datagram
	  socket. Handling of the “LocalSocket” option has been fixed.  An
	  incorrectly used “type” has been corrected. Thanks to Luke Heberling
	  for his patches.

2009-07-18, Version 4.6.4
	* collectd: Okay-notifications have been fixed. Thanks to Andrés J.
	  Díaz for fixing this bug.
	* collectd: A programming error has been fixed in the notification
	  code. The bug may result in an assertion failure.
	* memcached plugin: Portability fix for Solaris. Thanks to Amit Gupta
	  for reporting the bug.

2009-06-02, Version 4.6.3
	* Build system, various plugins: Many build fixes for FreeBSD,
	  OpenBSD, NetBSD, Solaris and Mac OS X. Big thanks to Doug MacEachern
	  for many fixes and providing a build system for many platforms,
	  Ulf Zimmermann for providing a FreeBSD system and Simon Kuhnle for
	  providing an OpenBSD system.
	* collectd: Two bugs with the threshold checking have been fixed. The
	  first one prevented thresholds to be checked at all, the second one
	  caused wrong behavior with the persistency option. Thanks to Andrés
	  J. Díaz for fixing these problems.
	* collectd: Handling of the `Include' configuration option has been
	  fixed.
	* battery plugin: Don't complain about a missing directory every
	  interval.
	* exec plugin: Allow executed programs to close STDERR. Thanks to
	  Thorsten von Eicken for reporting this problem.
	* irq plugin: Fix handling of overflowing 32-bit counters. Thanks to
	  Tomasz Pala for the patch.
	* perl plugin: Portability build-fixes. Thanks to Doug MacEachern for
	  the patch.
	* memory plugin: Fix a potential problem under Solaris.
	* swap plugin: A work-around for 32-bit Solaris has been added. Thanks
	  to Doug MacEachern for the patch.

2009-03-18, Version 4.6.2
	* collectd: Some Solaris utility code has been improved.
	* filter subsystem: Allow `Chains' without default targets.
	* liboping: A patch to comply with strict aliasing rules has been
	  added.
	* timediff match: Fix a typo: The match was registered with a wrong
	  name which prevented this match to be used as documented. Thanks to
	  Bruno Prémont for finding this problem.
	* bind plugin: Fix collection of the cached RR sets. The number of RR
	  sets currently in the cache was collected as a counter value, which
	  is nonsense. Thanks to Bruno Prémont for implementing this.
	* dns plugin: Don't pass NULL to `pcap_open_live': Some systems,
	  primarily BSDs, don't take it well and crash.
	* oracle plugin: Portability to 64 bit systems has been improved.
	* postgresql plugin: The default configuration has been improved.
	* rrdtool plugin: Fix a possible race condition: If the network plugin
	  is brought and dispatches a value before the rrdtool plugin is
	  initialized, the daemon may crash.

2009-02-22, Version 4.6.1
	* collectd: Many documentation fixes.
	* Collectd::Unixsock: Error handling has been improved.
	* regex match: Don't link with the PCRE library.
	* bind plugin: Various bugs have been fixed. Thanks to Bruno Prémont
	  for finding and fixing most of them.
	* ipmi plugin: Fix an off-by-one error which could cause segmentation
	  faults. Thanks to Peter Holik for his patch.

2009-02-16, Version 4.6.0
	* collectd: Added the `filter chain' infrastructure, which allows the
	  user to use `matches' and `targets' to control value processing.
	* collectd: The new `-T' command line argument allows more in-depth
	  testing of a configuration. Thanks to Doug MacEachern for the patch.
	* collectd-nagios: The Nagios integration command has been updated to
	  use libcollectdclient. The `percentage' aggregation function has
	  been added. Thanks to Fabian Linzberger for the patch.
	* libcollectdclient: A library which abstracts communication with the
	  unixsock plugin for clients has been added.
	* regex match: Match values by their identifies using regular
	  expressions.
	* timediff match: Match for values with an invalid timestamp.
	* value match: Select values by their data sources' values.
	* notification target: Create and dispatch a notification.
	* replace target: Replace parts of an identifier using regular
	  expressions.
	* set target: Set (overwrite) entire parts of an identifier.
	* bind plugin: This new plugin uses the new HTTP/XML interface to BIND
	  statistics, allowing very detailed name server statistics. Thanks to
	  Bruno Prémont for this plugin.
	* cpu plugin: Report `interrupt' separately when using
	  sysctlbyname(3) (used under *BSD). Support for sysctl(3), for
	  example for native OpenBSD support, has been added. Thanks to Simon
	  Kuhnle for the patch.
	* csv plugin: Make it possible to write values to STDOUT instead of
	  files. This is meant for testing purposes mostly. The output written
	  to STDOUT is compatible with the exec plugin. Thanks to Doug
	  MacEachern for the patch.
	* curl plugin: This new plugin can be used to read web pages and parse
	  them using the same mechanism that's used in the tail plugin.
	* dbi plugin: This new plugin allows you to connect to a variety of
	  relational databases and use SQL to gather custom statistics from
	  it. It is similar to the already existing PostgreSQL plugin but uses
	  libdbi to communicate with the database(s).
	* interface plugin: Use the ignorelist framework when selecting /
	  ignoring interfaces. This allows one to use regular expressions to
	  select interfaces, too.
	* ipmi plugin: Handle temporary IPMI error conditions more gracefully.
	  Thanks to Bruno Prémont for this patch.
	* memcached plugin: Add hit-ratio metric. Thanks to Doug MacEachern
	  for the patch.
	* mysql plugin: Allow connecting to a database via the UNIX domain
	  socket, too. Thanks to Mirko Buffoni for the patch.
	* network plugin: Further performance improvements for the receive
	  code. This hopefully will help very large setups.
	* openvpn plugin: This new plugin collects statistics provided by the
	  OpenVPN daemon. Thanks to Doug MacEachern for the patch.
	* oracle plugin: This new plugin allows you to connect to an Oracle
	  database and use SQL to gather custom statistics from it. It is
	  similar to the already existing PostgreSQL plugin.
	* perl plugin: Compatibility fixes for broken versions of Perl 5.10
	  have been added.
	* perl plugin: Export the newly added plugin_write() to Perl plugins.
	* perl plugin: Added support for `notification meta data'.
	* perl plugin: Added support for the `filter chain' infrastructure by
	  allowing plugins to register `matches' and `targets'.
	* postgresql plugin: The preferred configuration syntax has been
	  updated to be in line with the syntax used by the new dbi and oracle
	  plugins. The compatibility code for the old syntax is present.
	  Support for the new `Result' blocks and the interval parameter has
	  been added.
	* processes plugin: Stacksize and virtual memory usage statistics have
	  been added. Portability fixes.
	* rrdcached plugin: This new plugin uses the (still in development)
	  RRD accelerator daemon, rrdcached. This daemon works very similar to
	  the original rrdtool plugin of collectd, but adds some more nice
	  features.
	* swap plugin: Code for OpenBSD (and possibly other *BSDs) has been
	  added.

2009-05-09, Version 4.5.4
	* Build system, various plugins: Many build fixes for FreeBSD,
	  OpenBSD, NetBSD, Solaris and Mac OS X. Big thanks to Doug MacEachern
	  for many fixes and providing a build system for many platforms,
	  Ulf Zimmermann for providing a FreeBSD system and Simon Kuhnle for
	  providing an OpenBSD system.
	* collectd: Fix a potential race condition when creating directories.
	* battery plugin: Don't complain about a missing directory every
	  interval.
	* dns plugin: Slight portability fixes.
	* exec plugin: Allow executed programs to close STDERR. Thanks to
	  Thorsten von Eicken for reporting this problem.
	* irq plugin: Fix handling of overflowing 32-bit counters. Thanks to
	  Tomasz Pala for the patch.
	* perl plugin: Portability build-fixes. Thanks to Doug MacEachern for
	  the patch.
	* rrdtool plugin: Fix a possible race condition: If the network plugin
	  is initialized and dispatches a value before the rrdtool plugin is
	  initialized, the daemon may crash.
	* memory plugin: Fix a potential problem under Solaris.

2009-02-22, Version 4.5.3
	* build system: The check for libupsclient even when `pkg-config' is
	  not available.
	* collectd: Fix error handling in the global cache.
	* Collectd::Unixsock: Error handling has been improved.
	* ascent plugin: Fix a memory leak. Thanks to Bruno Prémont for his
	  patch.
	* ipmi plugin: Fix an off-by-one error which could cause segmentation
	  faults. Thanks to Peter Holik for his patch.
	* tcpconns plugin: An endianness problem has been fixed in the *BSD
	  code. Thanks to "thated" for reporting this.

2009-01-02, Version 4.5.2
	* build system: Check for `mysql.h' and `mysql/mysql.h', since the
	  file may be in both locations, especially when the database was
	  installed in a non-standard path. Thanks to Dusty Doris for
	  reporting this.
	* build system: Handle the _POSIX_PTHREAD_SEMANTICS defined, needed by
	  Solaris, in the configure script automatically.
	* build system, tcpconns plugin: Check for `kvm_nlist' and
	  `kvm_openfiles' before enabling the plugin: Solaris provides a KVM
	  library with similar functions to the BSD variant, but doesn't
	  provide these necessary functions.
	* collectd.conf(5): Various fixes and clarifications.
	* collectd: Remove a GNUism (unnamed unions), thus improving
	  portability.
	* collectd, apcups plugin: Include "collectd.h" before <stdlib.h>.
	  This solves portability problems, especially for Solaris.
	* dns plugin: Fix a portability problem with NetBSD.
	* filecount plugin: Fix an off-by-one error. This error may cause a
	  segmentation fault.
	* network plugin: Fix the handling of `type' in the network protocol.
	  Due to a programming mistake, only 4 or 8 bytes would be copied to a
	  much larger buffer. This caused the `type' to be transferred much
	  more often than necessary. In some cases, e. g. the `cpu' and
	  `cpufreq' plugins being used at the same time, data may be corrupted
	  in those files. Thanks to Bruno Prémont for debugging and reporting
	  this issue.
	* processes plugin: Fix a possible segmentation fault when specifying
	  invalid configuration options.
	* unixsock plugin: Make sure the initialization function is run only
	  once. This resolves a file descriptor leak under systems which run
	  the initialization more than once, such as Solaris.

2008-10-16, Version 4.5.1
	* build system: Change `--enable-<plugin>' to abort with an error if
	  dependencies are not met. Thanks to Bruno Prémont for the patch.
	  Also, the poisoning of various string functions has been restricted
	  to debug builds.
	* collectd: Fix a memory leak in the global value cache. With every
	  *missing* value a couple of bytes would be leaked. Another memory
	  leak in the configuration handling code has been fixed. Thanks to
	  Niraj Tolia for reporting these issues.
	* collectd: Fix an off-by-one error in the ignorelist functionality.
	  When using regular expressions, the last character would be missing,
	  possibly matching differently from what one would expect.
	* collectdmon: Don't block SIGCHLD. This fixes a potential portability
	  problem.
	* collectd-nagios: Fix handling of the `-d' option. Thanks to Fabian
	  Linzberger for reporting the bug.
	* iptables plugin: Fix an off-by-one error. If a string was just one
	  character too long, it was truncated instead of reporting an error.
	* network plugin: Fix a memory leak in the configuration handling
	  code. Thanks to Niraj Tolia for reporting this issue.
	* perl plugin: Log an error message if bootstrapping `Collectd' fails.
	* postgresql plugin: Don't reopen connection during reinitialization.
	  This fixes a bug under Solaris and potentially other platforms.
	  Missing calls to `PQclear' have been added, too. This fixes memory
	  leaks. Thanks to ``Admin'' for reporting these bugs.
	* snmp plugin: Don't expect null-terminated strings from the Net-SNMP
	  library.
	* tail plugin: Call `clearerr(3)' after reading an EOF. This fixes
	  problems with some `libc's. Thanks to Matthias Lay for reporting the
	  bug.

2008-09-04, Version 4.5.0
	* collectd: Added the ability to flush certain identifiers.
	* collectd: The concept of `notification meta data' has been
	  introduced.
	* filecount plugin: The new filecount plugin counts the number of
	  files in a directory and its subdirectories.
	* ipmi plugin: Sensor names have been changed to ensure unique names.
	  Notifications upon added and removed sensors can now be generated.
	* notify_desktop plugin: This new plugin sends notifications to the
	  X desktop using the structure defined in the `Desktop Notification
	  Specification'.
	* notify_email plugin: This new plugin sends out notifications via
	  email, using the `esmtp' library.
	* onewire plugin: The new experimental(!) onewire plugin reads values,
	  such as temperatures, from sensors connected to the computer via the
	  onewire bus.
	* perl plugin: Improved synchronized access to internal data structures
	  and fixed a possible dead-lock.
	* perl plugin: Added the ability to flush certain identifiers and marked
	  plugin_flush_all() and plugin_flush_one() as deprecated in favor of
	  plugin_flush().
	* perl plugin: Added the ability to configure Perl plugins.
	* postgresql plugin: The new postgresql plugin collects statistics
	  about or from a PostgreSQL database.
	* processes plugin: The `ProcessMatch' option has been added.
	* rrdtool plugin: Implement throttling of the `update queue' to lessen
	  IO load.
	* tcpconns plugin: This plugin has been ported to OpenBSD.
	* thermal plugin: The new thermal plugin collects system temperatures
	  using Linux ACPI thermal zone data.

2009-01-02, Version 4.4.5
	* build system: Check for `mysql.h' and `mysql/mysql.h', since the
	  file may be in both locations, especially when the database was
	  installed in a non-standard path. Thanks to Dusty Doris for
	  reporting this.
	* build system: Handle the _POSIX_PTHREAD_SEMANTICS defined, needed by
	  Solaris, in the configure script automatically.
	* collectd.conf(5): Various fixes and clarifications.
	* apcups plugin: Include "collectd.h" before <stdlib.h>. This solves
	  portability problems, especially for Solaris.
	* dns plugin: Fix a portability problem with NetBSD.
	* network plugin: Fix the handling of `type' in the network protocol.
	  Due to a programming mistake, only 4 or 8 bytes would be copied to a
	  much larger buffer. This caused the `type' to be transferred much
	  more often than necessary. In some cases, e. g. the `cpu' and
	  `cpufreq' plugins being used at the same time, data may be corrupted
	  in those files. Thanks to Bruno Prémont for debugging and reporting
	  this issue.
	* unixsock plugin: Make sure the initialization function is run only
	  once. This resolves a file descriptor leak under systems which run
	  the initialization more than once, such as Solaris.

2008-10-16, Version 4.4.4
	* build system: Change `--enable-<plugin>' to abort with an error if
	  dependencies are not met. Thanks to Bruno Prémont for the patch.
	  Also, the poisoning of various string functions has been restricted
	  to debug builds.
	* collectd: Fix a memory leak in the global value cache. With every
	  *missing* value a couple of bytes would be leaked. Another memory
	  leak in the configuration handling code has been fixed. Thanks to
	  Niraj Tolia for reporting these issues.
	* collectd: Fix an off-by-one error in the ignorelist functionality.
	  When using regular expressions, the last character would be missing,
	  possibly matching differently from what one would expect.
	* collectdmon: Don't block SIGCHLD. This fixes a potential portability
	  problem.
	* collectd-nagios: Fix handling of the `-d' option. Thanks to Fabian
	  Linzberger for reporting the bug.
	* network plugin: Fix a memory leak in the configuration handling
	  code. Thanks to Niraj Tolia for reporting this issue.
	* perl plugin: Log an error message if bootstrapping `Collectd' fails.
	* tail plugin: Call `clearerr(3)' after reading an EOF. This fixes
	  problems with some `libc's. Thanks to Matthias Lay for reporting the
	  bug.

2008-09-01, Version 4.4.3
	* collectd: Fix a memory leak in the threshold checking code.
	* memcached plugin: Fix a too short timeout and a related file
	  descriptor leak.
	* memory plugin: A typo in the libstatgrab code has been fixed.
	* snmp plugin: Fix a possible memory leak.

2008-07-15, Version 4.4.2
	* build system: Use pkg-config to detect the upsclient library.
	* collectd: Try even harder to determine the endianess of the
	  architecture collectd is being built on.
	* disk plugin: Fix for Linux 2.4: A wrong field was used as the name
	  of disks.
	* dns plugin: Fix compilation errors with BIND versions 19991001
	  through 19991005.
	* network plugin: Bugfix in the init routine: The init function
	  cleared a buffer regardless of its contents. This could lead to lost
	  values under Solaris.
	* nginx plugin: Remove usage of the thread-unsafe `strtok' function.
	* vserver plugin: Remove usage of the thread-unsafe `readdir'
	  function.
	* wireless plugin: Work around incorrect noise and power values
	  returned by some broken drivers.

2008-06-03, Version 4.4.1
	* collectd: Fix the `DataSource' option within `Type' blocks. Thanks
	  to kyrone for reporting this.
	* collectd: Fixed min/max output in notifications generated by
	  threshold checking.
	* collectd-nagios: Fix the protocol used to communicate with the
	  daemon.
	* perl plugin: Fail noisily, but don't shutdown the daemon, if
	  initialization has errors. An issue with Perl 5.10 has been fixed.
	* teamspeak2 plugin: Fixed an out of bound array access. Thanks to
	  René Rebe and Siegmund Gorr for reporting this.

2008-05-06, Version 4.4.0
	* collectd: Internal code cleanups.
	* collectd: Added support for a `Flush' command in the unixsock and
	  exec plugins. This command can be used to force a plugin (or all) to
	  flush its values to disk.
	* collectd: Thresholds can now be configured to apply to one data
	  source only, making it possible to configure different thresholds
	  for each data source.
	* apache, nginx plugins: Added the possibility to disable host and/or
	  peer verification.
	* ascent plugin: The new ascent plugin reads and parses the statistics
	  page of an Ascent server.
	* cpu plugin: Support for the statgrab library has been added.
	* disk plugin: The possibility to ignore certain disks or collect only
	  specific disks has been added.
	* disk plugin: Support for the statgrab library has been added.
	* ipmi plugin: The new ipmi plugin uses the OpenIPMI library to read
	  sensor values via IPMI, the intelligent platform management
	  interface.
	* iptables plugin: The iptc library that is used by the iptables
	  plugin has been added to the distribution, because it is not
	  provided by all distributions and removed from at least one.
	* powerdns plugin: The new powerdns plugin reads statistics from an
	  authoritative or a recursing PowerDNS name server.
	* rrdtool plugin: The size of the files generated with the default
	  configuration has been decreased.
	* tail plugin: The new tail plugin can be used to gather statistics by
	  continuously reading from log files.
	* teamspeak2 plugin: The new teamspeak2 plugin connects to a
	  TeamSpeak2 server and collects statistics about the number of users
	  and number of channels.
	* users plugin: Support for the statgrab library has been added.
	* vmem plugin: The new vmem plugin collects very detailed statistics
	  about the virtual memory subsystem of Linux.

2008-08-30, Version 4.3.4
	* Build system: Improved detection of and linking with the statgrab
	  library.
	* collectd: Portability fixes, especially to determine endianess more
	  reliable.
	* Various plugins: Fix format strings.
	* disk plugin: A fix for giving disks under Linux 2.4 the right names
	  again has been applied.
	* memcached plugin: Fix a too short timeout and a related file
	  descriptor leak.
	* memory plugin: A typo in the libstatgrab code has been fixed.
	* network plugin: A fix in the initialization function solves problems
	  under Solaris.
	* nginx plugin: A thread-unsafe function has been replaced.
	* vserver plugin: A thread-unsafe function has been replaced.
	* wireless plugin: A work-around for broken wireless drivers has been
	  added.

2008-04-22, Version 4.3.3
	* build system: Improved detection of several libraries, especially if
	  they are in non-standard paths.
	* build system: Portability fixes: Automatically define "_REENTRANT"
	  if the libc expects it.
	* collectd: Error and warning messages have been improved.
	* collectd: Check for the BYTE_ORDER and BIG_ENDIAN defines before
	  using them.
	* apache plugin: Allocate new memory when reading a webpage instead of
	  using a buffer of static size.
	* exec plugin: Close (almost) all filedescriptors before exec(2)ing
	  the program.
	* hddtemp plugin: Error and warning messages have been improved.
	* sensors plugin: Fix sensor collection for some chip types.

2008-03-29, Version 4.3.2
	* collectd: Fix configuration of the `FailureMax', `WarningMax', and
	  `Persist' threshold options.
	* collectd: Fix handling of missing values in the global value cache.
	* collectd: Improved error messages when parsing the configuration.
	* sensors plugin: Fix temperature collection with libsensors4.
	* unixsock plugin: Fix mixed input and output operation on streams.
	* wireless plugin: Fix reading noise value.

2008-03-05, Version 4.3.1
	* exec plugin: Set supplementary group IDs.
	* network plugin:
	  + Use `memcpy' when constructing/parsing a package to avoid
	    alignment problems on weird architectures, such as Sparc.
	  + Translate doubles to/from the x86 byte representation to ensure
	    cross-platform compatibility.
	* ping plugin: Correct the handling of the `TTL' setting.
	* swap plugin: Reapply a patch for Solaris.
	* tcpconns plugin: Portability improvements.

2008-02-18, Version 4.3.0
	* collectd: Notifications have been added to the daemon. Notifications
	  are status messages that may be associated with a data instance.
	* collectd: Threshold checking has been added to the daemon. This
	  means that you can configure threshold values for each data
	  instance. If this threshold is exceeded a notification will be
	  created.
	* collectd: The new `FQDNLookup' option tells the daemon to use the
	  full qualified domain name as the hostname, not just the host part
	  es returned by `gethostname(2)'.
	* collectd: Support for more than one `TypesDB' file has been added.
	  This is useful when one such file is included in a package but one
	  wants to add custom type definitions.
	* collectd: The `Include' config option has been expanded to handle
	  entire directories and shell wildcards.
	* collectdmon: The new `collectdmon' binary detects when collectd
	  terminates and automatically restarts it again.
	* csv plugin: The CSV plugin is now able to store counter values as a
	  rate, using the `StoreRates' configuration option.
	* exec plugin: Handling of notifications has been added and the
	  ability to pass arguments to the executed programs has been added.
	* hddtemp plugin: The new `TranslateDevicename' option lets you
	  disable the translation from device names to major-minor-numbers.
	* logfile plugin: Handling of notifications has been added.
	* ntpd plugin: The new `ReverseLookups' can be used to disable reverse
	  domain name lookups in this plugin.
	* perl plugin: Many internal changes added support for handling multiple
	  threads making the plugin reasonably usable inside collectd. The API has
	  been extended to support notifications and export global variables to
	  Perl plugins; callbacks now have to be identified by name rather than a
	  pointer to a subroutine. The plugin is no longer experimental.
	* uuid plugin: The new UUID plugin sets the hostname to an unique
	  identifier for this host. This is meant for setups where each client
	  may migrate to another physical host, possibly going through one or
	  more name changes in the process. Thanks to Richard Jones from
	  Red Hat's Emerging Technology group for this plugin.
	* libvirt: The new libvirt plugin uses the `libvirt' library to query
	  CPU, disk and network statistics about guest systems on the same
	  physical server. Thanks to Richard Jones from Red Hat's Emerging
	  Technology group for this plugin.

2008-04-22, Version 4.2.7
	* build system: Improved detection of several libraries, especially if
	  they are in non-standard paths.
	* build system: Portability fixes: Automatically define "_REENTRANT"
	  if the libc expects it.
	* collectd: Error and warning messages have been improved.
	* collectd: Check for the BYTE_ORDER and BIG_ENDIAN defines before
	  using them.
	* apache plugin: Allocate new memory when reading a webpage instead of
	  using a buffer of static size.
	* exec plugin: Close (almost) all filedescriptors before exec(2)ing
	  the program.
	* hddtemp plugin: Error and warning messages have been improved.
	* sensors plugin: Fix sensor collection for some chip types.

2008-03-29, Version 4.2.6
	* collectd: Improved error messages when parsing the configuration.
	* sensors plugin: Fix temperature collection with libsensors4.
	* unixsock plugin: Fix mixed input and output operation on streams.
	* wireless plugin: Fix reading noise value.

2008-03-04, Version 4.2.5
	* apache plugin: Improved initialization and error messages.
	* exec plugin: Set supplementary group IDs.
	* network plugin:
	  + Create separate threads for reading from the socket and parsing
	    and dispatching incoming packets. Versions prior to this may have
	    problems in high-load situations, where the socket receive buffers
	    overflows, resulting in gaps in the data.
	  + Use `memcpy' when constructing/parsing a package to avoid
	    alignment problems on weird architectures, such as Sparc.
	  + Translate doubles to/from the x86 byte representation to ensure
	    cross-platform compatibility.
	* ping plugin: Correct the handling of the `TTL' setting.
	* rrdtool plugin: Ensure correct handling of the `RRATimespan' option.
	* swap plugin: Reapply a patch for Solaris.
	* tcpconns plugin: Portability improvements.

2008-01-21, Version 4.2.4
	* unixsock plugin: A bug in the unixsock plugin caused it not to set
	  the permission on the socket as documented in the manpage. Thanks to
	  Evgeny Chukreev for fixing this issue.
	* collectd: The documentation has been improved.

2007-12-28, Version 4.2.3
	* sensors plugin: Updated the plugin to build and work with version 3
	  of the libsensors library.

2007-12-15, Version 4.2.2
	* nginx plugin: Incorrect comparison of strings lead to a segfault
	  when using the plugin. Thanks to Saulius Grigaliunas for fixing
	  this.
	* logfile plugin: The config option `Timestamp' was handled
	  incorrectly and basically always active. Thanks to Luke Heberling
	  for fixing this.

2007-11-08, Version 4.2.1
	* tcpconns plugin: Don't complain about a missing file if IPv6 is not
	  enabled on the host.
	* snmp plugin: Fix a memory leak.

2007-10-27, Version 4.2.0
	* collectd: The new config option `Include' lets you include other
	  configfiles and thus split up your config into smaller parts. This
	  may be especially interesting for the snmp plugin to keep the data
	  definitions separate from the host definitions.
	* ipvs plugin: The new `ipvs' plugin collects IPVS connection statistics
	  (number of connections, octets and packets for each service and
	  destination). Thanks to Sebastian Harl for this plugin.
	* memcached plugin: The new `memcached' plugin connects to a memcached
	  daemon process and collects statistics of this distributed caching
	  system. Thanks to Antony Dovgal for contributing this plugin.
	* nginx plugin: The new `nginx' plugin reads the status page of an
	  nginx daemon and saves the handled connections and requests.
	* perl plugin: Many changes, including the added `EnableDebugger'
	  config option which lets you debug your Perl plugins more easily.
	* rrdtool plugin: Use the thread-safe RRD-library if available. Try to
	  be more thread-safe otherwise by locking calls to the library.
	* snmp plugin: Added the options `Scale' and `Shift' to Data-blocks to
	  correct the values returned by SNMP-agents. If a <data> block is
	  defined as `table' the instance is now optional. The sequence number
	  is used as the type-instance in this case. The new `InstancePrefix'
	  option allows to add arbitrary prefixes to the type-instance.
	* tcpconns plugin: The new `tcpconns' plugin collects the number of
	  certain TCP connections and what state they're in. This can be used
	  to see how many connections your FTP server has to handle or how
	  many outgoing connections your mailserver has open.

2008-01-11, Version 4.1.6
	* unixsock plugin: A bug in the unixsock plugin caused it not to set
	  the permission on the socket as documented in the manpage. Thanks to
	  Evgeny Chukreev for fixing this issue.
	* collectd: The documentation has been improved.

2007-12-27, Version 4.1.5
	* rrdtool plugin: Fix a memory leak that only occurred in very-low-
	  memory situations.
	* sensors plugin: Updated the plugin to build and work with version 3
	  of the libsensors library.

2007-11-08, Version 4.1.4
	* Build system: Improve detection of the rrd library, especially if
	  it's in a non-standard location.
	* Build system: A bug when parsing the argument for
	  `--with-libnetsnmp' has been fixed.
	* collectd: Implement `strerror_r' if the libc doesn't provide it.
	* rrdtool plugin: Fix a bug in the shutdown sequence that might cause
	  a deadlock or delay when shutting down the daemon.
	* snmp plugin: Fix a memory leak.

2007-10-24, Version 4.1.3
	* collectd: A build issue under Solaris has been resolved by renaming
	  data types.
	* rrdtool plugin: Use the thread-safe RRD-library if available. Try to
	  be more thread-safe otherwise by locking calls to the library.

2007-09-28, Version 4.1.2
	* apcups plugin: Fix reporting of the `load percent' data.
	* wireless plugin: Correct the handling of cards returning signal and
	  noise quality as percentage.
	* perl plugin: Fix a possible buffer overflow in get_module_name().
	* build system: Further improve the detection of libraries.
	* netlink plugin: Build issues under some older versions of the Linux
	  includes (i. e. Debian Sarge) have been fixed.
	* snmp plugin: Fix a potential segfault when a host times out. Add
	  support for the `timeticks' type. 

2007-09-12, Version 4.1.1
	* Build system: The detection of `libnetlink' has been improved.
	* collectd: The documentation has been fixed in numerous places.
	* exec plugin: Setting the group under which to run a program has been
	  fixed.
	* collectd: The `sstrerror' function was improved to work correctly
	  with the broken GNU version of `strerror_r'.
	* collectd: Write an error message to STDERR when loading of a plugin
	  fails.
	* apcups plugin: Fix the `types' used to submit the values: They still
	  has an `apcups_' prefix which doesn't work anymore.
	* rrdtool plugin: Create new RRD-files with the `begin' time set to
	  whatever the client thinks is `now'..

2007-09-01, Version 4.1.0
	* Build system: The build system has been changed to automatically
	  disable all plugins, which are missing dependencies. The dependency
	  checking has been removed from the plugins themselves to remove
	  redundancy.
	* Flexible interval: The interval of collected data is now sent along
	  with the data itself over the network, so that the interval-settings
	  of server and clients no longer needs to match.
	* netlink plugin: The new `netlink' plugin connects to the Linux
	  kernel using a netlink socket and uses it to query information about
	  interfaces, qdiscs and classes.
	* rrdtool plugin: The cache is now dumped to disk in an extra thread
	  to not block data collection.
	* snmp plugin: The new `snmp' plugin can read values from SNMP enabled
	  network devices, such as switches, routers, thermometers, rack
	  monitoring servers, etc. The collectd-snmp(5) manpage documents this
	  plugin.
	* unixsock plugin: Added the `LISTVAL' command.
	* xmms plugin: The new `xmms' plugin graphs the bitrate and frequency
	  of music played with xmms.

2007-09-28, Version 4.0.9
	* apcups plugin: Fix reporting of the `load percent' data.
	* wireless plugin: Correct the handling of cards returning signal and
	  noise quality as percentage.
	* perl plugin: Fix a possible buffer overflow in get_module_name().

2007-09-12, Version 4.0.8
	* collectd: The `sstrerror' function was improved to work correctly
	  with the broken GNU version of `strerror_r'.
	* collectd: Write an error message to STDERR when loading of a plugin
	  fails.
	* apcups plugin: Fix the `types' used to submit the values: They still
	  has an `apcups_' prefix which doesn't work anymore.
	* rrdtool plugin: Create new RRD-files with the `begin' time set to
	  whatever the client thinks is `now'..

2007-08-26, Version 4.0.7
	* documentation: Some typos have been fixed and some information has
	  been improved.
	* build system: Many fixes for detecting libraries in unusual places,
	  such as on RedHat systems. The affected libraries are `libcurl',
	  `libmysql', and `libupsclient'.
	* network plugin: Allow the `Port' option to be specified as a number
	  (i. e. without quotes).
	* nut plugin: A fix allows linking the nut plugin against
	  libupsclient, version >= 2.2.0.
	* processes plugin: Fix a potential segmentation fault.

2007-07-30, Version 4.0.6
	* sensors plugin: Fix the ignorelist functionality: Only the `type
	  instance' was used to match against the list, but the documentation
	  told otherwise. This release fixes the code, so it complies with the
	  documentation.
	* syslog plugin: Call `openlog' right when the plugin is loaded, so
	  configuration messages will end up in the logging facility.
	* conrtib/fedora: The contributed specfile for Fedora has been
	  updated.

2007-07-05, Version 4.0.5
	* Portability: More fixes for OpenBSD have been included.

2007-06-24, Version 4.0.4
	* cpu plugin: Fixed the Solaris code.
	* dns plugin: Fixed a build issue for OpenBSD.
	* interface plugin: Fixed the Solaris code.
	* load plugin: Fixed the alternative `/proc' Linux code.
	* memory plugin: Fixed the Solaris code.
	* oconfig: Don't require `-lfl' anymore.

2007-06-19, Version 4.0.3
	* cpu plugin: Fix the Darwin / Mac OS X code.
	* ping plugin: Use the return value of `getpid', not its address.
	* csv, rrdtool plugin: Fixed a bug that prevented an buffer to be
	  initialized correctly.
	* configure: Added `--with-nan-emulation' to aid cross compilation.

2007-06-12, Version 4.0.2
	* hddtemp and ntpd plugin: Corrected the parsing of port numbers when
	  they're given in numerically form.

2007-06-07, Version 4.0.1
	* iptables plugin: A bug in the configuration routine has been fixed.
	  Setting a comment in the configfile will no longer cause a
	  segmentation fault.

2007-06-03, Version 4.0.0
	* collectd: The plugin-infrastructure has been changed to allow for
	  more types of plugins, namely `write' and `log' plugins.
	* collectd: The read-function has been changed to read many plugins in
	  parallel, using threads. Thus, plugins generally need to use
	  thread-safe functions from now on.
	* collectd: The '-t' command line options allows to perform syntax tests
	  of the configuration file and exit immediately.
	* csv plugin: The new `csv' plugin handles output to `comma separated
	  values'-files.
	* rrdtool plugin: The new `rrdtool' plugin handles output to
	  RRD-files. Data can be cached to combine multiple updates into one
	  write to increase IO-performance.
	* network plugin: The new `network' plugin handles IO via the network.
	  It implements a different, much more extensible protocol which can
	  combine many values in one packet, decreasing the number of UDP-
	  packets being sent. It can read from and send to the network and
	  with the appropriate configuration even forward packets to other
	  networks.
	* unixsock plugin: The new `unixsock' plugin provides an interface to
	  communicate with the daemon while it is running. Right now the
	  commands `GETVAL' and `PUTVAL' are implemented, but more are to
	  come.
	* perl plugin: The new `perl' plugin allows you to write extensions
	  for collectd in the scripting-language Perl.
	* logfile plugin: The new `logfile' plugin writes logmessages to files
	  or STDOUT or STDERR.
	* syslog plugin: The new `syslog' plugin sends logmessages to the
	  system's syslog daemon.
	* entropy plugin: The new `entropy' plugin collects the amount of
	  entropy currently being available to the system.
	* exec plugin: The new `exec' plugin forks child processes and reads
	  back values provided by the forked processes.
	* iptables plugin: The new `iptables' plugin reads counters from
	  iptables rules. Thanks to Sjoerd van der Berg for contributing this
	  plugin.
	* irq plugin: The new `irq' plugin collects the IRQ-counters. Thanks
	  to Peter Holik for contributing this plugin.
	* nut plugin: The new `nut' plugin connects the upsd of the `network
	  ups tools' and reads information about the connected UPS.
	* apache plugin: Support for lighttpd's `BusyServers' (aka.
	  connections) field was added by Florent Monbillard.
	* collectd-nagios: The new `collectd-nagios' binary queries values
	  from collectd, parses them and exits according to Nagios-standards.
	* manpages: The manpages have been improved a lot.

2007-09-28, Version 3.11.7
	* wireless plugin: Correct the handling of cards returning signal and
	  noise quality as percentage.

2007-08-31, Version 3.11.6
	* processes plugin: Fix a potential segmentation fault.

2007-05-29, Version 3.11.5
	* configure: Added `AC_SYS_LARGEFILE' for LFS.
	* ntpd plugin: Fix a potential buffer overflow.
	* processes plugin: Fix a bug when run under Linux 2.4. All processes
	  were accounted as `zombies'.

2007-04-10, Version 3.11.4
	* dns plugin: Change the order of includes to make the plugin compile
	  under FreeBSD.

2007-03-30, Version 3.11.3
	* configure: Have the configure-script define `HAVE_LIBKSTAT' instead
	  of the unused `COLLECT_KSTAT'.

2007-02-11, Version 3.11.2
	* plugin: Catch NULL-pointer and try to fix them. Otherwise the
	  NULL-pointer may have been passed to `printf' which causes a
	  segfault with some libcs.

2007-02-10, Version 3.11.1
	* df plugin: Some wrong defines have been fixed so the plugin works
	  under Solaris again.
	* dns plugin: The usage of a struct has been fixed to work with
	  non-GNU libcs.
	* processes plugin: Some missing defines have been added so the plugin
	  compiles cleanly under FreeBSD and presumably other UNIXes.

2006-12-22, Version 3.11.0
	* collectd: The new command line option `-P' makes it easier for
	  distributors to change the location of PID-files.
	* collectd: The daemon shuts down faster now which makes it easier to
	  write init.d-scripts for it.
	* apache plugin: Increase the buffersize to 16k, because the 4k buffer
	  caused problems every now and then.
	* df plugin: New config options allow to ignore certain mountpoints,
	  filesystem types or devices.
	* dns plugin: The new dns plugin uses `libpcap' to capture DNS traffic
	  and interprets it. It collects traffic as well as qtype, opcode and
	  rcode counts.
	* email plugin: Sebastian Harl has contributed this plugin which
	  counts received mails in categories (e. g. ham, spam, virus), spam
	  score (as given by SpamAssassin) and check types.
	* mbmon plugin: Flavio Stanchina has contributed this plugin which
	  uses `mbmon' to gather information from sensors on the motherboard.
	* processes plugin: Collect detailed statistics for configured
	  processes, that's process and thread count, CPU usage, resident
	  segment size and pagefaults.
	* multimeter plugin: Peter Holik contributed a new plugin which
	  queries multimeters.
	* sensors plugin: Lubos Stanek has put much effort into improving this
	  plugin, including `extended naming', collection of voltage values
	  and the possibility to ignore certain values.

2006-12-21, Version 3.10.4
	* Max Kellermann has identified a bug in the server routine: When
	  opening a socket fails the daemon will (re)try opening the socket in
	  an endless loop, ultimately leading to a `EMFILE' error.

2006-11-04, Version 3.10.3
	* Lubos Stanek has identified a bug in the ntpd-plugin: When the
	  ntpd's reply was sent in more than one packet, the buffer size was
	  calculated incorrectly, resulting in the reading of uninitialized or
	  freed memory.

2006-11-01, Version 3.10.2
	* The sample config file has been improved.
	* Errors in the manpages have been corrected.
	* The ping-plugin now adds hosts during initialization, not during
	  startup. This speeds up startup when no network connectivity is
	  available. Also, the hosts are being added later when the network is
	  available.
	* Improved BSD-support for the df-plugin.
	* Fixed syntax errors in the swap-plugin for Mac OS X.
	* Fix a wrong structure being passed to `getnameinfo' in the ntpd-
	  plugin.
	* Don't disable the mysql-plugin if connecting to the database fails
	  during initialization. Instead, try again in increasing intervals.

2006-07-19, Version 3.10.1
	* A bug in the apcups plugin was fixed: Is the plugin is loaded, but
	  the apcups cannot be reached, unconnected sockets will pile up and
	  eventually lead to `Too many open files' errors.

2006-07-09, Version 3.10.0
	* The `disk' plugin has been ported to Darwin.
	* The `battery' plugin should work on many Apple computers now.
	* The `traffic' plugin can now ignore certain interfaces. Also,
	  statistics for sent/received packets and errors have been added.
	* A plugin to monitor APC UPSes using `apcupsd' has been added. Thanks
	  to Anthony Gialluca for contributing this plugin and providing me
	  with a test environment :)
	* A plugin for monitoring an NTP instance and the local clock drift
	  has been added.

2006-06-25, Version 3.9.4
	* The Solaris code in the `swap' plugin has been changed to reflect
	  the numbers returned by `swap -s'. Thanks to Christophe Kalt for
	  working this out.
	* The debugging system has been fixed to work with the Sun libc.
	* When built without librrd the variable `operating_mode' could be
	  uninitialized. Thanks to David Elliot for reporting the bug.

2006-06-01, Version 3.9.3
	* Fixed the ping-plugin under FreeBSD and Mac OS X. Potentially other
	  operating systems also profit from the changes, but I wasn't able to
	  check that.
	* Changed the build system to find the netinet-includes under FreeBSD
	  and therefore successfully build the `liboping' library there.

2006-05-09, Version 3.9.2
	* Applied a patch to the `liboping' library. Due to a bug in the
	  sequence checking the `ping' plugin stopped working after
	  approximately 7.6 days.

2006-05-09, Version 3.8.5
	* Applied a patch to the `liboping' library. Due to a bug in the
	  sequence checking the `ping' plugin stopped working after
	  approximately 7.6 days.

2006-04-21, Version 3.9.1
	* Build issues with Solaris and possible other architectures have been
	  resolved.
	* Problems when building the `apache'-plugin without `libcurl' have
	  been resolved.
	* A bug in the `ping' plugin has been fixed. Sorry folks.

2006-04-02, Version 3.9.0
	* A plugin to monitor the Apache webserver has been added.
	  <http://httpd.apache.org/>
	* A plugin to collect statistics about virtual servers using VServer.
	  <http://linux-vserver.org/> Thanks to Sebastian Harl for writing
	  this plugin :)
	* A plugin for wireless LAN cards has been added. It monitors signal
	  strength, link quality and noise ratio..
	* A plugin for Apple hardware sensors has been added.
	* An option to compile collectd with different `step' and `heartbeat'
	  settings has been added. The size of RRAs is no longer static but
	  calculated based on the settings for `step' and `width'.
	* The `ping' plugin can now be configured to use a certain TTL.
	* A plugin to monitor the hardware sensors of Apple computers has been
	  added.
	* The plugins `cpu', `memory', `processes' and `traffic' have been
	  ported to Mach/Darwin (Mac OS X).
	* The `log mode' has been contributed by Christophe Kalt. It writes
	  the data into text files rather than RRD files.

2006-04-09, Version 3.8.4
	* Applied patch by Vincent Stehlé which improves the disk-name
	  resolution in the `hddtemp' plugin for Linux systems.

2006-04-02, Version 3.8.3
	* Applied a patch by James Byers: The MySQL plugin was not working
	  with MySQL 5.0.2 or later.

2006-03-14, Version 3.8.2
	* `utils_mount.c' has been changed to not use the `MNTTAB' defined by
	  the GNU libc, because it points to `/etc/fstab' rather than
	  `/etc/mtab'.

2006-03-13, Version 3.8.1
	* Fixes for building collectd under FreeBSD, Mac OS X and Solaris.
	* Fixes in the debian `postinst' and `init.d' scripts.

2006-03-09, Version 3.8.0
	* The `ping' plugin no longer uses `libping' but a self written
	  library named `liboping'. With this library it's possible to ping
	  multiple IPv4 and IPv6 addresses and hostnames - in parallel.

2006-02-18, Version 3.7.2
	* A simple bug in the `battery' plugin has been fixed. It should now
	  work with ACPI based batteries as well. Thanks to Sebastian for
	  fixing this.
	* Fixing a bug that prevented collectd to be built without librrd.
	  Thanks to Werner Heuser for reporting it.

2006-02-04, Version 3.7.1
	* The new network code has been improved to build with older versions
	  of glibc.
	* Fix in `libping' sets the ICMP sequence on outgoing packets. Thanks
	  to Tommie Gannert for this patch.

2006-01-30, Version 3.7.0
	* The `battery' plugin has been added. It collects information about
	  laptop batteries..
	* The MySQL plugin has been improved: It now writes two more RRD
	  files, `mysql_qcache.rrd' and `mysql_threads.rrd'.
	* The `cpufreq' plugin now reads another file since the file it did
	  read so far causes much overhead in the kernel. Also, you need root
	  to read the old file, but not to read the new one.
	* The `hddtemp' plugin can now be configured to connect to another
	  address and/or port than localhost.
	* The `df' plugin now prefers `statvfs' over `statfs'.
	* The network code has been rewritten. collectd now supports unicast
	  and multicast, and IPv4 and IPv6. Also, the TTL of sent packages can
	  be set in the configfile.

2006-01-24, Version 3.6.2
	* Due to a bug in the configfile handling collectd wouldn't start in
	  client mode. This released fixes this.

2006-01-20, Version 3.6.1
	* Due to a bug in `configure.in' all modules and the binary were
	  linked against `libmysqlclient'. This issue is solved by this
	  release.

2006-01-17, Version 3.6.0
	* A config file has been added. This allows for loading only specific
	  plugins.
	* A `df' plugin has been added.
	* A `mysql' plugin has been added.
	* The `ping' plugin doesn't entirely give up hope when a socket error
	  occurred, but will back of and increase the intervals between tries.

2006-01-21, Version 3.5.2
	* Fixed yet another bug in the signal handling.. Stupid typo..
	* Improved the ping plugin to not give up on socket errors (backport
	  from 3.6.0).

2005-12-18, Version 3.5.1
	* The PID-file is now deleted correctly when shutting down the daemon.
	* SIGINT and SIGTERM are now handled correctly.

2005-12-16, Version 3.5.0 (Revision 326)
	* A bug in the `load' module under Solaris has been fixed.
	* The `users' module has been contributed by Sebastian Harl. It counts
	  currently logged in users.
	* The CPU module now works under FreeBSD without the use of
	  `libstatgrab', however SMP support is missing.
	* The default directories for the RRD files and the PID file now
	  depend on the compile time setting of `localstatedir'.

2005-11-15, Version 3.4.0 (Revision 236)
	* A PID-file is written to /var/run upon startup. Thanks to `Tommie'
	  from gentoo's bugzilla for writing the patch.
	* The build dependency for librrd has been removed. Binaries built
	  without librrd are client-only and will multicast their value as
	  with the `-c' argument.
	* A patch by Peter Holik adds a module for monitoring CPU frequencies.
	* The newly introduced `-f' switch prevents daemon initialization
	  (forking, closing standard filehandles, etc.) Thanks to Alvaro
	  Barcellos for this patch.

2005-11-04, Version 3.3.0 (Revision 216)
	* New modules have been added:
	  - `serial', for monitoring traffic on the serial interfaces
	  - `nfs', for graphing NFS procedure calls
	  - `tape', traffic from/to tape devices
	* The memory.rrd now accepts more than 4Gig of memory.

2005-10-26, Version 3.2.0 (Revision 200)
	* Support for graphing the processes has been added (thanks to Lyonel
	  Vincent)
	* If reading from hddtemp fails collectd will increase the time
	  between polls up to one day.
	* The init.d files have been improved.
	* Problems with the spec file have been fixed.

2005-10-16, Version 3.1.0 (Revision 194)
	* Added the `setsid' syscall to the startup code.
	* Support for hddtemp has been added (thanks to Vincent Stehlé)

2005-09-30, Version 3.0.0 (Revision 184)
	* The ability to send/receive data to/from the network (think
	  multicast) has been added.
	* Modules have been split up into shared libraries can be loaded at
	  runtime. The biggest advantage is that the core program doesn't need
	  to be linked against an external library.
	* A patch by George Kargiotakis has been applied: It fixes the sensors
	  behaviour then more than one sensor is being queried.

2005-09-16, Version 2.1.0 (Revision 172)
	* A module for swap statistics has been added.

2005-09-09, Version 2.0.0 (Revision 135)
	* Filenames can no longer be configured at program startup. The only
	  options as of this version are the directory and ping hosts.
	* CPU statistics now include Wait-IO. If provided under Linux IRQ and
	  Soft-IRQ statistics are added to `System'. 
	* Diskstats now collect read and write bytes, not sectors.
	* Ping statistics can now be collected for more than one host. There
	  is no default any more: If no host is given no host will be pinged.
	* A self-written patch for libping has been applied so it builds
	  cleanly.

2005-09-01, Version 1.8.1 (Revision 123)
	* Much improved configure-script: libraries and features may now be
	  disabled.
	* More detailed warnings/error messages when RRD update fails.

2005-08-29, Version 1.8.0:
	* Support for collecting disk statistics under Solaris.

2005-08-25, Version 1.7.0:
	* Support for libstatgrab[1] for load, memory usage and network
	  traffic. CPU- and disk-usage are not (yet) supported, since
	  libstatgrab returns insufficient information. I will contact the
	  authors.
	* Improved the CPU-initialization code for Solaris. Apparently CPUs
	  aren't necessarily counted linear which is now handled correctly.
	[1]: http://www.i-scream.org/libstatgrab/

2005-08-21, Version 1.6.0:
	* Basic support for Solaris: System load and cpu-usage can be
	  collected under Solaris, too. Other stats will follow later.
	* Many fixes in the autoconf-script
	* Collection/Museum scripts have been added under contrib/museum
	* collectd may now be started in unprivileged mode, though ping
	  statistics will not work.

2005-07-17, Version 1.5.1:
	* Diskstats-RRDs now use major/minor for naming. Some systems have
	  weird strings as disk-names..

2005-07-17, Version 1.5:
	* A new module, diskstats, has been added. It collects information
	  about the disks and partitions.

2005-07-11, Version 1.4.2:
	* The meminfo module has been changed to work with more platforms
	  and/or kernel versions.

2005-07-10, Version 1.4.1: Correct traffic stats
	* The traffic rrd-file is now created with DS-type `COUNTER' which I
	  forgot to correct when I changed that module.

2005-07-09, Version 1.4: More traffic stats
	* Traffic is now collected for all interfaces that can be found
	* Temperature-statistics are read from lm-sensors if available

2005-07-08, Version 1.3: CPU stats
	* Collecting CPU statistics now

2005-07-12, Version 1.2: Using syslog
	* collectd is now using the syslog facility to report errors, warnings
	  and the like..
	* The default directory is now /var/db/collectd

2005-07-10, Version 1.1: Minor changes
	* Nothing really useful to say ;)

2005-07-09, Version 1.0: Initial Version
	* The following modules are provided:
	  * Load average
	  * Ping time
	  * Traffic
	  * Memory info<|MERGE_RESOLUTION|>--- conflicted
+++ resolved
@@ -1,4 +1,3 @@
-<<<<<<< HEAD
 2012-04-01, Version 5.0.4
 	* Build system: Fix the use of a libltdl macro. Thanks to Clemens Lang
 	  for fixing this. Adresses some issues with building the iptables
@@ -169,7 +168,7 @@
 	  alternatives.
 	* v5upgrade target: Target for converting v4 data sets to the v5
 	  schema.
-=======
+
 2012-11-11, Version 4.10.8
 	* collectd: Create new directories with mode 0777 and let umask remove
 	  unwanted permission bits.
@@ -211,7 +210,6 @@
 	  added. Support for more complex / unusual MIBs / subtrees has been
 	  added. Thanks to Mark Juric to test the changes and point out these
 	  problems.
->>>>>>> 96bcc6a8
 
 2012-04-01, Version 4.10.7
 	* Build system: Fix the use of a libltdl macro. Thanks to Clemens Lang
