<<<<<<< HEAD
2008-09-04, Version 4.5.0
	* collectd: Added the ability to flush certain identifiers.
	* collectd: The concept of `notification meta data' has been
	  introduced.
	* filecount plugin: The new filecount plugin counts the number of
	  files in a directory and its subdirectories.
	* ipmi plugin: Sensor names have been changed to ensure unique names.
	  Notifications upon added and removed sensors can now be generated.
	* notify_desktop plugin: This new plugin sends notifications to the
	  X desktop using the structure defined in the `Desktop Notification
	  Specification'.
	* notify_email plugin: This new plugin sends out notifications via
	  email, using the `esmtp' library.
	* onewire plugin: The new experimental(!) onewire plugin reads values,
	  such as temperatures, from sensors connected to the computer via the
	  onewire bus.
	* perl plugin: Improved synchronized access to internal data structures
	  and fixed a possible dead-lock.
	* perl plugin: Added the ability to flush certain identifiers and marked
	  plugin_flush_all() and plugin_flush_one() as deprecated in favor of
	  plugin_flush().
	* perl plugin: Added the ability to configure Perl plugins.
	* postgresql plugin: The new postgresql plugin collects statistics
	  about or from a PostgreSQL database.
	* processes plugin: The `ProcessMatch' option has been added.
	* rrdtool plugin: Implement throttling of the `update queue' to lessen
	  IO load.
	* tcpconns plugin: This plugin has been ported to OpenBSD.
	* thermal plugin: The new thermal plugin collects system temperatures
	  using Linux ACPI thermal zone data.
=======
2008-10-16, Version 4.4.4
	* build system: Change `--enable-<plugin>' to abort with an error if
	  dependencies are not met. Thanks to Bruno Prémont for the patch.
	  Also, the poisoning of various string functions has been restricted
	  to debug builds.
	* collectd: Fix a memory leak in the global value cache. With every
	  *missing* value a couple of bytes would be leaked. Another memory
	  leak in the configuration handling code has been fixed. Thanks to
	  Niraj Tolia for reporting these issues.
	* collectd: Fix an off-by-one error in the ignorelist functionality.
	  When using regular expressions, the last character would be missing,
	  possibly matching differently from what one would expect.
	* collectdmon: Don't block SIGCHLD. This fixes a potential portability
	  problem.
	* collectd-nagios: Fix handling of the `-d' option. Thanks to Fabian
	  Linzberger for reporting the but.
	* network plugin: Fix a memory leak in the configuration handling
	  code. Thanks to Niraj Tolia for reporting this issue.
	* perl plugin: Log an error message if bootstrapping `Collectd' fails.
	* tail plugin: Call `clearerr' after reading an EOF. This fixes
	  problems with some `libc's. Thanks to Matthias Lay for reporting the
	  bug.
>>>>>>> da27344d

2008-09-01, Version 4.4.3
	* collectd: Fix a memory leak in the threshold checking code.
	* memcached plugin: Fix a too short timeout and a related file
	  descriptor leak.
	* memory plugin: A typo in the libstatgrab code has been fixed.
	* snmp plugin: Fix a possible memory leak.

2008-07-15, Version 4.4.2
	* build system: Use pkg-config to detect the upsclient library.
	* collectd: Try even harder to determine the endianess of the
	  architecture collectd is being built on.
	* disk plugin: Fix for Linux 2.4: A wrong field was used as the name
	  of disks.
	* dns plugin: Fix compilation errors with BIND versions 19991001
	  through 19991005.
	* network plugin: Bugfix in the init routine: The init function
	  cleared a buffer regardless of its contents. This could lead to lost
	  values under Solaris.
	* nginx plugin: Remove usage of the thread-unsafe `strtok' function.
	* vserver plugin: Remove usage of the thread-unsafe `readdir'
	  function.
	* wireless plugin: Work around incorrect noise and power values
	  returned by some broken drivers.

2008-06-03, Version 4.4.1
	* collectd: Fix the `DataSource' option within `Type' blocks. Thanks
	  to kyrone for reporting this.
	* collectd: Fixed min/max output in notifications generated by
	  threshold checking.
	* collectd-nagios: Fix the protocol used to communicate with the
	  daemon.
	* perl plugin: Fail noisily, but don't shutdown the daemon, if
	  initialization has errors. An issue with Perl 5.10 has been fixed.
	* teamspeak2 plugin: Fixed an out of bounce array access. Thanks to
	  René Rebe and Siegmund Gorr for reporting this.

2008-05-06, Version 4.4.0
	* collectd: Internal code cleanups.
	* collectd: Added support for a `Flush' command in the unixsock and
	  exec plugins. This command can be used to force a plugin (or all) to
	  flush its values to disk.
	* collectd: Thresholds can now be configured to apply to one data
	  source only, making it possible to configure different thresholds
	  for each data source.
	* apache, nginx plugins: Added the possibility to disable host and/or
	  peer verification.
	* ascent plugin: The new ascent plugin reads and parses the statistics
	  page of an Ascent server.
	* cpu plugin: Support for the statgrab library has been added.
	* disk plugin: The possibility to ignore certain disks or collect only
	  specific disks has been added.
	* disk plugin: Support for the statgrab library has been added.
	* ipmi plugin: The new ipmi plugin uses the OpenIPMI library to read
	  sensor values via IPMI, the intelligent platform management
	  interface.
	* iptables plugin: The iptc library that is used by the iptables
	  plugin has been added to the distribution, because it is not
	  provided by all distributions and removed from at least one.
	* powerdns plugin: The new powerdns plugin reads statistics from an
	  authoritative or a recursing PowerDNS name server.
	* rrdtool plugin: The size of the files generated with the default
	  configuration has been decreased.
	* tail plugin: The new tail plugin can be used to gather statistics by
	  continuously reading from log files.
	* teamspeak2 plugin: The new teamspeak2 plugin connects to a
	  TeamSpeak2 server and collects statistics about the number of users
	  and number of channels.
	* users plugin: Support for the statgrab library has been added.
	* vmem plugin: The new vmem plugin collects very detailed statistics
	  about the virtual memory subsystem of Linux.

2008-08-30, Version 4.3.4
	* Build system: Improved detection of and linking with the statgrab
	  library.
	* collectd: Portability fixes, especially to determine endianess more
	  reliable.
	* Various plugins: Fix format strings.
	* disk plugin: A fix for giving disks under Linux 2.4 the right names
	  again has been applied.
	* memcached plugin: Fix a too short timeout and a related file
	  descriptor leak.
	* memory plugin: A typo in the libstatgrab code has been fixed.
	* network plugin: A fix in the initialization function solves problems
	  under Solaris.
	* nginx plugin: A thread-unsafe function has been replaced.
	* vserver plugin: A thread-unsafe function has been replaced.
	* wireless plugin: A work-around for broken wireless drivers has been
	  added.

2008-04-22, Version 4.3.3
	* build system: Improved detection of several libraries, especially if
	  they are in non-standard paths.
	* build system: Portability fixes: Automatically define "_REENTRANT"
	  if the libc expects it.
	* collectd: Error and warning messages have been improved.
	* collectd: Check for the BYTE_ORDER and BIG_ENDIAN defines before
	  using them.
	* apache plugin: Allocate new memory when reading a webpage instead of
	  using a buffer of static size.
	* exec plugin: Close (almost) all filedescriptors before exec(2)ing
	  the program.
	* hddtemp plugin: Error and warning messages have been improved.
	* sensors plugin: Fix sensor collection for some chip types.

2008-03-29, Version 4.3.2
	* collectd: Fix configuration of the `FailureMax', `WarningMax', and
	  `Persist' threshold options.
	* collectd: Fix handling of missing values in the global value cache.
	* collectd: Improved error messages when parsing the configuration.
	* sensors plugin: Fix temperature collection with libsensors4.
	* unixsock plugin: Fix mixed input and output operation on streams.
	* wireless plugin: Fix reading noise value.

2008-03-05, Version 4.3.1
	* exec plugin: Set supplementary group IDs.
	* network plugin:
	  + Use `memcpy' when constructing/parsing a package to avoid
	    alignment problems on weird architectures, such as Sparc.
	  + Translate doubles to/from the x86 byte representation to ensure
	    cross-platform compatibility.
	* ping plugin: Correct the handling of the `TTL' setting.
	* swap plugin: Reapply a patch for Solaris.
	* tcpconns plugin: Portability improvements.

2008-02-18, Version 4.3.0
	* collectd: Notifications have been added to the daemon. Notifications
	  are status messages that may be associated with a data instance.
	* collectd: Threshold checking has been added to the daemon. This
	  means that you can configure threshold values for each data
	  instance. If this threshold is exceeded a notification will be
	  created.
	* collectd: The new `FQDNLookup' option tells the daemon to use the
	  full qualified domain name as the hostname, not just the host part
	  es returned by `gethostname(2)'.
	* collectd: Support for more than one `TypesDB' file has been added.
	  This is useful when one such file is included in a package but one
	  wants to add custom type definitions.
	* collectd: The `Include' config option has been expanded to handle
	  entire directories and shell wildcards.
	* collectdmon: The new `collectdmon' binary detects when collectd
	  terminates and automatically restarts it again.
	* csv plugin: The CSV plugin is now able to store counter values as a
	  rate, using the `StoreRates' configuration option.
	* exec plugin: Handling of notifications has been added and the
	  ability to pass arguments to the executed programs has been added.
	* hddtemp plugin: The new `TranslateDevicename' option lets you
	  disable the translation from device names to major-minor-numbers.
	* logfile plugin: Handling of notifications has been added.
	* ntpd plugin: The new `ReverseLookups' can be used to disable reverse
	  domain name lookups in this plugin.
	* perl plugin: Many internal changes added support for handling multiple
	  threads making the plugin reasonably usable inside collectd. The API has
	  been extended to support notifications and export global variables to
	  Perl plugins; callbacks now have to be identified by name rather than a
	  pointer to a subroutine. The plugin is no longer experimental.
	* uuid plugin: The new UUID plugin sets the hostname to an unique
	  identifier for this host. This is meant for setups where each client
	  may migrate to another physical host, possibly going through one or
	  more name changes in the process. Thanks to Richard Jones from
	  Red Hat's Emerging Technology group for this plugin.
	* libvirt: The new libvirt plugin uses the `libvirt' library to query
	  CPU, disk and network statistics about guest systems on the same
	  physical server. Thanks to Richard Jones from Red Hat's Emerging
	  Technology group for this plugin.

2008-04-22, Version 4.2.7
	* build system: Improved detection of several libraries, especially if
	  they are in non-standard paths.
	* build system: Portability fixes: Automatically define "_REENTRANT"
	  if the libc expects it.
	* collectd: Error and warning messages have been improved.
	* collectd: Check for the BYTE_ORDER and BIG_ENDIAN defines before
	  using them.
	* apache plugin: Allocate new memory when reading a webpage instead of
	  using a buffer of static size.
	* exec plugin: Close (almost) all filedescriptors before exec(2)ing
	  the program.
	* hddtemp plugin: Error and warning messages have been improved.
	* sensors plugin: Fix sensor collection for some chip types.

2008-03-29, Version 4.2.6
	* collectd: Improved error messages when parsing the configuration.
	* sensors plugin: Fix temperature collection with libsensors4.
	* unixsock plugin: Fix mixed input and output operation on streams.
	* wireless plugin: Fix reading noise value.

2008-03-04, Version 4.2.5
	* apache plugin: Improved initialization and error messages.
	* exec plugin: Set supplementary group IDs.
	* network plugin:
	  + Create separate threads for reading from the socket and parsing
	    and dispatching incoming packets. Versions prior to this may have
	    problems in high-load situations, where the socket receive buffers
	    overflows, resulting in gaps in the data.
	  + Use `memcpy' when constructing/parsing a package to avoid
	    alignment problems on weird architectures, such as Sparc.
	  + Translate doubles to/from the x86 byte representation to ensure
	    cross-platform compatibility.
	* ping plugin: Correct the handling of the `TTL' setting.
	* rrdtool plugin: Ensure correct handling of the `RRATimespan' option.
	* swap plugin: Reapply a patch for Solaris.
	* tcpconns plugin: Portability improvements.

2008-01-21, Version 4.2.4
	* unixsock plugin: A bug in the unixsock plugin caused it not to set
	  the permission on the socket as documented in the manpage. Thanks to
	  Evgeny Chukreev for fixing this issue.
	* collectd: The documentation has been improved.

2007-12-28, Version 4.2.3
	* sensors plugin: Updated the plugin to build and work with version 3
	  of the libsensors library.

2007-12-15, Version 4.2.2
	* nginx plugin: Incorrect comparison of strings lead to a segfault
	  when using the plugin. Thanks to Saulius Grigaliunas for fixing
	  this.
	* logfile plugin: The config option `Timestamp' was handled
	  incorrectly and basically always active. Thanks to Luke Heberling
	  for fixing this.

2007-11-08, Version 4.2.1
	* tcpconns plugin: Don't complain about a missing file if IPv6 is not
	  enabled on the host.
	* snmp plugin: Fix a memory leak.

2007-10-27, Version 4.2.0
	* collectd: The new config option `Include' lets you include other
	  configfiles and thus split up your config into smaller parts. This
	  may be especially interesting for the snmp plugin to keep the data
	  definitions separate from the host definitions.
	* ipvs plugin: The new `ipvs' plugin collects IPVS connection statistics
	  (number of connections, octets and packets for each service and
	  destination). Thanks to Sebastian Harl for this plugin.
	* memcached plugin: The new `memcached' plugin connects to a memcached
	  daemon process and collects statistics of this distributed caching
	  system. Thanks to Antony Dovgal for contributing this plugin.
	* nginx plugin: The new `nginx' plugin reads the status page of an
	  nginx daemon and saves the handled connections and requests.
	* perl plugin: Many changes, including the added `EnableDebugger'
	  config option which lets you debug your Perl plugins more easily.
	* rrdtool plugin: Use the thread-safe RRD-library if available. Try to
	  be more thread-safe otherwise by locking calls to the library.
	* snmp plugin: Added the options `Scale' and `Shift' to Data-blocks to
	  correct the values returned by SNMP-agents. If a <data> block is
	  defined as `table' the instance is now optional. The sequence number
	  is used as the type-instance in this case. The new `InstancePrefix'
	  option allows to add arbitrary prefixes to the type-instance.
	* tcpconns plugin: The new `tcpconns' plugin collects the number of
	  certain TCP connections and what state they're in. This can be used
	  to see how many connections your FTP server has to handle or how
	  many outgoing connections your mailserver has open.

2008-01-11, Version 4.1.6
	* unixsock plugin: A bug in the unixsock plugin caused it not to set
	  the permission on the socket as documented in the manpage. Thanks to
	  Evgeny Chukreev for fixing this issue.
	* collectd: The documentation has been improved.

2007-12-27, Version 4.1.5
	* rrdtool plugin: Fix a memory leak that only occurred in very-low-
	  memory situations.
	* sensors plugin: Updated the plugin to build and work with version 3
	  of the libsensors library.

2007-11-08, Version 4.1.4
	* Build system: Improve detection of the rrd library, especially if
	  it's in a non-standard location.
	* Build system: A bug when parsing the argument for
	  `--with-libnetsnmp' has been fixed.
	* collectd: Implement `strerror_r' if the libc doesn't provide it.
	* rrdtool plugin: Fix a bug in the shutdown sequence that might cause
	  a deadlock or delay when shutting down the daemon.
	* snmp plugin: Fix a memory leak.

2007-10-24, Version 4.1.3
	* collectd: A build issue under Solaris has been resolved by renaming
	  data types.
	* rrdtool plugin: Use the thread-safe RRD-library if available. Try to
	  be more thread-safe otherwise by locking calls to the library.

2007-09-28, Version 4.1.2
	* apcups plugin: Fix reporting of the `load percent' data.
	* wireless plugin: Correct the handling of cards returning signal and
	  noise quality as percentage.
	* perl plugin: Fix a possible buffer overflow in get_module_name().
	* build system: Further improve the detection of libraries.
	* netlink plugin: Build issues under some older versions of the Linux
	  includes (i. e. Debian Sarge) have been fixed.
	* snmp plugin: Fix a potential segfault when a host times out. Add
	  support for the `timeticks' type. 

2007-09-12, Version 4.1.1
	* Build system: The detection of `libnetlink' has been improved.
	* collectd: The documentation has been fixed in numerous places.
	* exec plugin: Setting the group under which to run a program has been
	  fixed.
	* collectd: The `sstrerror' function was improved to work correctly
	  with the broken GNU version of `strerror_r'.
	* collectd: Write an error message to STDERR when loading of a plugin
	  fails.
	* apcups plugin: Fix the `types' used to submit the values: They still
	  has an `apcups_' prefix which doesn't work anymore.
	* rrdtool plugin: Create new RRD-files with the `begin' time set to
	  whatever the client thinks is `now'..

2007-09-01, Version 4.1.0
	* Build system: The build system has been changed to automatically
	  disable all plugins, which are missing dependencies. The dependency
	  checking has been removed from the plugins themselves to remove
	  redundancy.
	* Flexible interval: The interval of collected data is now sent along
	  with the data itself over the network, so that the interval-settings
	  of server and clients no longer needs to match.
	* netlink plugin: The new `netlink' plugin connects to the Linux
	  kernel using a netlink socket and uses it to query information about
	  interfaces, qdiscs and classes.
	* rrdtool plugin: The cache is now dumped to disk in an extra thread
	  to not block data collection.
	* snmp plugin: The new `snmp' plugin can read values from SNMP enabled
	  network devices, such as switches, routers, thermometers, rack
	  monitoring servers, etc. The collectd-snmp(5) manpage documents this
	  plugin.
	* unixsock plugin: Added the `LISTVAL' command.
	* xmms plugin: The new `xmms' plugin graphs the bitrate and frequency
	  of music played with xmms.

2007-09-28, Version 4.0.9
	* apcups plugin: Fix reporting of the `load percent' data.
	* wireless plugin: Correct the handling of cards returning signal and
	  noise quality as percentage.
	* perl plugin: Fix a possible buffer overflow in get_module_name().

2007-09-12, Version 4.0.8
	* collectd: The `sstrerror' function was improved to work correctly
	  with the broken GNU version of `strerror_r'.
	* collectd: Write an error message to STDERR when loading of a plugin
	  fails.
	* apcups plugin: Fix the `types' used to submit the values: They still
	  has an `apcups_' prefix which doesn't work anymore.
	* rrdtool plugin: Create new RRD-files with the `begin' time set to
	  whatever the client thinks is `now'..

2007-08-26, Version 4.0.7
	* documentation: Some typos have been fixed and some information has
	  been improved.
	* build system: Many fixes for detecting libraries in unusual places,
	  such as on RedHat systems. The affected libraries are `libcurl',
	  `libmysql', and `libupsclient'.
	* network plugin: Allow the `Port' option to be specified as a number
	  (i. e. without quotes).
	* nut plugin: A fix allows linking the nut plugin against
	  libupsclient, version >= 2.2.0.
	* processes plugin: Fix a potential segmentation fault.

2007-07-30, Version 4.0.6
	* sensors plugin: Fix the ignorelist functionality: Only the `type
	  instance' was used to match against the list, but the documentation
	  told otherwise. This release fixes the code, so it complies with the
	  documentation.
	* syslog plugin: Call `openlog' right when the plugin is loaded, so
	  configuration messages will end up in the logging facility.
	* conrtib/fedora: The contributed specfile for Fedora has been
	  updated.

2007-07-05, Version 4.0.5
	* Portability: More fixes for OpenBSD have been included.

2007-06-24, Version 4.0.4
	* cpu plugin: Fixed the Solaris code.
	* dns plugin: Fixed a build issue for OpenBSD.
	* interface plugin: Fixed the Solaris code.
	* load plugin: Fixed the alternative `/proc' Linux code.
	* memory plugin: Fixed the Solaris code.
	* oconfig: Don't require `-lfl' anymore.

2007-06-19, Version 4.0.3
	* cpu plugin: Fix the Darwin / Mac OS X code.
	* ping plugin: Use the return value of `getpid', not its address.
	* csv, rrdtool plugin: Fixed a bug that prevented an buffer to be
	  initialized correctly.
	* configure: Added `--with-nan-emulation' to aid cross compilation.

2007-06-12, Version 4.0.2
	* hddtemp and ntpd plugin: Corrected the parsing of port numbers when
	  they're given in numerically form.

2007-06-07, Version 4.0.1
	* iptables plugin: A bug in the configuration routine has been fixed.
	  Setting a comment in the configfile will no longer cause a
	  segmentation fault.

2007-06-03, Version 4.0.0
	* collectd: The plugin-infrastructure has been changed to allow for
	  more types of plugins, namely `write' and `log' plugins.
	* collectd: The read-function has been changed to read many plugins in
	  parallel, using threads. Thus, plugins generally need to use
	  thread-safe functions from now on.
	* collectd: The '-t' command line options allows to perform syntax tests
	  of the configuration file and exit immediately.
	* csv plugin: The new `csv' plugin handles output to `comma separated
	  values'-files.
	* rrdtool plugin: The new `rrdtool' plugin handles output to
	  RRD-files. Data can be cached to combine multiple updates into one
	  write to increase IO-performance.
	* network plugin: The new `network' plugin handles IO via the network.
	  It implements a different, much more extensible protocol which can
	  combine many values in one packet, decreasing the number of UDP-
	  packets being sent. It can read from and send to the network and
	  with the appropriate configuration even forward packets to other
	  networks.
	* unixsock plugin: The new `unixsock' plugin provides an interface to
	  communicate with the daemon while it is running. Right now the
	  commands `GETVAL' and `PUTVAL' are implemented, but more are to
	  come.
	* perl plugin: The new `perl' plugin allows you to write extensions
	  for collectd in the scripting-language Perl.
	* logfile plugin: The new `logfile' plugin writes logmessages to files
	  or STDOUT or STDERR.
	* syslog plugin: The new `syslog' plugin sends logmessages to the
	  system's syslog daemon.
	* entropy plugin: The new `entropy' plugin collects the amount of
	  entropy currently being available to the system.
	* exec plugin: The new `exec' plugin forks child processes and reads
	  back values provided by the forked processes.
	* iptables plugin: The new `iptables' plugin reads counters from
	  iptables rules. Thanks to Sjoerd van der Berg for contributing this
	  plugin.
	* irq plugin: The new `irq' plugin collects the IRQ-counters. Thanks
	  to Peter Holik for contributing this plugin.
	* nut plugin: The new `nut' plugin connects the upsd of the `network
	  ups tools' and reads information about the connected UPS.
	* apache plugin: Support for lighttpd's `BusyServers' (aka.
	  connections) field was added by Florent Monbillard.
	* collectd-nagios: The new `collectd-nagios' binary queries values
	  from collectd, parses them and exits according to Nagios-standards.
	* manpages: The manpages have been improved a lot.

2007-09-28, Version 3.11.7
	* wireless plugin: Correct the handling of cards returning signal and
	  noise quality as percentage.

2007-08-31, Version 3.11.6
	* processes plugin: Fix a potential segmentation fault.

2007-05-29, Version 3.11.5
	* configure: Added `AC_SYS_LARGEFILE' for LFS.
	* ntpd plugin: Fix a potential buffer overflow.
	* processes plugin: Fix a bug when run under Linux 2.4. All processes
	  were accounted as `zombies'.

2007-04-10, Version 3.11.4
	* dns plugin: Change the order of includes to make the plugin compile
	  under FreeBSD.

2007-03-30, Version 3.11.3
	* configure: Have the configure-script define `HAVE_LIBKSTAT' instead
	  of the unused `COLLECT_KSTAT'.

2007-02-11, Version 3.11.2
	* plugin: Catch NULL-pointer and try to fix them. Otherwise the
	  NULL-pointer may have been passed to `printf' which causes a
	  segfault with some libcs.

2007-02-10, Version 3.11.1
	* df plugin: Some wrong defines have been fixed so the plugin works
	  under Solaris again.
	* dns plugin: The usage of a struct has been fixed to work with
	  non-GNU libcs.
	* processes plugin: Some missing defines have been added so the plugin
	  compiles cleanly under FreeBSD and presumably other UNIXes.

2006-12-22, Version 3.11.0
	* collectd: The new command line option `-P' makes it easier for
	  distributors to change the location of PID-files.
	* collectd: The daemon shuts down faster now which makes it easier to
	  write init.d-scripts for it.
	* apache plugin: Increase the buffersize to 16k, because the 4k buffer
	  caused problems every now and then.
	* df plugin: New config options allow to ignore certain mountpoints,
	  filesystem types or devices.
	* dns plugin: The new dns plugin uses `libpcap' to capture DNS traffic
	  and interprets it. It collects traffic as well as qtype, opcode and
	  rcode counts.
	* email plugin: Sebastian Harl has contributed this plugin which
	  counts received mails in categories (e. g. ham, spam, virus), spam
	  score (as given by SpamAssassin) and check types.
	* mbmon plugin: Flavio Stanchina has contributed this plugin which
	  uses `mbmon' to gather information from sensors on the motherboard.
	* processes plugin: Collect detailed statistics for configured
	  processes, that's process and thread count, CPU usage, resident
	  segment size and pagefaults.
	* multimeter plugin: Peter Holik contributed a new plugin which
	  queries multimeters.
	* sensors plugin: Lubos Stanek has put much effort into improving this
	  plugin, including `extended naming', collection of voltage values
	  and the possibility to ignore certain values.

2006-12-21, Version 3.10.4
	* Max Kellermann has identified a bug in the server routine: When
	  opening a socket fails the daemon will (re)try opening the socket in
	  an endless loop, ultimately leading to a `EMFILE' error.

2006-11-04, Version 3.10.3
	* Lubos Stanek has identified a bug in the ntpd-plugin: When the
	  ntpd's reply was sent in more than one packet, the buffer size was
	  calculated incorrectly, resulting in the reading of uninitialized or
	  freed memory.

2006-11-01, Version 3.10.2
	* The sample config file has been improved.
	* Errors in the manpages have been corrected.
	* The ping-plugin now adds hosts during initialization, not during
	  startup. This speeds up startup when no network connectivity is
	  available. Also, the hosts are being added later when the network is
	  available.
	* Improved BSD-support for the df-plugin.
	* Fixed syntax errors in the swap-plugin for Mac OS X.
	* Fix a wrong structure being passed to `getnameinfo' in the ntpd-
	  plugin.
	* Don't disable the mysql-plugin if connecting to the database fails
	  during initialization. Instead, try again in increasing intervals.

2006-07-19, Version 3.10.1
	* A bug in the apcups plugin was fixed: Is the plugin is loaded, but
	  the apcups cannot be reached, unconnected sockets will pile up and
	  eventually lead to `Too many open files' errors.

2006-07-09, Version 3.10.0
	* The `disk' plugin has been ported to Darwin.
	* The `battery' plugin should work on many Apple computers now.
	* The `traffic' plugin can now ignore certain interfaces. Also,
	  statistics for sent/received packets and errors have been added.
	* A plugin to monitor APC UPSes using `apcupsd' has been added. Thanks
	  to Anthony Gialluca for contributing this plugin and providing me
	  with a test environment :)
	* A plugin for monitoring an NTP instance and the local clock drift
	  has been added.

2006-06-25, Version 3.9.4
	* The Solaris code in the `swap' plugin has been changed to reflect
	  the numbers returned by `swap -s'. Thanks to Christophe Kalt for
	  working this out.
	* The debugging system has been fixed to work with the Sun libc.
	* When built without librrd the variable `operating_mode' could be
	  uninitialized. Thanks to David Elliot for reporting the bug.

2006-06-01, Version 3.9.3
	* Fixed the ping-plugin under FreeBSD and Mac OS X. Potentially other
	  operating systems also profit from the changes, but I wasn't able to
	  check that.
	* Changed the build system to find the netinet-includes under FreeBSD
	  and therefore successfully build the `liboping' library there.

2006-05-09, Version 3.9.2
	* Applied a patch to the `liboping' library. Due to a bug in the
	  sequence checking the `ping' plugin stopped working after
	  approximately 7.6 days.

2006-05-09, Version 3.8.5
	* Applied a patch to the `liboping' library. Due to a bug in the
	  sequence checking the `ping' plugin stopped working after
	  approximately 7.6 days.

2006-04-21, Version 3.9.1
	* Build issues with Solaris and possible other architectures have been
	  resolved.
	* Problems when building the `apache'-plugin without `libcurl' have
	  been resolved.
	* A bug in the `ping' plugin has been fixed. Sorry folks.

2006-04-02, Version 3.9.0
	* A plugin to monitor the Apache webserver has been added.
	  <http://httpd.apache.org/>
	* A plugin to collect statistics about virtual servers using VServer.
	  <http://linux-vserver.org/> Thanks to Sebastian Harl for writing
	  this plugin :)
	* A plugin for wireless LAN cards has been added. It monitors signal
	  strength, link quality and noise ratio..
	* A plugin for Apple hardware sensors has been added.
	* An option to compile collectd with different `step' and `heartbeat'
	  settings has been added. The size of RRAs is no longer static but
	  calculated based on the settings for `step' and `width'.
	* The `ping' plugin can now be configured to use a certain TTL.
	* A plugin to monitor the hardware sensors of Apple computers has been
	  added.
	* The plugins `cpu', `memory', `processes' and `traffic' have been
	  ported to Mach/Darwin (Mac OS X).
	* The `log mode' has been contributed by Christophe Kalt. It writes
	  the data into text files rather than RRD files.

2006-04-09, Version 3.8.4
	* Applied patch by Vincent Stehlé which improves the disk-name
	  resolution in the `hddtemp' plugin for Linux systems.

2006-04-02, Version 3.8.3
	* Applied a patch by James Byers: The MySQL plugin was not working
	  with MySQL 5.0.2 or later.

2006-03-14, Version 3.8.2
	* `utils_mount.c' has been changed to not use the `MNTTAB' defined by
	  the GNU libc, because it points to `/etc/fstab' rather than
	  `/etc/mtab'.

2006-03-13, Version 3.8.1
	* Fixes for building collectd under FreeBSD, Mac OS X and Solaris.
	* Fixes in the debian `postinst' and `init.d' scripts.

2006-03-09, Version 3.8.0
	* The `ping' plugin no longer uses `libping' but a self written
	  library named `liboping'. With this library it's possible to ping
	  multiple IPv4 and IPv6 addresses and hostnames - in parallel.

2006-02-18, Version 3.7.2
	* A simple bug in the `battery' plugin has been fixed. It should now
	  work with ACPI based batteries as well. Thanks to Sebastian for
	  fixing this.
	* Fixing a bug that prevented collectd to be built without librrd.
	  Thanks to Werner Heuser for reporting it.

2006-02-04, Version 3.7.1
	* The new network code has been improved to build with older versions
	  of glibc.
	* Fix in `libping' sets the ICMP sequence on outgoing packets. Thanks
	  to Tommie Gannert for this patch.

2006-01-30, Version 3.7.0
	* The `battery' plugin has been added. It collects information about
	  laptop batteries..
	* The MySQL plugin has been improved: It now writes two more RRD
	  files, `mysql_qcache.rrd' and `mysql_threads.rrd'.
	* The `cpufreq' plugin now reads another file since the file it did
	  read so far causes much overhead in the kernel. Also, you need root
	  to read the old file, but not to read the new one.
	* The `hddtemp' plugin can now be configured to connect to another
	  address and/or port than localhost.
	* The `df' plugin now prefers `statvfs' over `statfs'.
	* The network code has been rewritten. collectd now supports unicast
	  and multicast, and IPv4 and IPv6. Also, the TTL of sent packages can
	  be set in the configfile.

2006-01-24, Version 3.6.2
	* Due to a bug in the configfile handling collectd wouldn't start in
	  client mode. This released fixes this.

2006-01-20, Version 3.6.1
	* Due to a bug in `configure.in' all modules and the binary were
	  linked against `libmysqlclient'. This issue is solved by this
	  release.

2006-01-17, Version 3.6.0
	* A config file has been added. This allows for loading only specific
	  plugins.
	* A `df' plugin has been added.
	* A `mysql' plugin has been added.
	* The `ping' plugin doesn't entirely give up hope when a socket error
	  occurred, but will back of and increase the intervals between tries.

2006-01-21, Version 3.5.2
	* Fixed yet another bug in the signal handling.. Stupid typo..
	* Improved the ping plugin to not give up on socket errors (backport
	  from 3.6.0).

2005-12-18, Version 3.5.1
	* The PID-file is now deleted correctly when shutting down the daemon.
	* SIGINT and SIGTERM are now handled correctly.

2005-12-16, Version 3.5.0 (Revision 326)
	* A bug in the `load' module under Solaris has been fixed.
	* The `users' module has been contributed by Sebastian Harl. It counts
	  currently logged in users.
	* The CPU module now works under FreeBSD without the use of
	  `libstatgrab', however SMP support is missing.
	* The default directories for the RRD files and the PID file now
	  depend on the compile time setting of `localstatedir'.

2005-11-15, Version 3.4.0 (Revision 236)
	* A PID-file is written to /var/run upon startup. Thanks to `Tommie'
	  from gentoo's bugzilla for writing the patch.
	* The build dependency for librrd has been removed. Binaries built
	  without librrd are client-only and will multicast their value as
	  with the `-c' argument.
	* A patch by Peter Holik adds a module for monitoring CPU frequencies.
	* The newly introduced `-f' switch prevents daemon initialization
	  (forking, closing standard filehandles, etc.) Thanks to Alvaro
	  Barcellos for this patch.

2005-11-04, Version 3.3.0 (Revision 216)
	* New modules have been added:
	  - `serial', for monitoring traffic on the serial interfaces
	  - `nfs', for graphing NFS procedure calls
	  - `tape', traffic from/to tape devices
	* The memory.rrd now accepts more than 4Gig of memory.

2005-10-26, Version 3.2.0 (Revision 200)
	* Support for graphing the processes has been added (thanks to Lyonel
	  Vincent)
	* If reading from hddtemp fails collectd will increase the time
	  between polls up to one day.
	* The init.d files have been improved.
	* Problems with the spec file have been fixed.

2005-10-16, Version 3.1.0 (Revision 194)
	* Added the `setsid' syscall to the startup code.
	* Support for hddtemp has been added (thanks to Vincent Stehlé)

2005-09-30, Version 3.0.0 (Revision 184)
	* The ability to send/receive data to/from the network (think
	  multicast) has been added.
	* Modules have been split up into shared libraries can be loaded at
	  runtime. The biggest advantage is that the core program doesn't need
	  to be linked against an external library.
	* A patch by George Kargiotakis has been applied: It fixes the sensors
	  behaviour then more than one sensor is being queried.

2005-09-16, Version 2.1.0 (Revision 172)
	* A module for swap statistics has been added.

2005-09-09, Version 2.0.0 (Revision 135)
	* Filenames can no longer be configured at program startup. The only
	  options as of this version are the directory and ping hosts.
	* CPU statistics now include Wait-IO. If provided under Linux IRQ and
	  Soft-IRQ statistics are added to `System'. 
	* Diskstats now collect read and write bytes, not sectors.
	* Ping statistics can now be collected for more than one host. There
	  is no default any more: If no host is given no host will be pinged.
	* A self-written patch for libping has been applied so it builds
	  cleanly.

2005-09-01, Version 1.8.1 (Revision 123)
	* Much improved configure-script: libraries and features may now be
	  disabled.
	* More detailed warnings/error messages when RRD update fails.

2005-08-29, Version 1.8.0:
	* Support for collecting disk statistics under Solaris.

2005-08-25, Version 1.7.0:
	* Support for libstatgrab[1] for load, memory usage and network
	  traffic. CPU- and disk-usage are not (yet) supported, since
	  libstatgrab returns insufficient information. I will contact the
	  authors.
	* Improved the CPU-initialization code for Solaris. Apparently CPUs
	  aren't necessarily counted linear which is now handled correctly.
	[1]: http://www.i-scream.org/libstatgrab/

2005-08-21, Version 1.6.0:
	* Basic support for Solaris: System load and cpu-usage can be
	  collected under Solaris, too. Other stats will follow later.
	* Many fixes in the autoconf-script
	* Collection/Museum scripts have been added under contrib/museum
	* collectd may now be started in unprivileged mode, though ping
	  statistics will not work.

2005-07-17, Version 1.5.1:
	* Diskstats-RRDs now use major/minor for naming. Some systems have
	  weird strings as disk-names..

2005-07-17, Version 1.5:
	* A new module, diskstats, has been added. It collects information
	  about the disks and partitions.

2005-07-11, Version 1.4.2:
	* The meminfo module has been changed to work with more platforms
	  and/or kernel versions.

2005-07-10, Version 1.4.1: Correct traffic stats
	* The traffic rrd-file is now created with DS-type `COUNTER' which I
	  forgot to correct when I changed that module.

2005-07-09, Version 1.4: More traffic stats
	* Traffic is now collected for all interfaces that can be found
	* Temperature-statistics are read from lm-sensors if available

2005-07-08, Version 1.3: CPU stats
	* Collecting CPU statistics now

2004-07-12, Version 1.2: Using syslog
	* collectd is now using the syslog facility to report errors, warnings
	  and the like..
	* The default directory is now /var/db/collectd

2004-07-10, Version 1.1: Minor changes
	* Nothing really useful to say ;)

2004-07-09, Version 1.0: Initial Version
	* The following modules are provided:
	  * Load average
	  * Ping time
	  * Traffic
	  * Memory info<|MERGE_RESOLUTION|>--- conflicted
+++ resolved
@@ -1,4 +1,3 @@
-<<<<<<< HEAD
 2008-09-04, Version 4.5.0
 	* collectd: Added the ability to flush certain identifiers.
 	* collectd: The concept of `notification meta data' has been
@@ -29,7 +28,7 @@
 	* tcpconns plugin: This plugin has been ported to OpenBSD.
 	* thermal plugin: The new thermal plugin collects system temperatures
 	  using Linux ACPI thermal zone data.
-=======
+
 2008-10-16, Version 4.4.4
 	* build system: Change `--enable-<plugin>' to abort with an error if
 	  dependencies are not met. Thanks to Bruno Prémont for the patch.
@@ -52,7 +51,6 @@
 	* tail plugin: Call `clearerr' after reading an EOF. This fixes
 	  problems with some `libc's. Thanks to Matthias Lay for reporting the
 	  bug.
->>>>>>> da27344d
 
 2008-09-01, Version 4.4.3
 	* collectd: Fix a memory leak in the threshold checking code.
