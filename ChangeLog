<<<<<<< HEAD
2010-07-09, Version 4.10.1
	* Build system: Checking for "strtok_r" under Solaris has been fixed.
	* Portability: Fixes for Solaris 8 have been applied. Thanks to
	  Alexander Wuerstlein for his patch.
	* collectd: The shutdown speed when terminating the read threads has
	  been improved.
	* libcollectdclient: A format error in the PUTVAL command has been
	  removed. Thanks to Johan Van den Brande for fixing this.
	* df plugin: An error message shown when "cu_mount_getlist" fails has
	  been added.
	* processes plugin: Missing initialization code for IO members of a
	  struct has been added. Thanks to Aurélien Reynaud for fixing this.
	* python plugin: Memory leaks in the write and notification callbacks
	  have been fixed. A possible crash when the plugin was loaded but not
	  configured has been fixed. Thanks to Sven Trenkel for his patches.
	* snmp plugin: Verbosity with regard to unknown ASN types has been
	  increased. A build problem on PowerPC and ARM processors has been
	  fixed by Aurélien Reynaud; thanks!
	* powerdns plugin: Compatibility changes for PowerDNS 2.9.22 and above
	  have been applied. Thanks to Luke Heberling for his changes.

2010-05-01, Version 4.10.0
	* collectd: JSON output now includes the "dstypes" and "dsnames"
	  fields. This makes it easier for external applications to interpret
	  the data. Thanks to Chris Buben for his work.
	* collectd: The new "Timeout" option can be used to specify a
	  "timeout" for missing values. This is used in the threshold checking
	  code to detect missing values. Thanks to Andrés J. Díaz for the
	  patch.
	* apache plugin: Support for "IdleWorkers" (Apache 1.*: "IdleServers")
	  has been added.
	* curl plugin: The new "ExcludeRegex" allows to easily exclude certain
	  lines from the match.
	* curl_xml plugin: This new plugin allows to read XML files using cURL
	  and extract metrics included in the files. Thanks to Amit Gupta for
	  his work.
	* filecount plugin: The new "IncludeHidden" option allows to include
	  "hidden" files and directories in the statistics. Thanks to Vaclav
	  Malek for the patch.
	* logfile plugin: The new "PrintSeverity" option allows to include the
	  severity of a message in the output. Thanks to Clément Stenac for
	  his patch.
	* memcachec plugin: The new "ExcludeRegex" allows to easily exclude
	  certain lines from the match.
	* modbus plugin: This new plugin allows to read registers from
	  Modbus-TCP enabled devices.
	* network plugin: The new "Interface" option allows to set the
	  interface to be used for multicast and, if supported, unicast
	  traffic. Thanks to Max Henkel for his work.
	* openvpn plugin: The "CollectUserCount" and "CollectIndividualUsers"
	  options allow more detailed control over how to report sessions of
	  multiple users. Thanks to Fabian Schuh for his work.
	* pinba plugin: This new plugin receives timing information from the
	  Pinba PHP extension, which can be used for profiling PHP code and
	  webserver performance. Thanks to Phoenix Kayo for his work.
	* ping plugin: The new "MaxMissed" allows to re-resolve a hosts
	  address when it doesn't reply to a number of ping requests. Thanks
	  to Stefan Völkel for the patch.
	* postgresql plugin: The "Interval" config option has been added. The
	  plugin has been relicensed under the 2-clause BSD license. Thanks to
	  Sebastian Harl for his work.
	* processes plugin: Support for "code" and "data" virtual memory sizes
	  has been added. Thanks to Clément Stenac for his patch.
	* python plugin: Support for Python 3 has been implemented. Thanks to
	  Sven Trenkel for his work.
	* routeros plugin: Support for collecting CPU load, memory usage, used
	  and free disk space, sectors written and number of bad blocks from
	  MikroTik devices has been added.
	* swap plugin: Support for Linux < 2.6 has been added. Thanks to Lorin
	  Scraba for his patch.
	* tail plugin: The new "ExcludeRegex" allows to easily exclude certain
	  lines from the match. Thanks to Peter Warasin for his patch.
	* write_http plugin: The "StoreRates" option has been added. Thanks to
	  Paul Sadauskas for his patch.
	* regex match: The "Invert" option has been added. Thanks to Julien
	  Ammous for his patch.
=======
2010-11-27, Version 4.9.4
	* Documentation: Various documentation fixes.
	* collectd: If including one configuration file fails, continue with
	  the rest of the configuration if possible.
	* collectd: Fix a bug in the read function scheduling. In rare cases
	  read functions may not have been called as often as requested.
	* collectd: Concurrency issues with errno(3) under AIX have been
	  fixed: A thread-safe version of errno has to be requested under AIX.
	  Thanks to Aurélien Reynaud for his patch.
	* curl, memcachec, tail plugins: Fix handling of "DERIVE" data
	  sources. Matching the end of a string has been improved; thanks to
	  Sebastian Harl for the patch.
	* curl_json plugin: Fix a problem when parsing 64bit integers. Reading
	  JSON data from non-HTTP sources has been fixed.
	* netapp plugin: Pass the interval setting to the dispatch function.
	  Restore compatibility to NetApp Release 7.3. Thanks to Sven Trenkel
	  for the patch.
	* network plugin: Be less verbose about unchecked signatures, in order
	  to prevent spamming the logs.
	* notify_email plugin: Concurrency problems have been fixed.
	* python plugin: Set "sys.argv", since many scripts don't expect that
	  it may not be set. Thanks to Sven Trenkel for the patch.
	* rrdtool, rrdcached plugin: Fix a too strict assertion when creating
	  RRD files.
	* value match: A minor memory leak has been fixed. Thanks to Sven
	  Trenkel for the patch.
>>>>>>> 3b4201d2

2010-07-09, Version 4.9.3
	* Build system: Checking for "strtok_r" under Solaris has been fixed.
	* Portability: Fixes for Solaris 8 have been applied. Thanks to
	  Aurélien Reynaud and Alexander Wuerstlein for their patches.
	* collectd: The shutdown speed when terminating the read threads has
	  been improved.
	* collectd-nagios: The format of the performance data has been fixed.
	* libcollectdclient: A format error in the PUTVAL command has been
	  removed. Thanks to Johan Van den Brande for fixing this.
	* df plugin: An error message shown when "cu_mount_getlist" fails has
	  been added.
	* processes plugin: Missing initialization code for IO members of a
	  struct has been added. Thanks to Aurélien Reynaud for fixing this.
	* python plugin: Memory leaks in the write and notification callbacks
	  have been fixed. A possible crash when the plugin was loaded but not
	  configured has been fixed. Thanks to Sven Trenkel for his patches.
	* rrdcached plugin: A build issue has been resolved. Thanks to
	  Thorsten von Eicken for the patch.
	* snmp plugin: Verbosity with regard to unknown ASN types has been
	  increased. A build problem on PowerPC and ARM processors has been
	  fixed by Aurélien Reynaud; thanks!
	* powerdns plugin: Compatibility changes for PowerDNS 2.9.22 and above
	  have been applied. Thanks to Luke Heberling for his changes.

2010-04-22, Version 4.9.2
	* Build system, various plugins: Fixes for AIX compatibility have been
	  added. Thanks to Manuel Sanmartin for his patches.
	* Build system: Checking for "nanosleep" on old Solaris machines has
	  been fixed. Thanks to Vincent McIntyre and Sebastian Harl for
	  figuring out a way to make this work.
	* collectd: Append a newline to messages written to STDERR.
	* collectd: Serialization of NANs in JSON format has been fixed.
	  Thanks to Chris Buben for pointing out the resulting syntax error.
	* collectd: Checks whether a "sleep" returned early have been added;
	  the cases are now handled correctly. Thanks to Michael Stapelberg
	  for the patch.
	* collectd: Continue reading files in a directory when parsing one
	  file fails.
	* apache plugin: Collection of the number of active connections has
	  been fixed for Apache 2.*.
	* contextswitch plugin: Handle large counter/derive values correctly.
	  Thanks to Martin Merkel for reporting the bug.
	* exec plugin: Error messages have been improved. The "running" flag
	  is now cleared correctly when forking a child fails.
	* iptables plugin: Fix a violation of aliasing rules. This resolves a
	  warning / error with new GCC versions. Thanks to Jan Engelhardt for
	  the work-around.
	* java plugin: The Java API files are now packaged into a .jar file.
	  Thanks to Amit Gupta for his patch.
	* network plugin: Fix a segmentation fault when receiving packets with
	  an unknown data source type.
	* network plugin: A memory leak when receiving encrypted network
	  packets has been fixed.
	* openvpn plugin: Fix naming schema when reading "MULTI1" type status
	  files.
	* oracle plugin: Fix checking for lost connections and reconnect in
	  this case. Thanks to Sven Trenkel for pointing out the problem.
	* unixsock plugin: A memory leak in the "LISTVAL" command has been
	  fixed. Thanks to Peter Warasin for pointing it out.
	* write_http plugin: Use the "any" authentication schema. This used to
	  be "digest". Thanks to Paul Sadauskas for the patch.

2010-01-14, Version 4.9.1
	* Documentation: Some manpage fixes.
	* Default config: Added sample configuration for missing plugins.
	* apache plugin: Fix a segmentation fault in the config handling of
	  VerifyPeer / VerifyHost. Thanks to "plazmus" for his or her patch.
	* processes plugin: Fix handling of derive data sources.
	* rrdtool plugin: Fix a bug with random write timeouts. Due to an
	  incorrect initialization some files may be suspended basically
	  indefinitely. After flushing the files they were written regularly
	  again.
	* routeros plugin: Use the node name for the "host" field.
	* Monitorus.pm: Put the plugin into the "Collectd::Plugins" namespace.
	* Perl bindings: Fix a warning that was printed when building
	  debugging output.

2009-12-21, Version 4.9.0
	* contextswitch plugin: The new ContextSwitch plugin gathers the
	  number of context switches done by the CPU. Thanks to Patrik
	  Weiskircher for the patch.
	* cpu plugin: Support for SMP (multiple processors) under FreeBSD has
	  been added. Thanks to Doug MacEachern for the patch.
	* curl plugin: The “MeasureResponseTime” option has been added. Thanks
	  to Aman Gupta for the patch.
	* df plugin: Collecting the inode count and reserved space has been
	  added. Thanks to Patrik Weiskircher for the patch.
	* exec plugin: The environment variables “COLLECTD_INTERVAL” and
	  “COLLECTD_HOSTNAME” are now set before executing the application.
	* Monitorus plugin: This Perl-based plugin to query statistics from
	  mon.itor.us has been added. Thanks to Jeff Green for the patch.
	* netapp plugin: New plugin to collect statistics from NetApp filers.
	  Thanks to Sven Trenkel of the noris network AG for the patch.
	* network plugin: Statistics collection about the plugin itself has
	  been implemented.
	* openvpn plugin: Add support for more versions of the “status file”.
	  Thanks to Marco Chiappero for the patch.
	* OpenVZ plugin: This Perl-based plugin to gather OpenVZ statistics
	  has been added. Thanks to Jonathan Kolb for the patch.
	* ping plugin: The config options "SourceAddress" and "Device"
	  have been added. Thanks to Sebastian Harl for the patch.
	* processes plugin: Collection of IO-metrics has been added. Thanks to
	  Andrés J. Díaz for the patch.
	* python plugin: The new Python plugin integrates a Python interpreter
	  into collectd and allows to execute plugins written in the scripting
	  language. Thanks to Sven Trenkel for his work.
	* routeros plugin: The new RouterOS plugin queries interface and
	  wireless registration statistics from RouterOS.
	* Various plugins: AIX support has been added to the cpu, disk,
	  interface, load, memory, processes, and swap plugins. Thanks to
	  Manuel Sanmartin for his patches.
	* hashed match: This match for simple load balancing and redundant
	  storage has been added.
	* scale target: This target to scale (multiply) values by an arbitrary
	  value has been added.

2010-04-22, Version 4.8.5
	* collectd: Append a newline to messages written to STDERR.
	* network plugin: Fix a segmentation fault when receiving packets with
	  an unknown data source type.

2010-04-07, Version 4.8.4
	* Build system, various plugins: Fixes for AIX compatibility have been
	  added. Thanks to Manuel Sanmartin for his patches.
	* Build system: Checking for "nanosleep" on old Solaris machines has
	  been fixed. Thanks to Vincent McIntyre and Sebastian Harl for
	  figuring out a way to make this work.
	* collectd: Serialization of NANs in JSON format has been fixed.
	  Thanks to Chris Buben for pointing out the resulting syntax error.
	* collectd: Checks whether a "sleep" returned early have been added;
	  the cases are now handled correctly. Thanks to Michael Stapelberg
	  for the patch.
	* collectd: Continue reading files in a directory when parsing one
	  file fails.
	* apache plugin: Collection of the number of active connections has
	  been fixed for Apache 2.*.
	* exec plugin: Error messages have been improved. The "running" flag
	  is now cleared correctly when forking a child fails.
	* iptables plugin: Fix a violation of aliasing rules. This resolves a
	  warning / error with new GCC versions. Thanks to Jan Engelhardt for
	  the work-around.
	* java plugin: The Java API files are now packaged into a .jar file.
	  Thanks to Amit Gupta for his patch.
	* network plugin: A memory leak when receiving encrypted network
	  packets has been fixed.
	* oracle plugin: Fix checking for lost connections and reconnect in
	  this case. Thanks to Sven Trenkel for pointing out the problem.
	* unixsock plugin: A memory leak in the "LISTVAL" command has been
	  fixed. Thanks to Peter Warasin for pointing it out.
	* write_http plugin: Use the "any" authentication schema. This used to
	  be "digest". Thanks to Paul Sadauskas for the patch.

2010-01-14, Version 4.8.3
	* Documentation: Some manpage fixes.
	* rrdtool plugin: Fix a bug with random write timeouts. Due to an
	  incorrect initialization some files may be suspended basically
	  indefinitely. After flushing the files they were written regularly
	  again.

2009-12-18, Version 4.8.2
	* Build system, java plugin: Don't use “find -L” to search for Java
	  headers, because it's a GNU extension.
	* Build system: Support for parallel builds has been improved. Thanks
	  Sebastian Harl and Stefan Völkel for looking into this.
	* collectd: Print error messages to STDERR if no log plugin has been
	  loaded.
	* genericjmx plugin: Close and re-open the connection upon I/O-errors.
	* gmond plugin: Fix typos which caused syntax errors.
	* memory plugin: Handling of >4 Gbyte of memory has been fixed.
	* network plugin: The license has been changed to LGPL 2.1.
	* oracle plugin: Reconnect to the database if the connection dies.
	* rrdcached plugin: Work-around for a bug in RRDtool 1.4rc2 has been
	  added.
	* snmp plugin: Handling of negative values has been fixed. Strings
	  containing control characters are now interpreted as hex-strings.
	* unixsock plugin: A memory leak in the LISTVAL command has been
	  fixed. Thanks to Ben Knight for his patch.

2009-10-04, Version 4.8.1
	* Build system: Issues when building the iptables plugin have been
	  fixed.
	* exec plugin: Clear the signal block mask before calling exec(2).
	* perl plugin: Declare the “environ” variable. This solves build
	  issues on some platforms.
	* processes plugin: Remove unnecessary call of realloc(3). Thanks to
	  Andrés J. Díaz for the patch.
	* unixsock plugin: Fix a (well hidden) race condition related to file
	  descriptor handling.

2009-09-13, Version 4.8.0
	* collectd: Two new data source types, “DERIVE” and “ABSOLUTE”, have
	  been added. “DERIVE” can be used for counters that are reset
	  occasionally. Thanks to Mariusz Gronczewski for implementing this.
	* thresholds: The advanced threshold options “Percentage”, “Hits”, and
	  “Hysteresis” have been added. Thanks to Andrés J. Díaz for his
	  patches.
	* curl_json plugin: The new cURL-JSON plugin reads JSON files using
	  the cURL library and parses the contents according to user
	  specification. Among other things, this allows to read statistics
	  from a CouchDB instance. Thanks to Doug MacEachern for the patch.
	* df plugin: Using the new “ReportByDevice” option the device rather
	  than the mount point can be used to identify partitions. Thanks to
	  Paul Sadauskas for the patch.
	* dns plugin: The possibility to ignore numeric QTypes has been added.
	  Thanks to Mirko Buffoni for the patch.
	* GenericJMX plugin: The new, Java-based GenericJMX plugin allows to
	  query arbitrary data from a Java process using the “Java Management
	  Extensions” (JMX).
	* madwifi plugin: The new MadWifi plugin collects information about
	  Atheros wireless LAN chipsets from the MadWifi driver. Thanks to
	  Ondrej Zajicek for his patches.
	* network plugin: The receive- and send-buffer-sizes have been made
	  configurable, allowing for bigger and smaller packets. Thanks to
	  Aman Gupta for the patch.
	* olsrd plugin: The new OLSRd plugin queries routing information from
	  the “Optimized Link State Routing” daemon.
	* rrdtool plugin: A new configuration option allows to define a random
	  write delay when writing RRD files. This spreads the load created by
	  writing RRD files more evenly. Thanks to Mariusz Gronczewski for the
	  patch.
	* swap plugin: The possibility to collect swapped in/out pages has
	  been added to the Swap plugin. Thanks to Stefan Völkel for the
	  patch.
	* tokyotyrant plugin: The new TokyoTyrant plugin reads the number of
	  records and file size from a running Tokyo Tyrant server. Thanks to
	  Paul Sadauskas for the patch.
	* unixsock plugin: Add the “GETTHRESHOLD” command. This command can be
	  used to query the thresholds configured for a particular identifier.
	* write_http plugin: The new Write HTTP plugin sends the values
	  collected by collectd to a web-server using HTTP POST requests.
	  Thanks to Paul Sadauskas for the patch.
	* zfs_arc plugin: The new ZFS ARC plugin collects information about
	  the “Adaptive Replacement Cache” (ARC) of the “Zeta File-System”
	  (ZFS). Thanks to Anthony Dewhurst for the patch.
	* empty_counter match: The new Empty Counter match matches value
	  lists, where at least one data source is of type COUNTER and the
	  counter value of all counter data sources is zero.

2009-12-18, Version 4.7.5
	* Build system, java plugin: Don't use “find -L” to search for Java
	  headers, because it's a GNU extension.
	* Build system: Support for parallel builds has been improved. Thanks
	  Sebastian Harl and Stefan Völkel for looking into this.
	* collectd: Print error messages to STDERR if no log plugin has been
	  loaded.
	* memory plugin: Handling of >4 Gbyte of memory has been fixed.
	* network plugin: The license has been changed to LGPL 2.1.
	* oracle plugin: Reconnect to the database if the connection dies.
	* rrdcached plugin: Work-around for a bug in RRDtool 1.4rc2 has been
	  added.
	* snmp plugin: Handling of negative values has been fixed. Strings
	  containing control characters are now interpreted as hex-strings.
	* unixsock plugin: A memory leak in the LISTVAL command has been
	  fixed. Thanks to Ben Knight for his patch.

2009-10-03, Version 4.7.4
	* Build system: Issues when building the iptables plugin have been
	  fixed.
	* exec plugin: Clear the signal block mask before calling exec(2).
	* perl plugin: Declare the “environ” variable. This solves build
	  issues on some platforms.
	* processes plugin: Remove unnecessary call of realloc(3). Thanks to
	  Andrés J. Díaz for the patch.
	* unixsock plugin: Fix a (well hidden) race condition related to file
	  descriptor handling.

2009-09-13, Version 4.7.3
	* collectd: Fix a possible but very rare invalid “free” in the caching
	  code. Thanks to Sebastian Harl for the patch.
	* collectd: Remove old values when a cache entry is marked as missing.
	  This way the “GETVAL” command of the UnixSock plugin doesn't return
	  old, no longer valid values when this happens. Thanks to Andrés J.
	  Díaz for the patch.
	* collectd: The “plugin_unregister_read” function has been fixed.
	* apache, ascent, bind, curl, nginx plugins: Advise the cURL library
	  to follow redirects. Thanks to Joey Hess for reporting this bug.
	* df plugin: Check the ignorelist before stating the file system,
	  possibly reducing the number of stats considerably. Thanks to Joey
	  Hess for reporting this bug.
	* iptables plugin: Support for the new libiptc API has been added.
	  Thanks to Sebastian Harl for the patch. The build system has been
	  updated to the plugin only includes the shipped header files when it
	  is linked with the shipped library, too.
	* java plugin: Delay creating the JVM until after the daemon has
	  forked. The JVM internally creates threads that are lost when
	  forking. This means that Java-based plugins are now configured
	  during the init-phase, i. e. later than other plugins.
	* libvirt plugin: Re-connect to libvirtd if connecting fails. Thanks
	  to Alan Pevec for the patch.
	* network plugin: Fix the handling of the “CacheFlush” option: The
	  value was assigned to a wrong variable. The initialization of the
	  gcrypt library, which is used for signing / encrypting traffic, has
	  been fixed. Thanks to Luke Heberling for the patch.
	* powerdns plugin: Set a timeout when reading data from the datagram
	  socket. Handling of the “LocalSocket” option has been fixed.  An
	  incorrectly used “type” has been corrected. Thanks to Luke Heberling
	  for his patches.

2009-07-19, Version 4.7.2
	* Build system: Support for `DESTDIR' has been fixed in the Java
	  bindings.
	* collectd: Okay-notifications have been fixed. Thanks to Andrés J.
	  Díaz for fixing this bug.
	* collectd: A programming error has been fixed in the notification
	  code. The bug may result in an assertion failure.
	* memcached plugin: Portability fix for Solaris. Thanks to Amit Gupta
	  for reporting the bug.
	* ping plugin: Link the plugin with libm.

2009-06-02, Version 4.7.1
	* Build system: Detection of Java has been improved and missing
	  details have been added to the configuration summary. Support for
	  libtool 2.2 has been added.
	* collectd: Two bugs with the threshold checking have been fixed. The
	  first one prevented thresholds to be checked at all, the second one
	  caused wrong behavior with the persistency option. Thanks to Andrés
	  J. Díaz for fixing these problems.
	* collectd: Handling of the `Include' configuration option has been
	  fixed.
	* rrdtool plugin: Make sure initialization is run only once. This
	  resolves problems under Solaris and potentially other systems.
	  Thanks to Amit Gupta for reporting this bug.
	* java plugin: Make it possible to use dots ('.') instead of slashes
	  ('/') as the class separator. Thanks to Randy Rizun for pointing
	  this out.
	* swap plugin: A work-around for 32-bit Solaris has been added. Thanks
	  to Doug MacEachern for the patch.

2009-05-11, Version 4.7.0
	* apache plugin: Support to query multiple servers has been added.
	  Thanks to Amit Gupta for the patch.
	* apache plugin: Handling of lighttpd's scoreboard statistics has been
	  improved. Thanks to Amit Gupta for the patch.
	* conntrack plugin: The new conntrack plugin collects the connection
	  tracking table size. Thanks to Tomasz Pala for the patch.
	* fscache plugin: The new fscache plugin collects statistics about
	  Linux' file-system based caching framework. Thanks to Edward
	  Konetzko for the patch.
	* gmond plugin: The new gmond plugin can receive and interpret
	  multicast traffic from Ganglia's gmond daemon.
	* java plugin: The new java plugin exports the collectd API to Java,
	  making it possible to write extensions to collectd in Java.
	* memcachec plugin: The new memcachec plugin queries data from a
	  memcached daemon and parses it similar to the cURL plugin. Thanks to
	  Doug MacEachern for the initial code.
	* memcached plugin: Support for connections over UNIX domain sockets
	  has been added. Thanks to Franck Lombardi for the patch.
	* memory plugin: Support for OpenBSD and possibly other *BSDs has been
	  added. Thanks to Simon Kuhnle for the patch.
	* mysql plugin: Support to query multiple databases has been added.
	  Thanks to Doug MacEachern for the patch.
	* mysql plugin: Master/slave statistics have been added.
	* mysql plugin: Lock statistics have been added. Thanks to Rodolphe
	  Quiédeville for the patch.
	* network plugin: The possibility to sign or encrypt network traffic
	  has been added.
	* protocols plugin: The new protocols plugin provides information
	  about network protocols, such as IP, TCP and UDP.
	* snmp plugin: The intervals given in the configuration of the SNMP
	  plugin must no longer be a multiple of the global interval.
	* table plugin: The new Table plugin provides parsing for table-like
	  structured files, such as many files beneath /proc.
	* ted plugin: The new TED plugin reads power consumption measurements
	  from “The Energy Detective” (TED). Thanks to Eric Reed for this
	  plugin.
	* onewire plugin: The new `Interval' option allows collecting
	  information from OneWire sensors at arbitrary intervals.
	* ping plugin: Support for collecting the drop rate and standard
	  deviation of round-trip times has been added.
	* uptime plugin: The new uptime plugin can collect the server's
	  uptime. Thanks to Marco Chiappero for the patch.

2009-09-10, Version 4.6.5
	* collectd: Remove old values when a cache entry is marked as missing.
	  This way the “GETVAL” command of the UnixSock plugin doesn't return
	  old, no longer valid values when this happens. Thanks to Andrés J.
	  Díaz for the patch.
	* apache, ascent, bind, curl, nginx plugins: Advise the cURL library
	  to follow redirects. Thanks to Joey Hess for reporting this bug.
	* df plugin: Check the ignorelist before stating the file system,
	  possibly reducing the number of stats considerably. Thanks to Joey
	  Hess for reporting this bug.
	* iptables plugin: Support for the new libiptc API has been added.
	  Thanks to Sebastian Harl for the patch. The build system has been
	  updated to the plugin only includes the shipped header files when it
	  is linked with the shipped library, too.
	* libvirt plugin: Re-connect to libvirtd if connecting fails. Thanks
	  to Alan Pevec for the patch.
	* powerdns plugin: Set a timeout when reading data from the datagram
	  socket. Handling of the “LocalSocket” option has been fixed.  An
	  incorrectly used “type” has been corrected. Thanks to Luke Heberling
	  for his patches.

2009-07-18, Version 4.6.4
	* collectd: Okay-notifications have been fixed. Thanks to Andrés J.
	  Díaz for fixing this bug.
	* collectd: A programming error has been fixed in the notification
	  code. The bug may result in an assertion failure.
	* memcached plugin: Portability fix for Solaris. Thanks to Amit Gupta
	  for reporting the bug.

2009-06-02, Version 4.6.3
	* Build system, various plugins: Many build fixes for FreeBSD,
	  OpenBSD, NetBSD, Solaris and Mac OS X. Big thanks to Doug MacEachern
	  for many fixes and providing a build system for many platforms,
	  Ulf Zimmermann for providing a FreeBSD system and Simon Kuhnle for
	  providing an OpenBSD system.
	* collectd: Two bugs with the threshold checking have been fixed. The
	  first one prevented thresholds to be checked at all, the second one
	  caused wrong behavior with the persistency option. Thanks to Andrés
	  J. Díaz for fixing these problems.
	* collectd: Handling of the `Include' configuration option has been
	  fixed.
	* battery plugin: Don't complain about a missing directory every
	  interval.
	* exec plugin: Allow executed programs to close STDERR. Thanks to
	  Thorsten von Eicken for reporting this problem.
	* irq plugin: Fix handling of overflowing 32-bit counters. Thanks to
	  Tomasz Pala for the patch.
	* perl plugin: Portability build-fixes. Thanks to Doug MacEachern for
	  the patch.
	* memory plugin: Fix a potential problem under Solaris.
	* swap plugin: A work-around for 32-bit Solaris has been added. Thanks
	  to Doug MacEachern for the patch.

2009-03-18, Version 4.6.2
	* collectd: Some Solaris utility code has been improved.
	* filter subsystem: Allow `Chains' without default targets.
	* liboping: A patch to comply with strict aliasing rules has been
	  added.
	* timediff match: Fix a typo: The match was registered with a wrong
	  name which prevented this match to be used as documented. Thanks to
	  Bruno Prémont for finding this problem.
	* bind plugin: Fix collection of the cached RR sets. The number of RR
	  sets currently in the cache was collected as a counter value, which
	  is nonsense. Thanks to Bruno Prémont for implementing this.
	* dns plugin: Don't pass NULL to `pcap_open_live': Some systems,
	  primarily BSDs, don't take it well and crash.
	* oracle plugin: Portability to 64 bit systems has been improved.
	* postgresql plugin: The default configuration has been improved.
	* rrdtool plugin: Fix a possible race condition: If the network plugin
	  is brought and dispatches a value before the rrdtool plugin is
	  initialized, the daemon may crash.

2009-02-22, Version 4.6.1
	* collectd: Many documentation fixes.
	* Collectd::Unixsock: Error handling has been improved.
	* regex match: Don't link with the PCRE library.
	* bind plugin: Various bugs have been fixed. Thanks to Bruno Prémont
	  for finding and fixing most of them.
	* ipmi plugin: Fix an off-by-one error which could cause segmentation
	  faults. Thanks to Peter Holik for his patch.

2009-02-16, Version 4.6.0
	* collectd: Added the `filter chain' infrastructure, which allows the
	  user to use `matches' and `targets' to control value processing.
	* collectd: The new `-T' command line argument allows more in-depth
	  testing of a configuration. Thanks to Doug MacEachern for the patch.
	* collectd-nagios: The Nagios integration command has been updated to
	  use libcollectdclient. The `percentage' aggregation function has
	  been added. Thanks to Fabian Linzberger for the patch.
	* libcollectdclient: A library which abstracts communication with the
	  unixsock plugin for clients has been added.
	* regex match: Match values by their identifies using regular
	  expressions.
	* timediff match: Match for values with an invalid timestamp.
	* value match: Select values by their data sources' values.
	* notification target: Create and dispatch a notification.
	* replace target: Replace parts of an identifier using regular
	  expressions.
	* set target: Set (overwrite) entire parts of an identifier.
	* bind plugin: This new plugin uses the new HTTP/XML interface to BIND
	  statistics, allowing very detailed name server statistics. Thanks to
	  Bruno Prémont for this plugin.
	* cpu plugin: Report `interrupt' separately when using
	  sysctlbyname(3) (used under *BSD). Support for sysctl(3), for
	  example for native OpenBSD support, has been added. Thanks to Simon
	  Kuhnle for the patch.
	* csv plugin: Make it possible to write values to STDOUT instead of
	  files. This is meant for testing purposes mostly. The output written
	  to STDOUT is compatible with the exec plugin. Thanks to Doug
	  MacEachern for the patch.
	* curl plugin: This new plugin can be used to read web pages and parse
	  them using the same mechanism that's used in the tail plugin.
	* dbi plugin: This new plugin allows you to connect to a variety of
	  relational databases and use SQL to gather custom statistics from
	  it. It is similar to the already existing PostgreSQL plugin but uses
	  libdbi to communicate with the database(s).
	* interface plugin: Use the ignorelist framework when selecting /
	  ignoring interfaces. This allows one to use regular expressions to
	  select interfaces, too.
	* ipmi plugin: Handle temporary IPMI error conditions more gracefully.
	  Thanks to Bruno Prémont for this patch.
	* memcached plugin: Add hit-ratio metric. Thanks to Doug MacEachern
	  for the patch.
	* mysql plugin: Allow connecting to a database via the UNIX domain
	  socket, too. Thanks to Mirko Buffoni for the patch.
	* network plugin: Further performance improvements for the receive
	  code. This hopefully will help very large setups.
	* openvpn plugin: This new plugin collects statistics provided by the
	  OpenVPN daemon. Thanks to Doug MacEachern for the patch.
	* oracle plugin: This new plugin allows you to connect to an Oracle
	  database and use SQL to gather custom statistics from it. It is
	  similar to the already existing PostgreSQL plugin.
	* perl plugin: Compatibility fixes for broken versions of Perl 5.10
	  have been added.
	* perl plugin: Export the newly added plugin_write() to Perl plugins.
	* perl plugin: Added support for `notification meta data'.
	* perl plugin: Added support for the `filter chain' infrastructure by
	  allowing plugins to register `matches' and `targets'.
	* postgresql plugin: The preferred configuration syntax has been
	  updated to be in line with the syntax used by the new dbi and oracle
	  plugins. The compatibility code for the old syntax is present.
	  Support for the new `Result' blocks and the interval parameter has
	  been added.
	* processes plugin: Stacksize and virtual memory usage statistics have
	  been added. Portability fixes.
	* rrdcached plugin: This new plugin uses the (still in development)
	  RRD accelerator daemon, rrdcached. This daemon works very similar to
	  the original rrdtool plugin of collectd, but adds some more nice
	  features.
	* swap plugin: Code for OpenBSD (and possibly other *BSDs) has been
	  added.

2009-05-09, Version 4.5.4
	* Build system, various plugins: Many build fixes for FreeBSD,
	  OpenBSD, NetBSD, Solaris and Mac OS X. Big thanks to Doug MacEachern
	  for many fixes and providing a build system for many platforms,
	  Ulf Zimmermann for providing a FreeBSD system and Simon Kuhnle for
	  providing an OpenBSD system.
	* collectd: Fix a potential race condition when creating directories.
	* battery plugin: Don't complain about a missing directory every
	  interval.
	* dns plugin: Slight portability fixes.
	* exec plugin: Allow executed programs to close STDERR. Thanks to
	  Thorsten von Eicken for reporting this problem.
	* irq plugin: Fix handling of overflowing 32-bit counters. Thanks to
	  Tomasz Pala for the patch.
	* perl plugin: Portability build-fixes. Thanks to Doug MacEachern for
	  the patch.
	* rrdtool plugin: Fix a possible race condition: If the network plugin
	  is initialized and dispatches a value before the rrdtool plugin is
	  initialized, the daemon may crash.
	* memory plugin: Fix a potential problem under Solaris.

2009-02-22, Version 4.5.3
	* build system: The check for libupsclient even when `pkg-config' is
	  not available.
	* collectd: Fix error handling in the global cache.
	* Collectd::Unixsock: Error handling has been improved.
	* ascent plugin: Fix a memory leak. Thanks to Bruno Prémont for his
	  patch.
	* ipmi plugin: Fix an off-by-one error which could cause segmentation
	  faults. Thanks to Peter Holik for his patch.
	* tcpconns plugin: An endianness problem has been fixed in the *BSD
	  code. Thanks to "thated" for reporting this.

2009-01-02, Version 4.5.2
	* build system: Check for `mysql.h' and `mysql/mysql.h', since the
	  file may be in both locations, especially when the database was
	  installed in a non-standard path. Thanks to Dusty Doris for
	  reporting this.
	* build system: Handle the _POSIX_PTHREAD_SEMANTICS defined, needed by
	  Solaris, in the configure script automatically.
	* build system, tcpconns plugin: Check for `kvm_nlist' and
	  `kvm_openfiles' before enabling the plugin: Solaris provides a KVM
	  library with similar functions to the BSD variant, but doesn't
	  provide these necessary functions.
	* collectd.conf(5): Various fixes and clarifications.
	* collectd: Remove a GNUism (unnamed unions), thus improving
	  portability.
	* collectd, apcups plugin: Include "collectd.h" before <stdlib.h>.
	  This solves portability problems, especially for Solaris.
	* dns plugin: Fix a portability problem with NetBSD.
	* filecount plugin: Fix an off-by-one error. This error may cause a
	  segmentation fault.
	* network plugin: Fix the handling of `type' in the network protocol.
	  Due to a programming mistake, only 4 or 8 bytes would be copied to a
	  much larger buffer. This caused the `type' to be transferred much
	  more often than necessary. In some cases, e. g. the `cpu' and
	  `cpufreq' plugins being used at the same time, data may be corrupted
	  in those files. Thanks to Bruno Prémont for debugging and reporting
	  this issue.
	* processes plugin: Fix a possible segmentation fault when specifying
	  invalid configuration options.
	* unixsock plugin: Make sure the initialization function is run only
	  once. This resolves a file descriptor leak under systems which run
	  the initialization more than once, such as Solaris.

2008-10-16, Version 4.5.1
	* build system: Change `--enable-<plugin>' to abort with an error if
	  dependencies are not met. Thanks to Bruno Prémont for the patch.
	  Also, the poisoning of various string functions has been restricted
	  to debug builds.
	* collectd: Fix a memory leak in the global value cache. With every
	  *missing* value a couple of bytes would be leaked. Another memory
	  leak in the configuration handling code has been fixed. Thanks to
	  Niraj Tolia for reporting these issues.
	* collectd: Fix an off-by-one error in the ignorelist functionality.
	  When using regular expressions, the last character would be missing,
	  possibly matching differently from what one would expect.
	* collectdmon: Don't block SIGCHLD. This fixes a potential portability
	  problem.
	* collectd-nagios: Fix handling of the `-d' option. Thanks to Fabian
	  Linzberger for reporting the bug.
	* iptables plugin: Fix an off-by-one error. If a string was just one
	  character too long, it was truncated instead of reporting an error.
	* network plugin: Fix a memory leak in the configuration handling
	  code. Thanks to Niraj Tolia for reporting this issue.
	* perl plugin: Log an error message if bootstrapping `Collectd' fails.
	* postgresql plugin: Don't reopen connection during reinitialization.
	  This fixes a bug under Solaris and potentially other platforms.
	  Missing calls to `PQclear' have been added, too. This fixes memory
	  leaks. Thanks to ``Admin'' for reporting these bugs.
	* snmp plugin: Don't expect null-terminated strings from the Net-SNMP
	  library.
	* tail plugin: Call `clearerr(3)' after reading an EOF. This fixes
	  problems with some `libc's. Thanks to Matthias Lay for reporting the
	  bug.

2008-09-04, Version 4.5.0
	* collectd: Added the ability to flush certain identifiers.
	* collectd: The concept of `notification meta data' has been
	  introduced.
	* filecount plugin: The new filecount plugin counts the number of
	  files in a directory and its subdirectories.
	* ipmi plugin: Sensor names have been changed to ensure unique names.
	  Notifications upon added and removed sensors can now be generated.
	* notify_desktop plugin: This new plugin sends notifications to the
	  X desktop using the structure defined in the `Desktop Notification
	  Specification'.
	* notify_email plugin: This new plugin sends out notifications via
	  email, using the `esmtp' library.
	* onewire plugin: The new experimental(!) onewire plugin reads values,
	  such as temperatures, from sensors connected to the computer via the
	  onewire bus.
	* perl plugin: Improved synchronized access to internal data structures
	  and fixed a possible dead-lock.
	* perl plugin: Added the ability to flush certain identifiers and marked
	  plugin_flush_all() and plugin_flush_one() as deprecated in favor of
	  plugin_flush().
	* perl plugin: Added the ability to configure Perl plugins.
	* postgresql plugin: The new postgresql plugin collects statistics
	  about or from a PostgreSQL database.
	* processes plugin: The `ProcessMatch' option has been added.
	* rrdtool plugin: Implement throttling of the `update queue' to lessen
	  IO load.
	* tcpconns plugin: This plugin has been ported to OpenBSD.
	* thermal plugin: The new thermal plugin collects system temperatures
	  using Linux ACPI thermal zone data.

2009-01-02, Version 4.4.5
	* build system: Check for `mysql.h' and `mysql/mysql.h', since the
	  file may be in both locations, especially when the database was
	  installed in a non-standard path. Thanks to Dusty Doris for
	  reporting this.
	* build system: Handle the _POSIX_PTHREAD_SEMANTICS defined, needed by
	  Solaris, in the configure script automatically.
	* collectd.conf(5): Various fixes and clarifications.
	* apcups plugin: Include "collectd.h" before <stdlib.h>. This solves
	  portability problems, especially for Solaris.
	* dns plugin: Fix a portability problem with NetBSD.
	* network plugin: Fix the handling of `type' in the network protocol.
	  Due to a programming mistake, only 4 or 8 bytes would be copied to a
	  much larger buffer. This caused the `type' to be transferred much
	  more often than necessary. In some cases, e. g. the `cpu' and
	  `cpufreq' plugins being used at the same time, data may be corrupted
	  in those files. Thanks to Bruno Prémont for debugging and reporting
	  this issue.
	* unixsock plugin: Make sure the initialization function is run only
	  once. This resolves a file descriptor leak under systems which run
	  the initialization more than once, such as Solaris.

2008-10-16, Version 4.4.4
	* build system: Change `--enable-<plugin>' to abort with an error if
	  dependencies are not met. Thanks to Bruno Prémont for the patch.
	  Also, the poisoning of various string functions has been restricted
	  to debug builds.
	* collectd: Fix a memory leak in the global value cache. With every
	  *missing* value a couple of bytes would be leaked. Another memory
	  leak in the configuration handling code has been fixed. Thanks to
	  Niraj Tolia for reporting these issues.
	* collectd: Fix an off-by-one error in the ignorelist functionality.
	  When using regular expressions, the last character would be missing,
	  possibly matching differently from what one would expect.
	* collectdmon: Don't block SIGCHLD. This fixes a potential portability
	  problem.
	* collectd-nagios: Fix handling of the `-d' option. Thanks to Fabian
	  Linzberger for reporting the bug.
	* network plugin: Fix a memory leak in the configuration handling
	  code. Thanks to Niraj Tolia for reporting this issue.
	* perl plugin: Log an error message if bootstrapping `Collectd' fails.
	* tail plugin: Call `clearerr(3)' after reading an EOF. This fixes
	  problems with some `libc's. Thanks to Matthias Lay for reporting the
	  bug.

2008-09-01, Version 4.4.3
	* collectd: Fix a memory leak in the threshold checking code.
	* memcached plugin: Fix a too short timeout and a related file
	  descriptor leak.
	* memory plugin: A typo in the libstatgrab code has been fixed.
	* snmp plugin: Fix a possible memory leak.

2008-07-15, Version 4.4.2
	* build system: Use pkg-config to detect the upsclient library.
	* collectd: Try even harder to determine the endianess of the
	  architecture collectd is being built on.
	* disk plugin: Fix for Linux 2.4: A wrong field was used as the name
	  of disks.
	* dns plugin: Fix compilation errors with BIND versions 19991001
	  through 19991005.
	* network plugin: Bugfix in the init routine: The init function
	  cleared a buffer regardless of its contents. This could lead to lost
	  values under Solaris.
	* nginx plugin: Remove usage of the thread-unsafe `strtok' function.
	* vserver plugin: Remove usage of the thread-unsafe `readdir'
	  function.
	* wireless plugin: Work around incorrect noise and power values
	  returned by some broken drivers.

2008-06-03, Version 4.4.1
	* collectd: Fix the `DataSource' option within `Type' blocks. Thanks
	  to kyrone for reporting this.
	* collectd: Fixed min/max output in notifications generated by
	  threshold checking.
	* collectd-nagios: Fix the protocol used to communicate with the
	  daemon.
	* perl plugin: Fail noisily, but don't shutdown the daemon, if
	  initialization has errors. An issue with Perl 5.10 has been fixed.
	* teamspeak2 plugin: Fixed an out of bound array access. Thanks to
	  René Rebe and Siegmund Gorr for reporting this.

2008-05-06, Version 4.4.0
	* collectd: Internal code cleanups.
	* collectd: Added support for a `Flush' command in the unixsock and
	  exec plugins. This command can be used to force a plugin (or all) to
	  flush its values to disk.
	* collectd: Thresholds can now be configured to apply to one data
	  source only, making it possible to configure different thresholds
	  for each data source.
	* apache, nginx plugins: Added the possibility to disable host and/or
	  peer verification.
	* ascent plugin: The new ascent plugin reads and parses the statistics
	  page of an Ascent server.
	* cpu plugin: Support for the statgrab library has been added.
	* disk plugin: The possibility to ignore certain disks or collect only
	  specific disks has been added.
	* disk plugin: Support for the statgrab library has been added.
	* ipmi plugin: The new ipmi plugin uses the OpenIPMI library to read
	  sensor values via IPMI, the intelligent platform management
	  interface.
	* iptables plugin: The iptc library that is used by the iptables
	  plugin has been added to the distribution, because it is not
	  provided by all distributions and removed from at least one.
	* powerdns plugin: The new powerdns plugin reads statistics from an
	  authoritative or a recursing PowerDNS name server.
	* rrdtool plugin: The size of the files generated with the default
	  configuration has been decreased.
	* tail plugin: The new tail plugin can be used to gather statistics by
	  continuously reading from log files.
	* teamspeak2 plugin: The new teamspeak2 plugin connects to a
	  TeamSpeak2 server and collects statistics about the number of users
	  and number of channels.
	* users plugin: Support for the statgrab library has been added.
	* vmem plugin: The new vmem plugin collects very detailed statistics
	  about the virtual memory subsystem of Linux.

2008-08-30, Version 4.3.4
	* Build system: Improved detection of and linking with the statgrab
	  library.
	* collectd: Portability fixes, especially to determine endianess more
	  reliable.
	* Various plugins: Fix format strings.
	* disk plugin: A fix for giving disks under Linux 2.4 the right names
	  again has been applied.
	* memcached plugin: Fix a too short timeout and a related file
	  descriptor leak.
	* memory plugin: A typo in the libstatgrab code has been fixed.
	* network plugin: A fix in the initialization function solves problems
	  under Solaris.
	* nginx plugin: A thread-unsafe function has been replaced.
	* vserver plugin: A thread-unsafe function has been replaced.
	* wireless plugin: A work-around for broken wireless drivers has been
	  added.

2008-04-22, Version 4.3.3
	* build system: Improved detection of several libraries, especially if
	  they are in non-standard paths.
	* build system: Portability fixes: Automatically define "_REENTRANT"
	  if the libc expects it.
	* collectd: Error and warning messages have been improved.
	* collectd: Check for the BYTE_ORDER and BIG_ENDIAN defines before
	  using them.
	* apache plugin: Allocate new memory when reading a webpage instead of
	  using a buffer of static size.
	* exec plugin: Close (almost) all filedescriptors before exec(2)ing
	  the program.
	* hddtemp plugin: Error and warning messages have been improved.
	* sensors plugin: Fix sensor collection for some chip types.

2008-03-29, Version 4.3.2
	* collectd: Fix configuration of the `FailureMax', `WarningMax', and
	  `Persist' threshold options.
	* collectd: Fix handling of missing values in the global value cache.
	* collectd: Improved error messages when parsing the configuration.
	* sensors plugin: Fix temperature collection with libsensors4.
	* unixsock plugin: Fix mixed input and output operation on streams.
	* wireless plugin: Fix reading noise value.

2008-03-05, Version 4.3.1
	* exec plugin: Set supplementary group IDs.
	* network plugin:
	  + Use `memcpy' when constructing/parsing a package to avoid
	    alignment problems on weird architectures, such as Sparc.
	  + Translate doubles to/from the x86 byte representation to ensure
	    cross-platform compatibility.
	* ping plugin: Correct the handling of the `TTL' setting.
	* swap plugin: Reapply a patch for Solaris.
	* tcpconns plugin: Portability improvements.

2008-02-18, Version 4.3.0
	* collectd: Notifications have been added to the daemon. Notifications
	  are status messages that may be associated with a data instance.
	* collectd: Threshold checking has been added to the daemon. This
	  means that you can configure threshold values for each data
	  instance. If this threshold is exceeded a notification will be
	  created.
	* collectd: The new `FQDNLookup' option tells the daemon to use the
	  full qualified domain name as the hostname, not just the host part
	  es returned by `gethostname(2)'.
	* collectd: Support for more than one `TypesDB' file has been added.
	  This is useful when one such file is included in a package but one
	  wants to add custom type definitions.
	* collectd: The `Include' config option has been expanded to handle
	  entire directories and shell wildcards.
	* collectdmon: The new `collectdmon' binary detects when collectd
	  terminates and automatically restarts it again.
	* csv plugin: The CSV plugin is now able to store counter values as a
	  rate, using the `StoreRates' configuration option.
	* exec plugin: Handling of notifications has been added and the
	  ability to pass arguments to the executed programs has been added.
	* hddtemp plugin: The new `TranslateDevicename' option lets you
	  disable the translation from device names to major-minor-numbers.
	* logfile plugin: Handling of notifications has been added.
	* ntpd plugin: The new `ReverseLookups' can be used to disable reverse
	  domain name lookups in this plugin.
	* perl plugin: Many internal changes added support for handling multiple
	  threads making the plugin reasonably usable inside collectd. The API has
	  been extended to support notifications and export global variables to
	  Perl plugins; callbacks now have to be identified by name rather than a
	  pointer to a subroutine. The plugin is no longer experimental.
	* uuid plugin: The new UUID plugin sets the hostname to an unique
	  identifier for this host. This is meant for setups where each client
	  may migrate to another physical host, possibly going through one or
	  more name changes in the process. Thanks to Richard Jones from
	  Red Hat's Emerging Technology group for this plugin.
	* libvirt: The new libvirt plugin uses the `libvirt' library to query
	  CPU, disk and network statistics about guest systems on the same
	  physical server. Thanks to Richard Jones from Red Hat's Emerging
	  Technology group for this plugin.

2008-04-22, Version 4.2.7
	* build system: Improved detection of several libraries, especially if
	  they are in non-standard paths.
	* build system: Portability fixes: Automatically define "_REENTRANT"
	  if the libc expects it.
	* collectd: Error and warning messages have been improved.
	* collectd: Check for the BYTE_ORDER and BIG_ENDIAN defines before
	  using them.
	* apache plugin: Allocate new memory when reading a webpage instead of
	  using a buffer of static size.
	* exec plugin: Close (almost) all filedescriptors before exec(2)ing
	  the program.
	* hddtemp plugin: Error and warning messages have been improved.
	* sensors plugin: Fix sensor collection for some chip types.

2008-03-29, Version 4.2.6
	* collectd: Improved error messages when parsing the configuration.
	* sensors plugin: Fix temperature collection with libsensors4.
	* unixsock plugin: Fix mixed input and output operation on streams.
	* wireless plugin: Fix reading noise value.

2008-03-04, Version 4.2.5
	* apache plugin: Improved initialization and error messages.
	* exec plugin: Set supplementary group IDs.
	* network plugin:
	  + Create separate threads for reading from the socket and parsing
	    and dispatching incoming packets. Versions prior to this may have
	    problems in high-load situations, where the socket receive buffers
	    overflows, resulting in gaps in the data.
	  + Use `memcpy' when constructing/parsing a package to avoid
	    alignment problems on weird architectures, such as Sparc.
	  + Translate doubles to/from the x86 byte representation to ensure
	    cross-platform compatibility.
	* ping plugin: Correct the handling of the `TTL' setting.
	* rrdtool plugin: Ensure correct handling of the `RRATimespan' option.
	* swap plugin: Reapply a patch for Solaris.
	* tcpconns plugin: Portability improvements.

2008-01-21, Version 4.2.4
	* unixsock plugin: A bug in the unixsock plugin caused it not to set
	  the permission on the socket as documented in the manpage. Thanks to
	  Evgeny Chukreev for fixing this issue.
	* collectd: The documentation has been improved.

2007-12-28, Version 4.2.3
	* sensors plugin: Updated the plugin to build and work with version 3
	  of the libsensors library.

2007-12-15, Version 4.2.2
	* nginx plugin: Incorrect comparison of strings lead to a segfault
	  when using the plugin. Thanks to Saulius Grigaliunas for fixing
	  this.
	* logfile plugin: The config option `Timestamp' was handled
	  incorrectly and basically always active. Thanks to Luke Heberling
	  for fixing this.

2007-11-08, Version 4.2.1
	* tcpconns plugin: Don't complain about a missing file if IPv6 is not
	  enabled on the host.
	* snmp plugin: Fix a memory leak.

2007-10-27, Version 4.2.0
	* collectd: The new config option `Include' lets you include other
	  configfiles and thus split up your config into smaller parts. This
	  may be especially interesting for the snmp plugin to keep the data
	  definitions separate from the host definitions.
	* ipvs plugin: The new `ipvs' plugin collects IPVS connection statistics
	  (number of connections, octets and packets for each service and
	  destination). Thanks to Sebastian Harl for this plugin.
	* memcached plugin: The new `memcached' plugin connects to a memcached
	  daemon process and collects statistics of this distributed caching
	  system. Thanks to Antony Dovgal for contributing this plugin.
	* nginx plugin: The new `nginx' plugin reads the status page of an
	  nginx daemon and saves the handled connections and requests.
	* perl plugin: Many changes, including the added `EnableDebugger'
	  config option which lets you debug your Perl plugins more easily.
	* rrdtool plugin: Use the thread-safe RRD-library if available. Try to
	  be more thread-safe otherwise by locking calls to the library.
	* snmp plugin: Added the options `Scale' and `Shift' to Data-blocks to
	  correct the values returned by SNMP-agents. If a <data> block is
	  defined as `table' the instance is now optional. The sequence number
	  is used as the type-instance in this case. The new `InstancePrefix'
	  option allows to add arbitrary prefixes to the type-instance.
	* tcpconns plugin: The new `tcpconns' plugin collects the number of
	  certain TCP connections and what state they're in. This can be used
	  to see how many connections your FTP server has to handle or how
	  many outgoing connections your mailserver has open.

2008-01-11, Version 4.1.6
	* unixsock plugin: A bug in the unixsock plugin caused it not to set
	  the permission on the socket as documented in the manpage. Thanks to
	  Evgeny Chukreev for fixing this issue.
	* collectd: The documentation has been improved.

2007-12-27, Version 4.1.5
	* rrdtool plugin: Fix a memory leak that only occurred in very-low-
	  memory situations.
	* sensors plugin: Updated the plugin to build and work with version 3
	  of the libsensors library.

2007-11-08, Version 4.1.4
	* Build system: Improve detection of the rrd library, especially if
	  it's in a non-standard location.
	* Build system: A bug when parsing the argument for
	  `--with-libnetsnmp' has been fixed.
	* collectd: Implement `strerror_r' if the libc doesn't provide it.
	* rrdtool plugin: Fix a bug in the shutdown sequence that might cause
	  a deadlock or delay when shutting down the daemon.
	* snmp plugin: Fix a memory leak.

2007-10-24, Version 4.1.3
	* collectd: A build issue under Solaris has been resolved by renaming
	  data types.
	* rrdtool plugin: Use the thread-safe RRD-library if available. Try to
	  be more thread-safe otherwise by locking calls to the library.

2007-09-28, Version 4.1.2
	* apcups plugin: Fix reporting of the `load percent' data.
	* wireless plugin: Correct the handling of cards returning signal and
	  noise quality as percentage.
	* perl plugin: Fix a possible buffer overflow in get_module_name().
	* build system: Further improve the detection of libraries.
	* netlink plugin: Build issues under some older versions of the Linux
	  includes (i. e. Debian Sarge) have been fixed.
	* snmp plugin: Fix a potential segfault when a host times out. Add
	  support for the `timeticks' type. 

2007-09-12, Version 4.1.1
	* Build system: The detection of `libnetlink' has been improved.
	* collectd: The documentation has been fixed in numerous places.
	* exec plugin: Setting the group under which to run a program has been
	  fixed.
	* collectd: The `sstrerror' function was improved to work correctly
	  with the broken GNU version of `strerror_r'.
	* collectd: Write an error message to STDERR when loading of a plugin
	  fails.
	* apcups plugin: Fix the `types' used to submit the values: They still
	  has an `apcups_' prefix which doesn't work anymore.
	* rrdtool plugin: Create new RRD-files with the `begin' time set to
	  whatever the client thinks is `now'..

2007-09-01, Version 4.1.0
	* Build system: The build system has been changed to automatically
	  disable all plugins, which are missing dependencies. The dependency
	  checking has been removed from the plugins themselves to remove
	  redundancy.
	* Flexible interval: The interval of collected data is now sent along
	  with the data itself over the network, so that the interval-settings
	  of server and clients no longer needs to match.
	* netlink plugin: The new `netlink' plugin connects to the Linux
	  kernel using a netlink socket and uses it to query information about
	  interfaces, qdiscs and classes.
	* rrdtool plugin: The cache is now dumped to disk in an extra thread
	  to not block data collection.
	* snmp plugin: The new `snmp' plugin can read values from SNMP enabled
	  network devices, such as switches, routers, thermometers, rack
	  monitoring servers, etc. The collectd-snmp(5) manpage documents this
	  plugin.
	* unixsock plugin: Added the `LISTVAL' command.
	* xmms plugin: The new `xmms' plugin graphs the bitrate and frequency
	  of music played with xmms.

2007-09-28, Version 4.0.9
	* apcups plugin: Fix reporting of the `load percent' data.
	* wireless plugin: Correct the handling of cards returning signal and
	  noise quality as percentage.
	* perl plugin: Fix a possible buffer overflow in get_module_name().

2007-09-12, Version 4.0.8
	* collectd: The `sstrerror' function was improved to work correctly
	  with the broken GNU version of `strerror_r'.
	* collectd: Write an error message to STDERR when loading of a plugin
	  fails.
	* apcups plugin: Fix the `types' used to submit the values: They still
	  has an `apcups_' prefix which doesn't work anymore.
	* rrdtool plugin: Create new RRD-files with the `begin' time set to
	  whatever the client thinks is `now'..

2007-08-26, Version 4.0.7
	* documentation: Some typos have been fixed and some information has
	  been improved.
	* build system: Many fixes for detecting libraries in unusual places,
	  such as on RedHat systems. The affected libraries are `libcurl',
	  `libmysql', and `libupsclient'.
	* network plugin: Allow the `Port' option to be specified as a number
	  (i. e. without quotes).
	* nut plugin: A fix allows linking the nut plugin against
	  libupsclient, version >= 2.2.0.
	* processes plugin: Fix a potential segmentation fault.

2007-07-30, Version 4.0.6
	* sensors plugin: Fix the ignorelist functionality: Only the `type
	  instance' was used to match against the list, but the documentation
	  told otherwise. This release fixes the code, so it complies with the
	  documentation.
	* syslog plugin: Call `openlog' right when the plugin is loaded, so
	  configuration messages will end up in the logging facility.
	* conrtib/fedora: The contributed specfile for Fedora has been
	  updated.

2007-07-05, Version 4.0.5
	* Portability: More fixes for OpenBSD have been included.

2007-06-24, Version 4.0.4
	* cpu plugin: Fixed the Solaris code.
	* dns plugin: Fixed a build issue for OpenBSD.
	* interface plugin: Fixed the Solaris code.
	* load plugin: Fixed the alternative `/proc' Linux code.
	* memory plugin: Fixed the Solaris code.
	* oconfig: Don't require `-lfl' anymore.

2007-06-19, Version 4.0.3
	* cpu plugin: Fix the Darwin / Mac OS X code.
	* ping plugin: Use the return value of `getpid', not its address.
	* csv, rrdtool plugin: Fixed a bug that prevented an buffer to be
	  initialized correctly.
	* configure: Added `--with-nan-emulation' to aid cross compilation.

2007-06-12, Version 4.0.2
	* hddtemp and ntpd plugin: Corrected the parsing of port numbers when
	  they're given in numerically form.

2007-06-07, Version 4.0.1
	* iptables plugin: A bug in the configuration routine has been fixed.
	  Setting a comment in the configfile will no longer cause a
	  segmentation fault.

2007-06-03, Version 4.0.0
	* collectd: The plugin-infrastructure has been changed to allow for
	  more types of plugins, namely `write' and `log' plugins.
	* collectd: The read-function has been changed to read many plugins in
	  parallel, using threads. Thus, plugins generally need to use
	  thread-safe functions from now on.
	* collectd: The '-t' command line options allows to perform syntax tests
	  of the configuration file and exit immediately.
	* csv plugin: The new `csv' plugin handles output to `comma separated
	  values'-files.
	* rrdtool plugin: The new `rrdtool' plugin handles output to
	  RRD-files. Data can be cached to combine multiple updates into one
	  write to increase IO-performance.
	* network plugin: The new `network' plugin handles IO via the network.
	  It implements a different, much more extensible protocol which can
	  combine many values in one packet, decreasing the number of UDP-
	  packets being sent. It can read from and send to the network and
	  with the appropriate configuration even forward packets to other
	  networks.
	* unixsock plugin: The new `unixsock' plugin provides an interface to
	  communicate with the daemon while it is running. Right now the
	  commands `GETVAL' and `PUTVAL' are implemented, but more are to
	  come.
	* perl plugin: The new `perl' plugin allows you to write extensions
	  for collectd in the scripting-language Perl.
	* logfile plugin: The new `logfile' plugin writes logmessages to files
	  or STDOUT or STDERR.
	* syslog plugin: The new `syslog' plugin sends logmessages to the
	  system's syslog daemon.
	* entropy plugin: The new `entropy' plugin collects the amount of
	  entropy currently being available to the system.
	* exec plugin: The new `exec' plugin forks child processes and reads
	  back values provided by the forked processes.
	* iptables plugin: The new `iptables' plugin reads counters from
	  iptables rules. Thanks to Sjoerd van der Berg for contributing this
	  plugin.
	* irq plugin: The new `irq' plugin collects the IRQ-counters. Thanks
	  to Peter Holik for contributing this plugin.
	* nut plugin: The new `nut' plugin connects the upsd of the `network
	  ups tools' and reads information about the connected UPS.
	* apache plugin: Support for lighttpd's `BusyServers' (aka.
	  connections) field was added by Florent Monbillard.
	* collectd-nagios: The new `collectd-nagios' binary queries values
	  from collectd, parses them and exits according to Nagios-standards.
	* manpages: The manpages have been improved a lot.

2007-09-28, Version 3.11.7
	* wireless plugin: Correct the handling of cards returning signal and
	  noise quality as percentage.

2007-08-31, Version 3.11.6
	* processes plugin: Fix a potential segmentation fault.

2007-05-29, Version 3.11.5
	* configure: Added `AC_SYS_LARGEFILE' for LFS.
	* ntpd plugin: Fix a potential buffer overflow.
	* processes plugin: Fix a bug when run under Linux 2.4. All processes
	  were accounted as `zombies'.

2007-04-10, Version 3.11.4
	* dns plugin: Change the order of includes to make the plugin compile
	  under FreeBSD.

2007-03-30, Version 3.11.3
	* configure: Have the configure-script define `HAVE_LIBKSTAT' instead
	  of the unused `COLLECT_KSTAT'.

2007-02-11, Version 3.11.2
	* plugin: Catch NULL-pointer and try to fix them. Otherwise the
	  NULL-pointer may have been passed to `printf' which causes a
	  segfault with some libcs.

2007-02-10, Version 3.11.1
	* df plugin: Some wrong defines have been fixed so the plugin works
	  under Solaris again.
	* dns plugin: The usage of a struct has been fixed to work with
	  non-GNU libcs.
	* processes plugin: Some missing defines have been added so the plugin
	  compiles cleanly under FreeBSD and presumably other UNIXes.

2006-12-22, Version 3.11.0
	* collectd: The new command line option `-P' makes it easier for
	  distributors to change the location of PID-files.
	* collectd: The daemon shuts down faster now which makes it easier to
	  write init.d-scripts for it.
	* apache plugin: Increase the buffersize to 16k, because the 4k buffer
	  caused problems every now and then.
	* df plugin: New config options allow to ignore certain mountpoints,
	  filesystem types or devices.
	* dns plugin: The new dns plugin uses `libpcap' to capture DNS traffic
	  and interprets it. It collects traffic as well as qtype, opcode and
	  rcode counts.
	* email plugin: Sebastian Harl has contributed this plugin which
	  counts received mails in categories (e. g. ham, spam, virus), spam
	  score (as given by SpamAssassin) and check types.
	* mbmon plugin: Flavio Stanchina has contributed this plugin which
	  uses `mbmon' to gather information from sensors on the motherboard.
	* processes plugin: Collect detailed statistics for configured
	  processes, that's process and thread count, CPU usage, resident
	  segment size and pagefaults.
	* multimeter plugin: Peter Holik contributed a new plugin which
	  queries multimeters.
	* sensors plugin: Lubos Stanek has put much effort into improving this
	  plugin, including `extended naming', collection of voltage values
	  and the possibility to ignore certain values.

2006-12-21, Version 3.10.4
	* Max Kellermann has identified a bug in the server routine: When
	  opening a socket fails the daemon will (re)try opening the socket in
	  an endless loop, ultimately leading to a `EMFILE' error.

2006-11-04, Version 3.10.3
	* Lubos Stanek has identified a bug in the ntpd-plugin: When the
	  ntpd's reply was sent in more than one packet, the buffer size was
	  calculated incorrectly, resulting in the reading of uninitialized or
	  freed memory.

2006-11-01, Version 3.10.2
	* The sample config file has been improved.
	* Errors in the manpages have been corrected.
	* The ping-plugin now adds hosts during initialization, not during
	  startup. This speeds up startup when no network connectivity is
	  available. Also, the hosts are being added later when the network is
	  available.
	* Improved BSD-support for the df-plugin.
	* Fixed syntax errors in the swap-plugin for Mac OS X.
	* Fix a wrong structure being passed to `getnameinfo' in the ntpd-
	  plugin.
	* Don't disable the mysql-plugin if connecting to the database fails
	  during initialization. Instead, try again in increasing intervals.

2006-07-19, Version 3.10.1
	* A bug in the apcups plugin was fixed: Is the plugin is loaded, but
	  the apcups cannot be reached, unconnected sockets will pile up and
	  eventually lead to `Too many open files' errors.

2006-07-09, Version 3.10.0
	* The `disk' plugin has been ported to Darwin.
	* The `battery' plugin should work on many Apple computers now.
	* The `traffic' plugin can now ignore certain interfaces. Also,
	  statistics for sent/received packets and errors have been added.
	* A plugin to monitor APC UPSes using `apcupsd' has been added. Thanks
	  to Anthony Gialluca for contributing this plugin and providing me
	  with a test environment :)
	* A plugin for monitoring an NTP instance and the local clock drift
	  has been added.

2006-06-25, Version 3.9.4
	* The Solaris code in the `swap' plugin has been changed to reflect
	  the numbers returned by `swap -s'. Thanks to Christophe Kalt for
	  working this out.
	* The debugging system has been fixed to work with the Sun libc.
	* When built without librrd the variable `operating_mode' could be
	  uninitialized. Thanks to David Elliot for reporting the bug.

2006-06-01, Version 3.9.3
	* Fixed the ping-plugin under FreeBSD and Mac OS X. Potentially other
	  operating systems also profit from the changes, but I wasn't able to
	  check that.
	* Changed the build system to find the netinet-includes under FreeBSD
	  and therefore successfully build the `liboping' library there.

2006-05-09, Version 3.9.2
	* Applied a patch to the `liboping' library. Due to a bug in the
	  sequence checking the `ping' plugin stopped working after
	  approximately 7.6 days.

2006-05-09, Version 3.8.5
	* Applied a patch to the `liboping' library. Due to a bug in the
	  sequence checking the `ping' plugin stopped working after
	  approximately 7.6 days.

2006-04-21, Version 3.9.1
	* Build issues with Solaris and possible other architectures have been
	  resolved.
	* Problems when building the `apache'-plugin without `libcurl' have
	  been resolved.
	* A bug in the `ping' plugin has been fixed. Sorry folks.

2006-04-02, Version 3.9.0
	* A plugin to monitor the Apache webserver has been added.
	  <http://httpd.apache.org/>
	* A plugin to collect statistics about virtual servers using VServer.
	  <http://linux-vserver.org/> Thanks to Sebastian Harl for writing
	  this plugin :)
	* A plugin for wireless LAN cards has been added. It monitors signal
	  strength, link quality and noise ratio..
	* A plugin for Apple hardware sensors has been added.
	* An option to compile collectd with different `step' and `heartbeat'
	  settings has been added. The size of RRAs is no longer static but
	  calculated based on the settings for `step' and `width'.
	* The `ping' plugin can now be configured to use a certain TTL.
	* A plugin to monitor the hardware sensors of Apple computers has been
	  added.
	* The plugins `cpu', `memory', `processes' and `traffic' have been
	  ported to Mach/Darwin (Mac OS X).
	* The `log mode' has been contributed by Christophe Kalt. It writes
	  the data into text files rather than RRD files.

2006-04-09, Version 3.8.4
	* Applied patch by Vincent Stehlé which improves the disk-name
	  resolution in the `hddtemp' plugin for Linux systems.

2006-04-02, Version 3.8.3
	* Applied a patch by James Byers: The MySQL plugin was not working
	  with MySQL 5.0.2 or later.

2006-03-14, Version 3.8.2
	* `utils_mount.c' has been changed to not use the `MNTTAB' defined by
	  the GNU libc, because it points to `/etc/fstab' rather than
	  `/etc/mtab'.

2006-03-13, Version 3.8.1
	* Fixes for building collectd under FreeBSD, Mac OS X and Solaris.
	* Fixes in the debian `postinst' and `init.d' scripts.

2006-03-09, Version 3.8.0
	* The `ping' plugin no longer uses `libping' but a self written
	  library named `liboping'. With this library it's possible to ping
	  multiple IPv4 and IPv6 addresses and hostnames - in parallel.

2006-02-18, Version 3.7.2
	* A simple bug in the `battery' plugin has been fixed. It should now
	  work with ACPI based batteries as well. Thanks to Sebastian for
	  fixing this.
	* Fixing a bug that prevented collectd to be built without librrd.
	  Thanks to Werner Heuser for reporting it.

2006-02-04, Version 3.7.1
	* The new network code has been improved to build with older versions
	  of glibc.
	* Fix in `libping' sets the ICMP sequence on outgoing packets. Thanks
	  to Tommie Gannert for this patch.

2006-01-30, Version 3.7.0
	* The `battery' plugin has been added. It collects information about
	  laptop batteries..
	* The MySQL plugin has been improved: It now writes two more RRD
	  files, `mysql_qcache.rrd' and `mysql_threads.rrd'.
	* The `cpufreq' plugin now reads another file since the file it did
	  read so far causes much overhead in the kernel. Also, you need root
	  to read the old file, but not to read the new one.
	* The `hddtemp' plugin can now be configured to connect to another
	  address and/or port than localhost.
	* The `df' plugin now prefers `statvfs' over `statfs'.
	* The network code has been rewritten. collectd now supports unicast
	  and multicast, and IPv4 and IPv6. Also, the TTL of sent packages can
	  be set in the configfile.

2006-01-24, Version 3.6.2
	* Due to a bug in the configfile handling collectd wouldn't start in
	  client mode. This released fixes this.

2006-01-20, Version 3.6.1
	* Due to a bug in `configure.in' all modules and the binary were
	  linked against `libmysqlclient'. This issue is solved by this
	  release.

2006-01-17, Version 3.6.0
	* A config file has been added. This allows for loading only specific
	  plugins.
	* A `df' plugin has been added.
	* A `mysql' plugin has been added.
	* The `ping' plugin doesn't entirely give up hope when a socket error
	  occurred, but will back of and increase the intervals between tries.

2006-01-21, Version 3.5.2
	* Fixed yet another bug in the signal handling.. Stupid typo..
	* Improved the ping plugin to not give up on socket errors (backport
	  from 3.6.0).

2005-12-18, Version 3.5.1
	* The PID-file is now deleted correctly when shutting down the daemon.
	* SIGINT and SIGTERM are now handled correctly.

2005-12-16, Version 3.5.0 (Revision 326)
	* A bug in the `load' module under Solaris has been fixed.
	* The `users' module has been contributed by Sebastian Harl. It counts
	  currently logged in users.
	* The CPU module now works under FreeBSD without the use of
	  `libstatgrab', however SMP support is missing.
	* The default directories for the RRD files and the PID file now
	  depend on the compile time setting of `localstatedir'.

2005-11-15, Version 3.4.0 (Revision 236)
	* A PID-file is written to /var/run upon startup. Thanks to `Tommie'
	  from gentoo's bugzilla for writing the patch.
	* The build dependency for librrd has been removed. Binaries built
	  without librrd are client-only and will multicast their value as
	  with the `-c' argument.
	* A patch by Peter Holik adds a module for monitoring CPU frequencies.
	* The newly introduced `-f' switch prevents daemon initialization
	  (forking, closing standard filehandles, etc.) Thanks to Alvaro
	  Barcellos for this patch.

2005-11-04, Version 3.3.0 (Revision 216)
	* New modules have been added:
	  - `serial', for monitoring traffic on the serial interfaces
	  - `nfs', for graphing NFS procedure calls
	  - `tape', traffic from/to tape devices
	* The memory.rrd now accepts more than 4Gig of memory.

2005-10-26, Version 3.2.0 (Revision 200)
	* Support for graphing the processes has been added (thanks to Lyonel
	  Vincent)
	* If reading from hddtemp fails collectd will increase the time
	  between polls up to one day.
	* The init.d files have been improved.
	* Problems with the spec file have been fixed.

2005-10-16, Version 3.1.0 (Revision 194)
	* Added the `setsid' syscall to the startup code.
	* Support for hddtemp has been added (thanks to Vincent Stehlé)

2005-09-30, Version 3.0.0 (Revision 184)
	* The ability to send/receive data to/from the network (think
	  multicast) has been added.
	* Modules have been split up into shared libraries can be loaded at
	  runtime. The biggest advantage is that the core program doesn't need
	  to be linked against an external library.
	* A patch by George Kargiotakis has been applied: It fixes the sensors
	  behaviour then more than one sensor is being queried.

2005-09-16, Version 2.1.0 (Revision 172)
	* A module for swap statistics has been added.

2005-09-09, Version 2.0.0 (Revision 135)
	* Filenames can no longer be configured at program startup. The only
	  options as of this version are the directory and ping hosts.
	* CPU statistics now include Wait-IO. If provided under Linux IRQ and
	  Soft-IRQ statistics are added to `System'. 
	* Diskstats now collect read and write bytes, not sectors.
	* Ping statistics can now be collected for more than one host. There
	  is no default any more: If no host is given no host will be pinged.
	* A self-written patch for libping has been applied so it builds
	  cleanly.

2005-09-01, Version 1.8.1 (Revision 123)
	* Much improved configure-script: libraries and features may now be
	  disabled.
	* More detailed warnings/error messages when RRD update fails.

2005-08-29, Version 1.8.0:
	* Support for collecting disk statistics under Solaris.

2005-08-25, Version 1.7.0:
	* Support for libstatgrab[1] for load, memory usage and network
	  traffic. CPU- and disk-usage are not (yet) supported, since
	  libstatgrab returns insufficient information. I will contact the
	  authors.
	* Improved the CPU-initialization code for Solaris. Apparently CPUs
	  aren't necessarily counted linear which is now handled correctly.
	[1]: http://www.i-scream.org/libstatgrab/

2005-08-21, Version 1.6.0:
	* Basic support for Solaris: System load and cpu-usage can be
	  collected under Solaris, too. Other stats will follow later.
	* Many fixes in the autoconf-script
	* Collection/Museum scripts have been added under contrib/museum
	* collectd may now be started in unprivileged mode, though ping
	  statistics will not work.

2005-07-17, Version 1.5.1:
	* Diskstats-RRDs now use major/minor for naming. Some systems have
	  weird strings as disk-names..

2005-07-17, Version 1.5:
	* A new module, diskstats, has been added. It collects information
	  about the disks and partitions.

2005-07-11, Version 1.4.2:
	* The meminfo module has been changed to work with more platforms
	  and/or kernel versions.

2005-07-10, Version 1.4.1: Correct traffic stats
	* The traffic rrd-file is now created with DS-type `COUNTER' which I
	  forgot to correct when I changed that module.

2005-07-09, Version 1.4: More traffic stats
	* Traffic is now collected for all interfaces that can be found
	* Temperature-statistics are read from lm-sensors if available

2005-07-08, Version 1.3: CPU stats
	* Collecting CPU statistics now

2005-07-12, Version 1.2: Using syslog
	* collectd is now using the syslog facility to report errors, warnings
	  and the like..
	* The default directory is now /var/db/collectd

2005-07-10, Version 1.1: Minor changes
	* Nothing really useful to say ;)

2005-07-09, Version 1.0: Initial Version
	* The following modules are provided:
	  * Load average
	  * Ping time
	  * Traffic
	  * Memory info<|MERGE_RESOLUTION|>--- conflicted
+++ resolved
@@ -1,4 +1,3 @@
-<<<<<<< HEAD
 2010-07-09, Version 4.10.1
 	* Build system: Checking for "strtok_r" under Solaris has been fixed.
 	* Portability: Fixes for Solaris 8 have been applied. Thanks to
@@ -75,7 +74,7 @@
 	  Paul Sadauskas for his patch.
 	* regex match: The "Invert" option has been added. Thanks to Julien
 	  Ammous for his patch.
-=======
+
 2010-11-27, Version 4.9.4
 	* Documentation: Various documentation fixes.
 	* collectd: If including one configuration file fails, continue with
@@ -102,7 +101,6 @@
 	  RRD files.
 	* value match: A minor memory leak has been fixed. Thanks to Sven
 	  Trenkel for the patch.
->>>>>>> 3b4201d2
 
 2010-07-09, Version 4.9.3
 	* Build system: Checking for "strtok_r" under Solaris has been fixed.
