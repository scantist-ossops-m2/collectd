--- conflicted
+++ resolved
@@ -1316,30 +1316,7 @@
   return create_register_callback(&list_shutdown, name, (void *)callback, NULL);
 } /* int plugin_register_shutdown */
 
-<<<<<<< HEAD
-int plugin_register_data_set(const data_set_t *ds) {
-=======
-static void plugin_free_data_sets(void) {
-  void *key;
-  void *value;
-
-  if (data_sets == NULL)
-    return;
-
-  while (c_avl_pick(data_sets, &key, &value) == 0) {
-    data_set_t *ds = value;
-    /* key is a pointer to ds->type */
-
-    sfree(ds->ds);
-    sfree(ds);
-  }
-
-  c_avl_destroy(data_sets);
-  data_sets = NULL;
-} /* void plugin_free_data_sets */
-
 EXPORT int plugin_register_data_set(const data_set_t *ds) {
->>>>>>> fff795c9
   data_set_t *ds_copy;
 
   ds_copy = malloc(sizeof(*ds_copy));
@@ -1512,27 +1489,11 @@
   return plugin_unregister(list_shutdown, name);
 }
 
-<<<<<<< HEAD
-int plugin_unregister_data_set(const char *name) {
+EXPORT int plugin_unregister_data_set(const char *name) {
   ERROR("plugin_unregister_data_set: Dataset unregistering is unsafe and "
         "obsolete. Command ignored. Dataset: `%s'.",
         name);
   return -1;
-=======
-EXPORT int plugin_unregister_data_set(const char *name) {
-  data_set_t *ds;
-
-  if (data_sets == NULL)
-    return -1;
-
-  if (c_avl_remove(data_sets, name, NULL, (void *)&ds) != 0)
-    return -1;
-
-  sfree(ds->ds);
-  sfree(ds);
-
-  return 0;
->>>>>>> fff795c9
 } /* int plugin_unregister_data_set */
 
 EXPORT int plugin_unregister_log(const char *name) {
@@ -2300,25 +2261,8 @@
   return notif_severity;
 } /* int parse_notif_severity */
 
-<<<<<<< HEAD
-const data_set_t *plugin_get_ds(const char *name) {
+EXPORT const data_set_t *plugin_get_ds(const char *name) {
   return get_dataset(name);
-=======
-EXPORT const data_set_t *plugin_get_ds(const char *name) {
-  data_set_t *ds;
-
-  if (data_sets == NULL) {
-    P_ERROR("plugin_get_ds: No data sets are defined yet.");
-    return NULL;
-  }
-
-  if (c_avl_get(data_sets, name, (void *)&ds) != 0) {
-    DEBUG("No such dataset registered: %s", name);
-    return NULL;
-  }
-
-  return ds;
->>>>>>> fff795c9
 } /* data_set_t *plugin_get_ds */
 
 static int plugin_notification_meta_add(notification_t *n, const char *name,
