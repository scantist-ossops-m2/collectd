--- conflicted
+++ resolved
@@ -1,13 +1,9 @@
 /**
  * collectd - src/mysql.c
-<<<<<<< HEAD
  * Copyright (C) 2006-2009  Florian octo Forster
- * Copyright (C) 2009  Doug MacEachern
- * Copyright (C) 2009  Sebastian tokkee Harl
-=======
- * Copyright (C) 2006–2008  Florian octo Forster
  * Copyright (C) 2008       Mirko Buffoni
->>>>>>> 9b626288
+ * Copyright (C) 2009       Doug MacEachern
+ * Copyright (C) 2009       Sebastian tokkee Harl
  *
  * This program is free software; you can redistribute it and/or modify it
  * under the terms of the GNU General Public License as published by the
@@ -25,11 +21,8 @@
  * Authors:
  *   Florian octo Forster <octo at verplant.org>
  *   Mirko Buffoni <briareos at eswat.org>
-<<<<<<< HEAD
  *   Doug MacEachern <dougm at hyperic.com>
  *   Sebastian tokkee Harl <sh at tokkee.org>
-=======
->>>>>>> 9b626288
  **/
 
 #include "collectd.h"
