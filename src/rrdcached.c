--- conflicted
+++ resolved
@@ -311,11 +311,7 @@
 {
   int status;
   rrdc_stats_t *head;
-<<<<<<< HEAD
-=======
-  rrdc_stats_t *ptr;
   _Bool retried = 0;
->>>>>>> f8232cfe
 
   value_t values[1];
   value_list_t vl = VALUE_LIST_INIT;
@@ -355,7 +351,7 @@
     if (status == 0)
       break;
 
-    if (! retried)
+    if (!retried)
     {
       retried = 1;
       if (try_reconnect () == 0)
@@ -527,7 +523,7 @@
     if (status == 0)
       break;
 
-    if (! retried)
+    if (!retried)
     {
       retried = 1;
       if (try_reconnect () == 0)
@@ -577,7 +573,7 @@
     if (status == 0)
       break;
 
-    if (! retried)
+    if (!retried)
     {
       retried = 1;
       if (try_reconnect () == 0)
