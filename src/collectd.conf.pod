=head1 NAME

collectd.conf - Configuration for the system statistics collection daemon B<collectd>

=head1 SYNOPSIS

  BaseDir "/path/to/data/"
  PIDFile "/path/to/pidfile/collectd.pid"
  Server  "123.123.123.123" 12345

  LoadPlugin cpu
  LoadPlugin load
  LoadPlugin ping

  <Plugin ping>
    Host "example.org"
    Host "provider.net"
  </Plugin>

=head1 DESCRIPTION

This config file controls how the system statistics collection daemon
B<collectd> behaves. The most significant option is B<LoadPlugin>, which
controls which plugins to load. These plugins ultimately define collectd's
behavior.

The syntax of this config file is similar to the config file of the famous
B<Apache Webserver>. Each line contains either a key-value-pair or a
section-start or -end. Empty lines and everything after the hash-symbol `#' is
ignored. Values are either string, enclosed in double-quotes,
(floating-point-)numbers or a boolean expression, i.E<nbsp>e. either B<true> or
B<false>. String containing of only alphanumeric characters and underscores do
not need to be quoted. Lines may be wrapped by using `\' as the last character
before the newline. This allows long lines to be split into multiple lines.
Quoted strings may be wrapped as well. However, those are treated special in
that whitespace at the beginning of the following lines will be ignored, which
allows for nicely indenting the wrapped lines.

The configuration is read and processed in order, i.E<nbsp>e. from top to
bottom. So the plugins are loaded in the order listed in this config file. It
is a good idea to load any logging plugins first in order to catch messages
from plugins during configuration. Also, the C<LoadPlugin> option B<must> occur
B<before> the C<E<lt>Plugin ...E<gt>> block.

=head1 GLOBAL OPTIONS

=over 4

=item B<BaseDir> I<Directory>

Sets the base directory. This is the directory beneath all RRD-files are
created. Possibly more subdirectories are created. This is also the working
directory for the daemon.

=item B<LoadPlugin> I<Plugin>

Loads the plugin I<Plugin>. There must be at least one such line or B<collectd>
will be mostly useless.

Starting with collectd 4.9, this may also be a block in which further options
affecting the behavior of B<LoadPlugin> may be specified. The following
options are allowed inside a B<LoadPlugin> block:

  <LoadPlugin perl>
    Globals true
  </LoadPlugin>

=over 4

=item B<Globals> B<true|false>

If enabled, collectd will export all global symbols of the plugin (and of all
libraries loaded as dependencies of the plugin) and, thus, makes those symbols
available for resolving unresolved symbols in subsequently loaded plugins if
that is supported by your system.

This is useful (or possibly even required), e.g., when loading a plugin that
embeds some scripting language into the daemon (e.g. the I<Perl> and
I<Python plugins>). Scripting languages usually provide means to load
extensions written in C. Those extensions require symbols provided by the
interpreter, which is loaded as a dependency of the respective collectd plugin.
See the documentation of those plugins (e.g., L<collectd-perl(5)> or
L<collectd-python(5)>) for details.

By default, this is disabled. As a special exception, if the plugin name is
either C<perl> or C<python>, the default is changed to enabled in order to keep
the average user from ever having to deal with this low level linking stuff.

=back

=item B<Include> I<Path>

If I<Path> points to a file, includes that file. If I<Path> points to a
directory, recursively includes all files within that directory and its
subdirectories. If the C<wordexp> function is available on your system,
shell-like wildcards are expanded before files are included. This means you can
use statements like the following:

  Include "/etc/collectd.d/*.conf"

If more than one files are included by a single B<Include> option, the files
will be included in lexicographical order (as defined by the C<strcmp>
function). Thus, you can e.E<nbsp>g. use numbered prefixes to specify the
order in which the files are loaded.

To prevent loops and shooting yourself in the foot in interesting ways the
nesting is limited to a depth of 8E<nbsp>levels, which should be sufficient for
most uses. Since symlinks are followed it is still possible to crash the daemon
by looping symlinks. In our opinion significant stupidity should result in an
appropriate amount of pain.

It is no problem to have a block like C<E<lt>Plugin fooE<gt>> in more than one
file, but you cannot include files from within blocks.

=item B<PIDFile> I<File>

Sets where to write the PID file to. This file is overwritten when it exists
and deleted when the program is stopped. Some init-scripts might override this
setting using the B<-P> command-line option.

=item B<PluginDir> I<Directory>

Path to the plugins (shared objects) of collectd.

=item B<TypesDB> I<File> [I<File> ...]

Set one or more files that contain the data-set descriptions. See
L<types.db(5)> for a description of the format of this file.

=item B<Interval> I<Seconds>

Configures the interval in which to query the read plugins. Obviously smaller
values lead to a higher system load produced by collectd, while higher values
lead to more coarse statistics.

B<Warning:> You should set this once and then never touch it again. If you do,
I<you will have to delete all your RRD files> or know some serious RRDtool
magic! (Assuming you're using the I<RRDtool> or I<RRDCacheD> plugin.)

=item B<Timeout> I<Iterations>

Consider a value list "missing" when no update has been read or received for
I<Iterations> iterations. By default, I<collectd> considers a value list
missing when no update has been received for twice the update interval. Since
this setting uses iterations, the maximum allowed time without update depends
on the I<Interval> information contained in each value list. This is used in
the I<Threshold> configuration to dispatch notifications about missing values,
see L<collectd-threshold(5)> for details.

=item B<ReadThreads> I<Num>

Number of threads to start for reading plugins. The default value is B<5>, but
you may want to increase this if you have more than five plugins that take a
long time to read. Mostly those are plugin that do network-IO. Setting this to
a value higher than the number of plugins you've loaded is totally useless.

=item B<Hostname> I<Name>

Sets the hostname that identifies a host. If you omit this setting, the
hostname will be determined using the L<gethostname(2)> system call.

=item B<FQDNLookup> B<true|false>

If B<Hostname> is determined automatically this setting controls whether or not
the daemon should try to figure out the "fully qualified domain name", FQDN.
This is done using a lookup of the name returned by C<gethostname>. This option
is enabled by default.

=item B<PreCacheChain> I<ChainName>

=item B<PostCacheChain> I<ChainName>

Configure the name of the "pre-cache chain" and the "post-cache chain". Please
see L<FILTER CONFIGURATION> below on information on chains and how these
setting change the daemon's behavior.

=back

=head1 PLUGIN OPTIONS

Some plugins may register own options. These options must be enclosed in a
C<Plugin>-Section. Which options exist depends on the plugin used. Some plugins
require external configuration, too. The C<apache plugin>, for example,
required C<mod_status> to be configured in the webserver you're going to
collect data from. These plugins are listed below as well, even if they don't
require any configuration within collectd's configfile.

A list of all plugins and a short summary for each plugin can be found in the
F<README> file shipped with the sourcecode and hopefully binary packets as
well.

=head2 Plugin C<amqp>

The I<AMQMP plugin> can be used to communicate with other instances of
I<collectd> or third party applications using an AMQP message broker. Values
are sent to or received from the broker, which handles routing, queueing and
possibly filtering or messages.

 <Plugin "amqp">
   # Send values to an AMQP broker
   <Publish "some_name">
     Host "localhost"
     Port "5672"
     VHost "/"
     User "guest"
     Password "guest"
     Exchange "amq.fanout"
 #   ExchangeType "fanout"
 #   RoutingKey "collectd"
 #   Persistent false
 #   Format "command"
 #   StoreRates false
   </Publish>
   
   # Receive values from an AMQP broker
   <Subscribe "some_name">
     Host "localhost"
     Port "5672"
     VHost "/"
     User "guest"
     Password "guest"
     Exchange "amq.fanout"
 #   ExchangeType "fanout"
 #   Queue "queue_name"
 #   RoutingKey "collectd.#"
   </Subscribe>
 </Plugin>

The plugin's configuration consists of a number of I<Publish> and I<Subscribe>
blocks, which configure sending and receiving of values respectively. The two
blocks are very similar, so unless otherwise noted, an option can be used in
either block. The name given in the blocks starting tag is only used for
reporting messages, but may be used to support I<flushing> of certain
I<Publish> blocks in the future.

=over 4

=item B<Host> I<Host>

Hostname or IP-address of the AMQP broker. Defaults to the default behavior of
the underlying communications library, I<rabbitmq-c>, which is "localhost".

=item B<Port> I<Port>

Service name or port number on which the AMQP broker accepts connections. This
argument must be a string, even if the numeric form is used. Defaults to
"5672".

=item B<VHost> I<VHost>

Name of the I<virtual host> on the AMQP broker to use. Defaults to "/".

=item B<User> I<User>

=item B<Password> I<Password>

Credentials used to authenticate to the AMQP broker. By default "guest"/"guest"
is used.

=item B<Exchange> I<Exchange>

In I<Publish> blocks, this option specifies the I<exchange> to send values to.
By default, "amq.fanout" will be used.

In I<Subscribe> blocks this option is optional. If given, a I<binding> between
the given exchange and the I<queue> is created, using the I<routing key> if
configured. See the B<Queue> and B<RoutingKey> options below.

=item B<ExchangeType> I<Type>

If given, the plugin will try to create the configured I<exchange> with this
I<type> after connecting. When in a I<Subscribe> block, the I<queue> will then
be bound to this exchange.

=item B<Queue> I<Queue> (Subscribe only)

Configures the I<queue> name to subscribe to. If no queue name was configures
explicitly, a unique queue name will be created by the broker.

=item B<RoutingKey> I<Key>

In I<Publish> blocks, this configures the routing key to set on all outgoing
messages. If not given, the routing key will be computed from the I<identifier>
of the value. The host, plugin, type and the two instances are concatenated
together using dots as the separator and all containing dots replaced with
slashes. For example "collectd.host/example/com.cpu.0.cpu.user". This makes it
possible to receive only specific values using a "topic" exchange.

In I<Subscribe> blocks, configures the I<routing key> used when creating a
I<binding> between an I<exchange> and the I<queue>. The usual wildcards can be
used to filter messages when using a "topic" exchange. If you're only
interested in CPU statistics, you could use the routing key "collectd.*.cpu.#"
for example.

=item B<Persistent> B<true>|B<false> (Publish only)

Selects the I<delivery method> to use. If set to B<true>, the I<persistent>
mode will be used, i.e. delivery is guaranteed. If set to B<false> (the
default), the I<transient> delivery mode will be used, i.e. messages may be
lost due to high load, overflowing queues or similar issues.

=item B<Format> B<Command>|B<JSON> (Publish only)

Selects the format in which messages are sent to the broker. If set to
B<Command> (the default), values are sent as C<PUTVAL> commands which are
identical to the syntax used by the I<Exec> and I<UnixSock plugins>. In this
case, the C<Content-Type> header field will be set to C<text/collectd>.

If set to B<JSON>, the values are encoded in the I<JavaScript Object Notation>,
an easy and straight forward exchange format. The C<Content-Type> header field
will be set to C<application/json>.

A subscribing client I<should> use the C<Content-Type> header field to
determine how to decode the values. Currently, the I<AMQP plugin> itself can
only decode the B<Command> format.

=item B<StoreRates> B<true>|B<false> (Publish only)

Determines whether or not C<COUNTER>, C<DERIVE> and C<ABSOLUTE> data sources
are converted to a I<rate> (i.e. a C<GAUGE> value). If set to B<false> (the
default), no conversion is performed. Otherwise the conversion is performed
using the internal value cache.

Please note that currently this option is only used if the B<Format> option has
been set to B<JSON>.

=back

=head2 Plugin C<apache>

To configure the C<apache>-plugin you first need to configure the Apache
webserver correctly. The Apache-plugin C<mod_status> needs to be loaded and
working and the C<ExtendedStatus> directive needs to be B<enabled>. You can use
the following snipped to base your Apache config upon:

  ExtendedStatus on
  <IfModule mod_status.c>
    <Location /mod_status>
      SetHandler server-status
    </Location>
  </IfModule>

Since its C<mod_status> module is very similar to Apache's, B<lighttpd> is
also supported. It introduces a new field, called C<BusyServers>, to count the
number of currently connected clients. This field is also supported.

The configuration of the I<Apache> plugin consists of one or more
C<E<lt>InstanceE<nbsp>/E<gt>> blocks. Each block requires one string argument
as the instance name. For example:

 <Plugin "apache">
   <Instance "www1">
     URL "http://www1.example.com/mod_status?auto"
   </Instance>
   <Instance "www2">
     URL "http://www2.example.com/mod_status?auto"
   </Instance>
 </Plugin>

The instance name will be used as the I<plugin instance>. To emulate the old
(versionE<nbsp>4) behavior, you can use an empty string (""). In order for the
plugin to work correctly, each instance name must be unique. This is not
enforced by the plugin and it is your responsibility to ensure it.

The following options are accepted within each I<Instance> block:

=over 4

=item B<URL> I<http://host/mod_status?auto>

Sets the URL of the C<mod_status> output. This needs to be the output generated
by C<ExtendedStatus on> and it needs to be the machine readable output
generated by appending the C<?auto> argument. This option is I<mandatory>.

=item B<User> I<Username>

Optional user name needed for authentication.

=item B<Password> I<Password>

Optional password needed for authentication.

=item B<VerifyPeer> B<true|false>

Enable or disable peer SSL certificate verification. See
L<http://curl.haxx.se/docs/sslcerts.html> for details. Enabled by default.

=item B<VerifyHost> B<true|false>

Enable or disable peer host name verification. If enabled, the plugin checks
if the C<Common Name> or a C<Subject Alternate Name> field of the SSL
certificate matches the host name provided by the B<URL> option. If this
identity check fails, the connection is aborted. Obviously, only works when
connecting to a SSL enabled server. Enabled by default.

=item B<CACert> I<File>

File that holds one or more SSL certificates. If you want to use HTTPS you will
possibly need this option. What CA certificates come bundled with C<libcurl>
and are checked by default depends on the distribution you use.

=back

=head2 Plugin C<apcups>

=over 4

=item B<Host> I<Hostname>

Hostname of the host running B<apcupsd>. Defaults to B<localhost>. Please note
that IPv6 support has been disabled unless someone can confirm or decline that
B<apcupsd> can handle it.

=item B<Port> I<Port>

TCP-Port to connect to. Defaults to B<3551>.

=back

=head2 Plugin C<ascent>

This plugin collects information about an Ascent server, a free server for the
"World of Warcraft" game. This plugin gathers the information by fetching the
XML status page using C<libcurl> and parses it using C<libxml2>.

The configuration options are the same as for the C<apache> plugin above:

=over 4

=item B<URL> I<http://localhost/ascent/status/>

Sets the URL of the XML status output.

=item B<User> I<Username>

Optional user name needed for authentication.

=item B<Password> I<Password>

Optional password needed for authentication.

=item B<VerifyPeer> B<true|false>

Enable or disable peer SSL certificate verification. See
L<http://curl.haxx.se/docs/sslcerts.html> for details. Enabled by default.

=item B<VerifyHost> B<true|false>

Enable or disable peer host name verification. If enabled, the plugin checks
if the C<Common Name> or a C<Subject Alternate Name> field of the SSL
certificate matches the host name provided by the B<URL> option. If this
identity check fails, the connection is aborted. Obviously, only works when
connecting to a SSL enabled server. Enabled by default.

=item B<CACert> I<File>

File that holds one or more SSL certificates. If you want to use HTTPS you will
possibly need this option. What CA certificates come bundled with C<libcurl>
and are checked by default depends on the distribution you use.

=back

=head2 Plugin C<bind>

Starting with BIND 9.5.0, the most widely used DNS server software provides
extensive statistics about queries, responses and lots of other information.
The bind plugin retrieves this information that's encoded in XML and provided
via HTTP and submits the values to collectd.

To use this plugin, you first need to tell BIND to make this information
available. This is done with the C<statistics-channels> configuration option:

 statistics-channels {
   inet localhost port 8053;
 };

The configuration follows the grouping that can be seen when looking at the
data with an XSLT compatible viewer, such as a modern web browser. It's
probably a good idea to make yourself familiar with the provided values, so you
can understand what the collected statistics actually mean.

Synopsis:

 <Plugin "bind">
   URL "http://localhost:8053/"
   OpCodes         true
   QTypes          true
 
   ServerStats     true
   ZoneMaintStats  true
   ResolverStats   false
   MemoryStats     true
 
   <View "_default">
     QTypes        true
     ResolverStats true
     CacheRRSets   true
 
     Zone "127.in-addr.arpa/IN"
   </View>
 </Plugin>

The bind plugin accepts the following configuration options:

=over 4

=item B<URL> I<URL>

URL from which to retrieve the XML data. If not specified,
C<http://localhost:8053/> will be used.

=item B<OpCodes> I<true>|I<false>

When enabled, statistics about the I<"OpCodes">, for example the number of
C<QUERY> packets, are collected.

Default: Enabled.

=item B<QTypes> I<true>|I<false>

When enabled, the number of I<incoming> queries by query types (for example
C<A>, C<MX>, C<AAAA>) is collected.

Default: Enabled.

=item B<ServerStats> I<true>|I<false>

Collect global server statistics, such as requests received over IPv4 and IPv6,
successful queries, and failed updates.

Default: Enabled.

=item B<ZoneMaintStats> I<true>|I<false>

Collect zone maintenance statistics, mostly information about notifications
(zone updates) and zone transfers.

Default: Enabled.

=item B<ResolverStats> I<true>|I<false>

Collect resolver statistics, i.E<nbsp>e. statistics about outgoing requests
(e.E<nbsp>g. queries over IPv4, lame servers). Since the global resolver
counters apparently were removed in BIND 9.5.1 and 9.6.0, this is disabled by
default. Use the B<ResolverStats> option within a B<View "_default"> block
instead for the same functionality.

Default: Disabled.

=item B<MemoryStats>

Collect global memory statistics.

Default: Enabled.

=item B<View> I<Name>

Collect statistics about a specific I<"view">. BIND can behave different,
mostly depending on the source IP-address of the request. These different
configurations are called "views". If you don't use this feature, you most
likely are only interested in the C<_default> view.

Within a E<lt>B<View>E<nbsp>I<name>E<gt> block, you can specify which
information you want to collect about a view. If no B<View> block is
configured, no detailed view statistics will be collected.

=over 4

=item B<QTypes> I<true>|I<false>

If enabled, the number of I<outgoing> queries by query type (e.E<nbsp>g. C<A>,
C<MX>) is collected.

Default: Enabled.

=item B<ResolverStats> I<true>|I<false>

Collect resolver statistics, i.E<nbsp>e. statistics about outgoing requests
(e.E<nbsp>g. queries over IPv4, lame servers).

Default: Enabled.

=item B<CacheRRSets> I<true>|I<false>

If enabled, the number of entries (I<"RR sets">) in the view's cache by query
type is collected. Negative entries (queries which resulted in an error, for
example names that do not exist) are reported with a leading exclamation mark,
e.E<nbsp>g. "!A".

Default: Enabled.

=item B<Zone> I<Name>

When given, collect detailed information about the given zone in the view. The
information collected if very similar to the global B<ServerStats> information
(see above).

You can repeat this option to collect detailed information about multiple
zones.

By default no detailed zone information is collected.

=back

=back

=head2 Plugin C<cpufreq>

This plugin doesn't have any options. It reads
F</sys/devices/system/cpu/cpu0/cpufreq/scaling_cur_freq> (for the first CPU
installed) to get the current CPU frequency. If this file does not exist make
sure B<cpufreqd> (L<http://cpufreqd.sourceforge.net/>) or a similar tool is
installed and an "cpu governor" (that's a kernel module) is loaded.

=head2 Plugin C<csv>

=over 4

=item B<DataDir> I<Directory>

Set the directory to store CSV-files under. Per default CSV-files are generated
beneath the daemon's working directory, i.E<nbsp>e. the B<BaseDir>.
The special strings B<stdout> and B<stderr> can be used to write to the standard
output and standard error channels, respectively. This, of course, only makes
much sense when collectd is running in foreground- or non-daemon-mode.

=item B<StoreRates> B<true|false>

If set to B<true>, convert counter values to rates. If set to B<false> (the
default) counter values are stored as is, i.E<nbsp>e. as an increasing integer
number.

=back

=head2 Plugin C<curl>

The curl plugin uses the B<libcurl> (L<http://curl.haxx.se/>) to read web pages
and the match infrastructure (the same code used by the tail plugin) to use
regular expressions with the received data.

The following example will read the current value of AMD stock from Google's
finance page and dispatch the value to collectd.

  <Plugin curl>
    <Page "stock_quotes">
      URL "http://finance.google.com/finance?q=NYSE%3AAMD"
      User "foo"
      Password "bar"
      <Match>
        Regex "<span +class=\"pr\"[^>]*> *([0-9]*\\.[0-9]+) *</span>"
        DSType "GaugeAverage"
        # Note: `stock_value' is not a standard type.
        Type "stock_value"
        Instance "AMD"
      </Match>
    </Page>
  </Plugin>

In the B<Plugin> block, there may be one or more B<Page> blocks, each defining
a web page and one or more "matches" to be performed on the returned data. The
string argument to the B<Page> block is used as plugin instance.

The following options are valid within B<Page> blocks:

=over 4

=item B<URL> I<URL>

URL of the web site to retrieve. Since a regular expression will be used to
extract information from this data, non-binary data is a big plus here ;)

=item B<User> I<Name>

Username to use if authorization is required to read the page.

=item B<Password> I<Password>

Password to use if authorization is required to read the page.

=item B<VerifyPeer> B<true>|B<false>

Enable or disable peer SSL certificate verification. See
L<http://curl.haxx.se/docs/sslcerts.html> for details. Enabled by default.

=item B<VerifyHost> B<true>|B<false>

Enable or disable peer host name verification. If enabled, the plugin checks if
the C<Common Name> or a C<Subject Alternate Name> field of the SSL certificate
matches the host name provided by the B<URL> option. If this identity check
fails, the connection is aborted. Obviously, only works when connecting to a
SSL enabled server. Enabled by default.

=item B<CACert> I<file>

File that holds one or more SSL certificates. If you want to use HTTPS you will
possibly need this option. What CA certificates come bundled with C<libcurl>
and are checked by default depends on the distribution you use.

=item B<MeasureResponseTime> B<true>|B<false>

Measure response time for the request. If this setting is enabled, B<Match>
blocks (see below) are optional. Disabled by default.

=item B<E<lt>MatchE<gt>>

One or more B<Match> blocks that define how to match information in the data
returned by C<libcurl>. The C<curl> plugin uses the same infrastructure that's
used by the C<tail> plugin, so please see the documentation of the C<tail>
plugin below on how matches are defined. If the B<MeasureResponseTime> option
is set to B<true>, B<Match> blocks are optional.

=back

=head2 Plugin C<curl_json>

The B<curl_json plugin> uses B<libcurl> (L<http://curl.haxx.se/>) and
B<libyajl> (L<http://www.lloydforge.org/projects/yajl/>) to retrieve JSON data
via cURL. This can be used to collect values from CouchDB documents (which are
stored JSON notation), for example.

The following example will collect several values from the built-in `_stats'
runtime statistics module of CouchDB
(L<http://wiki.apache.org/couchdb/Runtime_Statistics>).

  <Plugin curl_json>
    <URL "http://localhost:5984/_stats">
      Instance "httpd"
      <Key "httpd/requests/count">
        Type "http_requests"
      </Key>

      <Key "httpd_request_methods/*/count">
        Type "http_request_methods"
      </Key>

      <Key "httpd_status_codes/*/count">
        Type "http_response_codes"
      </Key>
    </URL>
  </Plugin>

In the B<Plugin> block, there may be one or more B<URL> blocks, each defining
a URL to be fetched via HTTP (using libcurl) and one or more B<Key> blocks.
The B<Key> string argument must be in a path format, which is used to collect a
value from a JSON map object. If a path element of B<Key> is the
I<*>E<nbsp>wildcard, the values for all keys will be collectd.

The following options are valid within B<URL> blocks:

=over 4

=item B<Instance> I<Instance>

Sets the plugin instance to I<Instance>.

=item B<User> I<Name>

Username to use if authorization is required to read the page.

=item B<Password> I<Password>

Password to use if authorization is required to read the page.

=item B<VerifyPeer> B<true>|B<false>

Enable or disable peer SSL certificate verification. See
L<http://curl.haxx.se/docs/sslcerts.html> for details. Enabled by default.

=item B<VerifyHost> B<true>|B<false>

Enable or disable peer host name verification. If enabled, the plugin checks if
the C<Common Name> or a C<Subject Alternate Name> field of the SSL certificate
matches the host name provided by the B<URL> option. If this identity check
fails, the connection is aborted. Obviously, only works when connecting to a
SSL enabled server. Enabled by default.

=item B<CACert> I<file>

File that holds one or more SSL certificates. If you want to use HTTPS you will
possibly need this option. What CA certificates come bundled with C<libcurl>
and are checked by default depends on the distribution you use.

=back

The following options are valid within B<Key> blocks:

=over 4

=item B<Type> I<Type>

Sets the type used to dispatch the values to the daemon. Detailed information
about types and their configuration can be found in L<types.db(5)>. This
option is mandatory.

=item B<Instance> I<Instance>

Type-instance to use. Defaults to the current map key or current string array element value.

=back

=head2 Plugin C<curl_xml>

The B<curl_xml plugin> uses B<libcurl> (L<http://curl.haxx.se/>) and B<libxml2>
(L<http://xmlsoft.org/>) to retrieve XML data via cURL.

 <Plugin "curl_xml">
   <URL "http://localhost/stats.xml">
     Host "my_host"
     Instance "some_instance"
     User "collectd"
     Password "thaiNg0I"
     VerifyPeer true
     VerifyHost true
     CACert "/path/to/ca.crt"

     <XPath "table[@id=\"magic_level\"]/tr">
       Type "magic_level"
       #InstancePrefix "prefix-"
       InstanceFrom "td[1]"
       ValuesFrom "td[2]/span[@class=\"level\"]"
     </XPath>
   </URL>
 </Plugin>

In the B<Plugin> block, there may be one or more B<URL> blocks, each defining a
URL to be fetched using libcurl. Within each B<URL> block there are
options which specify the connection parameters, for example authentication
information, and one or more B<XPath> blocks.

Each B<XPath> block specifies how to get one type of information. The
string argument must be a valid XPath expression which returns a list
of "base elements". One value is dispatched for each "base element". The
I<type instance> and values are looked up using further I<XPath> expressions
that should be relative to the base element.

Within the B<URL> block the following options are accepted:

=over 4

=item B<Host> I<Name>

Use I<Name> as the host name when submitting values. Defaults to the global
host name setting.

=item B<Instance> I<Instance>

Use I<Instance> as the plugin instance when submitting values. Defaults to an
empty string (no plugin instance).

=item B<User> I<User>
=item B<Password> I<Password>
=item B<VerifyPeer> B<true>|B<false>
=item B<VerifyHost> B<true>|B<false>
=item B<CACert> I<CA Cert File>

These options behave exactly equivalent to the appropriate options of the
I<cURL> and I<cURL-JSON> plugins. Please see there for a detailed description.

=item E<lt>B<XPath> I<XPath-expression>E<gt>

Within each B<URL> block, there must be one or more B<XPath> blocks. Each
B<XPath> block specifies how to get one type of information. The string
argument must be a valid XPath expression which returns a list of "base
elements". One value is dispatched for each "base element".

Within the B<XPath> block the following options are accepted:

=over 4

=item B<Type> I<Type>

Specifies the I<Type> used for submitting patches. This determines the number
of values that are required / expected and whether the strings are parsed as
signed or unsigned integer or as double values. See L<types.db(5)> for details.
This option is required.

=item B<InstancePrefix> I<InstancePrefix>

Prefix the I<type instance> with I<InstancePrefix>. The values are simply
concatenated together without any separator.
This option is optional.

=item B<InstanceFrom> I<InstanceFrom>

Specifies a XPath expression to use for determining the I<type instance>. The
XPath expression must return exactly one element. The element's value is then
used as I<type instance>, possibly prefixed with I<InstancePrefix> (see above).

This value is required. As a special exception, if the "base XPath expression"
(the argument to the B<XPath> block) returns exactly one argument, then this
option may be omitted.

=item B<ValuesFrom> I<ValuesFrom> [I<ValuesFrom> ...]

Specifies one or more XPath expression to use for reading the values. The
number of XPath expressions must match the number of data sources in the
I<type> specified with B<Type> (see above). Each XPath expression must return
exactly one element. The element's value is then parsed as a number and used as
value for the appropriate value in the value list dispatched to the daemon.

=back

=back

=head2 Plugin C<dbi>

This plugin uses the B<dbi> library (L<http://libdbi.sourceforge.net/>) to
connect to various databases, execute I<SQL> statements and read back the
results. I<dbi> is an acronym for "database interface" in case you were
wondering about the name. You can configure how each column is to be
interpreted and the plugin will generate one or more data sets from each row
returned according to these rules.

Because the plugin is very generic, the configuration is a little more complex
than those of other plugins. It usually looks something like this:

  <Plugin dbi>
    <Query "out_of_stock">
      Statement "SELECT category, COUNT(*) AS value FROM products WHERE in_stock = 0 GROUP BY category"
      # Use with MySQL 5.0.0 or later
      MinVersion 50000
      <Result>
        Type "gauge"
        InstancePrefix "out_of_stock"
        InstancesFrom "category"
        ValuesFrom "value"
      </Result>
    </Query>
    <Database "product_information">
      Driver "mysql"
      DriverOption "host" "localhost"
      DriverOption "username" "collectd"
      DriverOption "password" "aZo6daiw"
      DriverOption "dbname" "prod_info"
      SelectDB "prod_info"
      Query "out_of_stock"
    </Database>
  </Plugin>

The configuration above defines one query with one result and one database. The
query is then linked to the database with the B<Query> option I<within> the
B<E<lt>DatabaseE<gt>> block. You can have any number of queries and databases
and you can also use the B<Include> statement to split up the configuration
file in multiple, smaller files. However, the B<E<lt>QueryE<gt>> block I<must>
precede the B<E<lt>DatabaseE<gt>> blocks, because the file is interpreted from
top to bottom!

The following is a complete list of options:

=head3 B<Query> blocks

Query blocks define I<SQL> statements and how the returned data should be
interpreted. They are identified by the name that is given in the opening line
of the block. Thus the name needs to be unique. Other than that, the name is
not used in collectd.

In each B<Query> block, there is one or more B<Result> blocks. B<Result> blocks
define which column holds which value or instance information. You can use
multiple B<Result> blocks to create multiple values from one returned row. This
is especially useful, when queries take a long time and sending almost the same
query again and again is not desirable.

Example:

  <Query "environment">
    Statement "select station, temperature, humidity from environment"
    <Result>
      Type "temperature"
      # InstancePrefix "foo"
      InstancesFrom "station"
      ValuesFrom "temperature"
    </Result>
    <Result>
      Type "humidity"
      InstancesFrom "station"
      ValuesFrom "humidity"
    </Result>
  </Query>

The following options are accepted:

=over 4

=item B<Statement> I<SQL>

Sets the statement that should be executed on the server. This is B<not>
interpreted by collectd, but simply passed to the database server. Therefore,
the SQL dialect that's used depends on the server collectd is connected to.

The query has to return at least two columns, one for the instance and one
value. You cannot omit the instance, even if the statement is guaranteed to
always return exactly one line. In that case, you can usually specify something
like this:

  Statement "SELECT \"instance\", COUNT(*) AS value FROM table"

(That works with MySQL but may not be valid SQL according to the spec. If you
use a more strict database server, you may have to select from a dummy table or
something.)

Please note that some databases, for example B<Oracle>, will fail if you
include a semicolon at the end of the statement.

=item B<MinVersion> I<Version>

=item B<MaxVersion> I<Value>

Only use this query for the specified database version. You can use these
options to provide multiple queries with the same name but with a slightly
different syntax. The plugin will use only those queries, where the specified
minimum and maximum versions fit the version of the database in use.

The database version is determined by C<dbi_conn_get_engine_version>, see the
L<libdbi documentation|http://libdbi.sourceforge.net/docs/programmers-guide/reference-conn.html#DBI-CONN-GET-ENGINE-VERSION>
for details. Basically, each part of the version is assumed to be in the range
from B<00> to B<99> and all dots are removed. So version "4.1.2" becomes
"40102", version "5.0.42" becomes "50042".

B<Warning:> The plugin will use B<all> matching queries, so if you specify
multiple queries with the same name and B<overlapping> ranges, weird stuff will
happen. Don't to it! A valid example would be something along these lines:

  MinVersion 40000
  MaxVersion 49999
  ...
  MinVersion 50000
  MaxVersion 50099
  ...
  MinVersion 50100
  # No maximum

In the above example, there are three ranges that don't overlap. The last one
goes from version "5.1.0" to infinity, meaning "all later versions". Versions
before "4.0.0" are not specified.

=item B<Type> I<Type>

The B<type> that's used for each line returned. See L<types.db(5)> for more
details on how types are defined. In short: A type is a predefined layout of
data and the number of values and type of values has to match the type
definition.

If you specify "temperature" here, you need exactly one gauge column. If you
specify "if_octets", you will need two counter columns. See the B<ValuesFrom>
setting below.

There must be exactly one B<Type> option inside each B<Result> block.

=item B<InstancePrefix> I<prefix>

Prepends I<prefix> to the type instance. If B<InstancesFrom> (see below) is not
given, the string is simply copied. If B<InstancesFrom> is given, I<prefix> and
all strings returned in the appropriate columns are concatenated together,
separated by dashes I<("-")>.

=item B<InstancesFrom> I<column0> [I<column1> ...]

Specifies the columns whose values will be used to create the "type-instance"
for each row. If you specify more than one column, the value of all columns
will be joined together with dashes I<("-")> as separation characters.

The plugin itself does not check whether or not all built instances are
different. It's your responsibility to assure that each is unique. This is
especially true, if you do not specify B<InstancesFrom>: B<You> have to make
sure that only one row is returned in this case.

If neither B<InstancePrefix> nor B<InstancesFrom> is given, the type-instance
will be empty.

=item B<ValuesFrom> I<column0> [I<column1> ...]

Names the columns whose content is used as the actual data for the data sets
that are dispatched to the daemon. How many such columns you need is determined
by the B<Type> setting above. If you specify too many or not enough columns,
the plugin will complain about that and no data will be submitted to the
daemon.

The actual data type in the columns is not that important. The plugin will
automatically cast the values to the right type if it know how to do that. So
it should be able to handle integer an floating point types, as well as strings
(if they include a number at the beginning).

There must be at least one B<ValuesFrom> option inside each B<Result> block.

=back

=head3 B<Database> blocks

Database blocks define a connection to a database and which queries should be
sent to that database. Since the used "dbi" library can handle a wide variety
of databases, the configuration is very generic. If in doubt, refer to libdbi's
documentationE<nbsp>- we stick as close to the terminology used there.

Each database needs a "name" as string argument in the starting tag of the
block. This name will be used as "PluginInstance" in the values submitted to
the daemon. Other than that, that name is not used.

=over 4

=item B<Driver> I<Driver>

Specifies the driver to use to connect to the database. In many cases those
drivers are named after the database they can connect to, but this is not a
technical necessity. These drivers are sometimes referred to as "DBD",
B<D>ataB<B>ase B<D>river, and some distributions ship them in separate
packages. Drivers for the "dbi" library are developed by the B<libdbi-drivers>
project at L<http://libdbi-drivers.sourceforge.net/>.

You need to give the driver name as expected by the "dbi" library here. You
should be able to find that in the documentation for each driver. If you
mistype the driver name, the plugin will dump a list of all known driver names
to the log.

=item B<DriverOption> I<Key> I<Value>

Sets driver-specific options. What option a driver supports can be found in the
documentation for each driver, somewhere at
L<http://libdbi-drivers.sourceforge.net/>. However, the options "host",
"username", "password", and "dbname" seem to be deE<nbsp>facto standards.

Unfortunately, drivers are not too keen to report errors when an unknown option
is passed to them, so invalid settings here may go unnoticed. This is not the
plugin's fault, it will report errors if it gets them from the libraryE<nbsp>/
the driver. If a driver complains about an option, the plugin will dump a
complete list of all options understood by that driver to the log.

=item B<SelectDB> I<Database>

In some cases, the database name you connect with is not the database name you
want to use for querying data. If this option is set, the plugin will "select"
(switch to) that database after the connection is established.

=item B<Query> I<QueryName>

Associates the query named I<QueryName> with this database connection. The
query needs to be defined I<before> this statement, i.E<nbsp>e. all query
blocks you want to refer to must be placed above the database block you want to
refer to them from.

=back

=head2 Plugin C<df>

=over 4

=item B<Device> I<Device>

Select partitions based on the devicename.

=item B<MountPoint> I<Directory>

Select partitions based on the mountpoint.

=item B<FSType> I<FSType>

Select partitions based on the filesystem type.

=item B<IgnoreSelected> B<true>|B<false>

Invert the selection: If set to true, all partitions B<except> the ones that
match any one of the criteria are collected. By default only selected
partitions are collected if a selection is made. If no selection is configured
at all, B<all> partitions are selected.

=item B<ReportByDevice> B<true>|B<false>

Report using the device name rather than the mountpoint. i.e. with this I<false>,
(the default), it will report a disk as "root", but with it I<true>, it will be
"sda1" (or whichever).

=item B<ReportInodes> B<true>|B<false>

Enables or disables reporting of free, reserved and used inodes. Defaults to
inode collection being disabled.

Enable this option if inodes are a scarce resource for you, usually because
many small files are stored on the disk. This is a usual scenario for mail
transfer agents and web caches.

=back

=head2 Plugin C<disk>

The C<disk> plugin collects information about the usage of physical disks and
logical disks (partitions). Values collected are the number of octets written
to and read from a disk or partition, the number of read/write operations
issued to the disk and a rather complex "time" it took for these commands to be
issued.

Using the following two options you can ignore some disks or configure the
collection only of specific disks.

=over 4

=item B<Disk> I<Name>

Select the disk I<Name>. Whether it is collected or ignored depends on the
B<IgnoreSelected> setting, see below. As with other plugins that use the
daemon's ignorelist functionality, a string that starts and ends with a slash
is interpreted as a regular expression. Examples:

  Disk "sdd"
  Disk "/hda[34]/"

=item B<IgnoreSelected> B<true>|B<false>

Sets whether selected disks, i.E<nbsp>e. the ones matches by any of the B<Disk>
statements, are ignored or if all other disks are ignored. The behavior
(hopefully) is intuitive: If no B<Disk> option is configured, all disks are
collected. If at least one B<Disk> option is given and no B<IgnoreSelected> or
set to B<false>, B<only> matching disks will be collected. If B<IgnoreSelected>
is set to B<true>, all disks are collected B<except> the ones matched.

=back

=head2 Plugin C<dns>

=over 4

=item B<Interface> I<Interface>

The dns plugin uses B<libpcap> to capture dns traffic and analyzes it. This
option sets the interface that should be used. If this option is not set, or
set to "any", the plugin will try to get packets from B<all> interfaces. This
may not work on certain platforms, such as MacE<nbsp>OSE<nbsp>X.

=item B<IgnoreSource> I<IP-address>

Ignore packets that originate from this address.

=item B<SelectNumericQueryTypes> B<true>|B<false>

Enabled by default, collects unknown (and thus presented as numeric only) query types.

=back

=head2 Plugin C<email>

=over 4

=item B<SocketFile> I<Path>

Sets the socket-file which is to be created.

=item B<SocketGroup> I<Group>

If running as root change the group of the UNIX-socket after it has been
created. Defaults to B<collectd>.

=item B<SocketPerms> I<Permissions>

Change the file permissions of the UNIX-socket after it has been created. The
permissions must be given as a numeric, octal value as you would pass to
L<chmod(1)>. Defaults to B<0770>.

=item B<MaxConns> I<Number>

Sets the maximum number of connections that can be handled in parallel. Since
this many threads will be started immediately setting this to a very high
value will waste valuable resources. Defaults to B<5> and will be forced to be
at most B<16384> to prevent typos and dumb mistakes.

=back

=head2 Plugin C<exec>

Please make sure to read L<collectd-exec(5)> before using this plugin. It
contains valuable information on when the executable is executed and the
output that is expected from it.

=over 4

=item B<Exec> I<User>[:[I<Group>]] I<Executable> [I<E<lt>argE<gt>> [I<E<lt>argE<gt>> ...]]

=item B<NotificationExec> I<User>[:[I<Group>]] I<Executable> [I<E<lt>argE<gt>> [I<E<lt>argE<gt>> ...]]

Execute the executable I<Executable> as user I<User>. If the user name is
followed by a colon and a group name, the effective group is set to that group.
The real group and saved-set group will be set to the default group of that
user. If no group is given the effective group ID will be the same as the real
group ID.

Please note that in order to change the user and/or group the daemon needs
superuser privileges. If the daemon is run as an unprivileged user you must
specify the same user/group here. If the daemon is run with superuser
privileges, you must supply a non-root user here.

The executable may be followed by optional arguments that are passed to the
program. Please note that due to the configuration parsing numbers and boolean
values may be changed. If you want to be absolutely sure that something is
passed as-is please enclose it in quotes.

The B<Exec> and B<NotificationExec> statements change the semantics of the
programs executed, i.E<nbsp>e. the data passed to them and the response
expected from them. This is documented in great detail in L<collectd-exec(5)>.

=back

=head2 Plugin C<filecount>

The C<filecount> plugin counts the number of files in a certain directory (and
its subdirectories) and their combined size. The configuration is very straight
forward:

  <Plugin "filecount">
    <Directory "/var/qmail/queue/mess">
      Instance "qmail-message"
    </Directory>
    <Directory "/var/qmail/queue/todo">
      Instance "qmail-todo"
    </Directory>
    <Directory "/var/lib/php5">
      Instance "php5-sessions"
      Name "sess_*"
    </Directory>
  </Plugin>

The example above counts the number of files in QMail's queue directories and
the number of PHP5 sessions. Jfiy: The "todo" queue holds the messages that
QMail has not yet looked at, the "message" queue holds the messages that were
classified into "local" and "remote".

As you can see, the configuration consists of one or more C<Directory> blocks,
each of which specifies a directory in which to count the files. Within those
blocks, the following options are recognized:

=over 4

=item B<Instance> I<Instance>

Sets the plugin instance to I<Instance>. That instance name must be unique, but
it's your responsibility, the plugin doesn't check for that. If not given, the
instance is set to the directory name with all slashes replaced by underscores
and all leading underscores removed.

=item B<Name> I<Pattern>

Only count files that match I<Pattern>, where I<Pattern> is a shell-like
wildcard as understood by L<fnmatch(3)>. Only the B<filename> is checked
against the pattern, not the entire path. In case this makes it easier for you:
This option has been named after the B<-name> parameter to L<find(1)>.

=item B<MTime> I<Age>

Count only files of a specific age: If I<Age> is greater than zero, only files
that haven't been touched in the last I<Age> seconds are counted. If I<Age> is
a negative number, this is inversed. For example, if B<-60> is specified, only
files that have been modified in the last minute will be counted.

The number can also be followed by a "multiplier" to easily specify a larger
timespan. When given in this notation, the argument must in quoted, i.E<nbsp>e.
must be passed as string. So the B<-60> could also be written as B<"-1m"> (one
minute). Valid multipliers are C<s> (second), C<m> (minute), C<h> (hour), C<d>
(day), C<w> (week), and C<y> (year). There is no "month" multiplier. You can
also specify fractional numbers, e.E<nbsp>g. B<"0.5d"> is identical to
B<"12h">.

=item B<Size> I<Size>

Count only files of a specific size. When I<Size> is a positive number, only
files that are at least this big are counted. If I<Size> is a negative number,
this is inversed, i.E<nbsp>e. only files smaller than the absolute value of
I<Size> are counted.

As with the B<MTime> option, a "multiplier" may be added. For a detailed
description see above. Valid multipliers here are C<b> (byte), C<k> (kilobyte),
C<m> (megabyte), C<g> (gigabyte), C<t> (terabyte), and C<p> (petabyte). Please
note that there are 1000 bytes in a kilobyte, not 1024.

=item B<Recursive> I<true>|I<false>

Controls whether or not to recurse into subdirectories. Enabled by default.

=item B<IncludeHidden> I<true>|I<false>

Controls whether or not to include "hidden" files and directories in the count.
"Hidden" files and directories are those, whose name begins with a dot.
Defaults to I<false>, i.e. by default hidden files and directories are ignored.

=back

=head2 Plugin C<GenericJMX>

The I<GenericJMX plugin> is written in I<Java> and therefore documented in
L<collectd-java(5)>.

=head2 Plugin C<gmond>

The I<gmond> plugin received the multicast traffic sent by B<gmond>, the
statistics collection daemon of Ganglia. Mappings for the standard "metrics"
are built-in, custom mappings may be added via B<Metric> blocks, see below.

Synopsis:

 <Plugin "gmond">
   MCReceiveFrom "239.2.11.71" "8649"
   <Metric "swap_total">
     Type "swap"
     TypeInstance "total"
     DataSource "value"
   </Metric>
   <Metric "swap_free">
     Type "swap"
     TypeInstance "free"
     DataSource "value"
   </Metric>
 </Plugin>

The following metrics are built-in:

=over 4

=item *

load_one, load_five, load_fifteen

=item *

cpu_user, cpu_system, cpu_idle, cpu_nice, cpu_wio

=item *

mem_free, mem_shared, mem_buffers, mem_cached, mem_total

=item *

bytes_in, bytes_out

=item *

pkts_in, pkts_out

=back

Available configuration options:

=over 4

=item B<MCReceiveFrom> I<MCGroup> [I<Port>]

Sets sets the multicast group and UDP port to which to subscribe.

Default: B<239.2.11.71>E<nbsp>/E<nbsp>B<8649>

=item E<lt>B<Metric> I<Name>E<gt>

These blocks add a new metric conversion to the internal table. I<Name>, the
string argument to the B<Metric> block, is the metric name as used by Ganglia.

=over 4

=item B<Type> I<Type>

Type to map this metric to. Required.

=item B<TypeInstance> I<Instance>

Type-instance to use. Optional.

=item B<DataSource> I<Name>

Data source to map this metric to. If the configured type has exactly one data
source, this is optional. Otherwise the option is required.

=back

=back

=head2 Plugin C<hddtemp>

To get values from B<hddtemp> collectd connects to B<localhost> (127.0.0.1),
port B<7634/tcp>. The B<Host> and B<Port> options can be used to change these
default values, see below. C<hddtemp> has to be running to work correctly. If
C<hddtemp> is not running timeouts may appear which may interfere with other
statistics..

The B<hddtemp> homepage can be found at
L<http://www.guzu.net/linux/hddtemp.php>.

=over 4

=item B<Host> I<Hostname>

Hostname to connect to. Defaults to B<127.0.0.1>.

=item B<Port> I<Port>

TCP-Port to connect to. Defaults to B<7634>.

=back

=head2 Plugin C<interface>

=over 4

=item B<Interface> I<Interface>

Select this interface. By default these interfaces will then be collected. For
a more detailed description see B<IgnoreSelected> below.

=item B<IgnoreSelected> I<true>|I<false>

If no configuration if given, the B<traffic>-plugin will collect data from
all interfaces. This may not be practical, especially for loopback- and
similar interfaces. Thus, you can use the B<Interface>-option to pick the
interfaces you're interested in. Sometimes, however, it's easier/preferred
to collect all interfaces I<except> a few ones. This option enables you to
do that: By setting B<IgnoreSelected> to I<true> the effect of
B<Interface> is inverted: All selected interfaces are ignored and all
other interfaces are collected.

=back

=head2 Plugin C<ipmi>

=over 4

=item B<Sensor> I<Sensor>

Selects sensors to collect or to ignore, depending on B<IgnoreSelected>.

=item B<IgnoreSelected> I<true>|I<false>

If no configuration if given, the B<ipmi> plugin will collect data from all
sensors found of type "temperature", "voltage", "current" and "fanspeed".
This option enables you to do that: By setting B<IgnoreSelected> to I<true>
the effect of B<Sensor> is inverted: All selected sensors are ignored and
all other sensors are collected.

=item B<NotifySensorAdd> I<true>|I<false>

If a sensor appears after initialization time of a minute a notification
is sent.

=item B<NotifySensorRemove> I<true>|I<false>

If a sensor disappears a notification is sent.

=item B<NotifySensorNotPresent> I<true>|I<false>

If you have for example dual power supply and one of them is (un)plugged then
a notification is sent.

=back

=head2 Plugin C<iptables>

=over 4

=item B<Chain> I<Table> I<Chain> [I<Comment|Number> [I<Name>]]

Select the rules to count. If only I<Table> and I<Chain> are given, this plugin
will collect the counters of all rules which have a comment-match. The comment
is then used as type-instance.

If I<Comment> or I<Number> is given, only the rule with the matching comment or
the I<n>th rule will be collected. Again, the comment (or the number) will be
used as the type-instance.

If I<Name> is supplied, it will be used as the type-instance instead of the
comment or the number.

=back

=head2 Plugin C<irq>

=over 4

=item B<Irq> I<Irq>

Select this irq. By default these irqs will then be collected. For a more
detailed description see B<IgnoreSelected> below.

=item B<IgnoreSelected> I<true>|I<false>

If no configuration if given, the B<irq>-plugin will collect data from all
irqs. This may not be practical, especially if no interrupts happen. Thus, you
can use the B<Irq>-option to pick the interrupt you're interested in.
Sometimes, however, it's easier/preferred to collect all interrupts I<except> a
few ones. This option enables you to do that: By setting B<IgnoreSelected> to
I<true> the effect of B<Irq> is inverted: All selected interrupts are ignored
and all other interrupts are collected.

=back

=head2 Plugin C<java>

The I<Java> plugin makes it possible to write extensions for collectd in Java.
This section only discusses the syntax and semantic of the configuration
options. For more in-depth information on the I<Java> plugin, please read
L<collectd-java(5)>.

Synopsis:

 <Plugin "java">
   JVMArg "-verbose:jni"
   JVMArg "-Djava.class.path=/opt/collectd/lib/collectd/bindings/java"
   LoadPlugin "org.collectd.java.Foobar"
   <Plugin "org.collectd.java.Foobar">
     # To be parsed by the plugin
   </Plugin>
 </Plugin>

Available configuration options:

=over 4

=item B<JVMArg> I<Argument>

Argument that is to be passed to the I<Java Virtual Machine> (JVM). This works
exactly the way the arguments to the I<java> binary on the command line work.
Execute C<javaE<nbsp>--help> for details.

Please note that B<all> these options must appear B<before> (i.E<nbsp>e. above)
any other options! When another option is found, the JVM will be started and
later options will have to be ignored!

=item B<LoadPlugin> I<JavaClass>

Instantiates a new I<JavaClass> object. The constructor of this object very
likely then registers one or more callback methods with the server.

See L<collectd-java(5)> for details.

When the first such option is found, the virtual machine (JVM) is created. This
means that all B<JVMArg> options must appear before (i.E<nbsp>e. above) all
B<LoadPlugin> options!

=item B<Plugin> I<Name>

The entire block is passed to the Java plugin as an
I<org.collectd.api.OConfigItem> object.

For this to work, the plugin has to register a configuration callback first,
see L<collectd-java(5)/"config callback">. This means, that the B<Plugin> block
must appear after the appropriate B<LoadPlugin> block. Also note, that I<Name>
depends on the (Java) plugin registering the callback and is completely
independent from the I<JavaClass> argument passed to B<LoadPlugin>.

=back

=head2 Plugin C<libvirt>

This plugin allows CPU, disk and network load to be collected for virtualized
guests on the machine. This means that these characteristics can be collected
for guest systems without installing any software on them - collectd only runs
on the hosting system. The statistics are collected through libvirt
(L<http://libvirt.org/>).

Only I<Connection> is required.

=over 4

=item B<Connection> I<uri>

Connect to the hypervisor given by I<uri>. For example if using Xen use:

 Connection "xen:///"

Details which URIs allowed are given at L<http://libvirt.org/uri.html>.

=item B<RefreshInterval> I<seconds>

Refresh the list of domains and devices every I<seconds>. The default is 60
seconds. Setting this to be the same or smaller than the I<Interval> will cause
the list of domains and devices to be refreshed on every iteration.

Refreshing the devices in particular is quite a costly operation, so if your
virtualization setup is static you might consider increasing this. If this
option is set to 0, refreshing is disabled completely.

=item B<Domain> I<name>

=item B<BlockDevice> I<name:dev>

=item B<InterfaceDevice> I<name:dev>

=item B<IgnoreSelected> I<true>|I<false>

Select which domains and devices are collected.

If I<IgnoreSelected> is not given or I<false> then only the listed domains and
disk/network devices are collected.

If I<IgnoreSelected> is I<true> then the test is reversed and the listed
domains and disk/network devices are ignored, while the rest are collected.

The domain name and device names may use a regular expression, if the name is
surrounded by I</.../> and collectd was compiled with support for regexps.

The default is to collect statistics for all domains and all their devices.

Example:

 BlockDevice "/:hdb/"
 IgnoreSelected "true"

Ignore all I<hdb> devices on any domain, but other block devices (eg. I<hda>)
will be collected.

=item B<HostnameFormat> B<name|uuid|hostname|...>

When the libvirt plugin logs data, it sets the hostname of the collected data
according to this setting. The default is to use the guest name as provided by
the hypervisor, which is equal to setting B<name>.

B<uuid> means use the guest's UUID. This is useful if you want to track the
same guest across migrations.

B<hostname> means to use the global B<Hostname> setting, which is probably not
useful on its own because all guests will appear to have the same name.

You can also specify combinations of these fields. For example B<name uuid>
means to concatenate the guest name and UUID (with a literal colon character
between, thus I<"foo:1234-1234-1234-1234">).

=item B<InterfaceFormat> B<name>|B<address>

When the libvirt plugin logs interface data, it sets the name of the collected
data according to this setting. The default is to use the path as provided by
the hypervisor (the "dev" property of the target node), which is equal to
setting B<name>.

B<address> means use the interface's mac address. This is useful since the
interface path might change between reboots of a guest or across migrations.

=back

=head2 Plugin C<logfile>

=over 4

=item B<LogLevel> B<debug|info|notice|warning|err>

Sets the log-level. If, for example, set to B<notice>, then all events with
severity B<notice>, B<warning>, or B<err> will be written to the logfile.

Please note that B<debug> is only available if collectd has been compiled with
debugging support.

=item B<File> I<File>

Sets the file to write log messages to. The special strings B<stdout> and
B<stderr> can be used to write to the standard output and standard error
channels, respectively. This, of course, only makes much sense when I<collectd>
is running in foreground- or non-daemon-mode.

=item B<Timestamp> B<true>|B<false>

Prefix all lines printed by the current time. Defaults to B<true>.

=item B<PrintSeverity> B<true>|B<false>

When enabled, all lines are prefixed by the severity of the log message, for
example "warning". Defaults to B<false>.

=back

B<Note>: There is no need to notify the daemon after moving or removing the
log file (e.E<nbsp>g. when rotating the logs). The plugin reopens the file
for each line it writes.

=head2 Plugin C<lpar>

The I<LPAR plugin> reads CPU statistics of I<Logical Partitions>, a
virtualization technique for IBM POWER processors. It takes into account CPU
time stolen from or donated to a partition, in addition to the usual user,
system, I/O statistics.

The following configuration options are available:

=over 4

=item B<CpuPoolStats> B<false>|B<true>

When enabled, statistics about the processor pool are read, too. The partition
needs to have pool authority in order to be able to acquire this information.
Defaults to false.

=item B<ReportBySerial> B<false>|B<true>

If enabled, the serial of the physical machine the partition is currently
running on is reported as I<hostname> and the logical hostname of the machine
is reported in the I<plugin instance>. Otherwise, the logical hostname will be
used (just like other plugins) and the I<plugin instance> will be empty.
Defaults to false.

=back

=head2 Plugin C<mbmon>

The C<mbmon plugin> uses mbmon to retrieve temperature, voltage, etc.

Be default collectd connects to B<localhost> (127.0.0.1), port B<411/tcp>. The
B<Host> and B<Port> options can be used to change these values, see below.
C<mbmon> has to be running to work correctly. If C<mbmon> is not running
timeouts may appear which may interfere with other statistics..

C<mbmon> must be run with the -r option ("print TAG and Value format");
Debian's F</etc/init.d/mbmon> script already does this, other people
will need to ensure that this is the case.

=over 4

=item B<Host> I<Hostname>

Hostname to connect to. Defaults to B<127.0.0.1>.

=item B<Port> I<Port>

TCP-Port to connect to. Defaults to B<411>.

=back

=head2 Plugin C<memcachec>

The C<memcachec plugin> connects to a memcached server, queries one or more
given I<pages> and parses the returned data according to user specification.
The I<matches> used are the same as the matches used in the C<curl> and C<tail>
plugins.

In order to talk to the memcached server, this plugin uses the I<libmemcached>
library. Please note that there is another library with a very similar name,
libmemcache (notice the missing `d'), which is not applicable.

Synopsis of the configuration:

 <Plugin "memcachec">
   <Page "plugin_instance">
     Server "localhost"
     Key "page_key"
     <Match>
       Regex "(\\d+) bytes sent"
       DSType CounterAdd
       Type "ipt_octets"
       Instance "type_instance"
     </Match>
   </Page>
 </Plugin>

The configuration options are:

=over 4

=item E<lt>B<Page> I<Name>E<gt>

Each B<Page> block defines one I<page> to be queried from the memcached server.
The block requires one string argument which is used as I<plugin instance>.

=item B<Server> I<Address>

Sets the server address to connect to when querying the page. Must be inside a
B<Page> block.

=item B<Key> I<Key>

When connected to the memcached server, asks for the page I<Key>.

=item E<lt>B<Match>E<gt>

Match blocks define which strings to look for and how matches substrings are
interpreted. For a description of match blocks, please see L<"Plugin tail">.

=back

=head2 Plugin C<memcached>

The C<memcached plugin> connects to a memcached server and queries statistics
about cache utilization, memory and bandwidth used.
L<http://www.danga.com/memcached/>

=over 4

=item B<Host> I<Hostname>

Hostname to connect to. Defaults to B<127.0.0.1>.

=item B<Port> I<Port>

TCP-Port to connect to. Defaults to B<11211>.

=back

=head2 Plugin C<modbus>

The B<modbus plugin> connects to a Modbus "slave" via Modbus/TCP and reads
register values. It supports reading single registers (unsigned 16E<nbsp>bit
values), large integer values (unsigned 32E<nbsp>bit values) and floating point
values (two registers interpreted as IEEE floats in big endian notation).

Synopsis:

 <Data "voltage-input-1">
   RegisterBase 0
   RegisterType float
   Type voltage
   Instance "input-1"
 </Data>
 
 <Data "voltage-input-2">
   RegisterBase 2
   RegisterType float
   Type voltage
   Instance "input-2"
 </Data>
 
 <Host "modbus.example.com">
   Address "192.168.0.42"
   Port    "502"
   Interval 60
   
   <Slave 1>
     Instance "power-supply"
     Collect  "voltage-input-1"
     Collect  "voltage-input-2"
   </Slave>
 </Host>

=over 4

=item E<lt>B<Data> I<Name>E<gt> blocks

Data blocks define a mapping between register numbers and the "types" used by
I<collectd>.

Within E<lt>DataE<nbsp>/E<gt> blocks, the following options are allowed:

=over 4

=item B<RegisterBase> I<Number>

Configures the base register to read from the device. If the option
B<RegisterType> has been set to B<Uint32> or B<Float>, this and the next
register will be read (the register number is increased by one).

=item B<RegisterType> B<Uint16>|B<Uint32>|B<Float>

Specifies what kind of data is returned by the device. If the type is B<Uint32>
or B<Float>, two 16E<nbsp>bit registers will be read and the data is combined
into one value. Defaults to B<Uint16>.

=item B<Type> I<Type>

Specifies the "type" (data set) to use when dispatching the value to
I<collectd>. Currently, only data sets with exactly one data source are
supported.

=item B<Instance> I<Instance>

Sets the type instance to use when dispatching the value to I<collectd>. If
unset, an empty string (no type instance) is used.

=back

=item E<lt>B<Host> I<Name>E<gt> blocks

Host blocks are used to specify to which hosts to connect and what data to read
from their "slaves". The string argument I<Name> is used as hostname when
dispatching the values to I<collectd>.

Within E<lt>HostE<nbsp>/E<gt> blocks, the following options are allowed:

=over 4

=item B<Address> I<Hostname>

Specifies the node name (the actual network address) used to connect to the
host. This may be an IP address or a hostname. Please note that the used
I<libmodbus> library only supports IPv4 at the moment.

=item B<Port> I<Service>

Specifies the port used to connect to the host. The port can either be given as
a number or as a service name. Please note that the I<Service> argument must be
a string, even if ports are given in their numerical form. Defaults to "502".

=item B<Interval> I<Interval>

Sets the interval (in seconds) in which the values will be collected from this
host. By default the global B<Interval> setting will be used.

=item E<lt>B<Slave> I<ID>E<gt>

Over each TCP connection, multiple Modbus devices may be reached. The slave ID
is used to specify which device should be addressed. For each device you want
to query, one B<Slave> block must be given.

Within E<lt>SlaveE<nbsp>/E<gt> blocks, the following options are allowed:

=over 4

=item B<Instance> I<Instance>

Specify the plugin instance to use when dispatching the values to I<collectd>.
By default "slave_I<ID>" is used.

=item B<Collect> I<DataName>

Specifies which data to retrieve from the device. I<DataName> must be the same
string as the I<Name> argument passed to a B<Data> block. You can specify this
option multiple times to collect more than one value from a slave. At least one
B<Collect> option is mandatory.

=back

=back

=back

=head2 Plugin C<mysql>

The C<mysql plugin> requires B<mysqlclient> to be installed. It connects to
one or more databases when started and keeps the connection up as long as
possible. When the connection is interrupted for whatever reason it will try
to re-connect. The plugin will complain loudly in case anything goes wrong.

This plugin issues the MySQL C<SHOW STATUS> / C<SHOW GLOBAL STATUS> command
and collects information about MySQL network traffic, executed statements,
requests, the query cache and threads by evaluating the
C<Bytes_{received,sent}>, C<Com_*>, C<Handler_*>, C<Qcache_*> and C<Threads_*>
return values. Please refer to the B<MySQL reference manual>, I<5.1.6. Server
Status Variables> for an explanation of these values.

Optionally, master and slave statistics may be collected in a MySQL
replication setup. In that case, information about the synchronization state
of the nodes are collected by evaluating the C<Position> return value of the
C<SHOW MASTER STATUS> command and the C<Seconds_Behind_Master>,
C<Read_Master_Log_Pos> and C<Exec_Master_Log_Pos> return values of the
C<SHOW SLAVE STATUS> command. See the B<MySQL reference manual>,
I<12.5.5.21 SHOW MASTER STATUS Syntax> and
I<12.5.5.31 SHOW SLAVE STATUS Syntax> for details.

Synopsis:

  <Plugin mysql>
    <Database foo>
      Host "hostname"
      User "username"
      Password "password"
      Port "3306"
      MasterStats true
    </Database>

    <Database bar>
      Host "localhost"
      Socket "/var/run/mysql/mysqld.sock"
      SlaveStats true
      SlaveNotifications true
    </Database>
  </Plugin>

A B<Database> block defines one connection to a MySQL database. It accepts a
single argument which specifies the name of the database. None of the other
options are required. MySQL will use default values as documented in the
section "mysql_real_connect()" in the B<MySQL reference manual>.

=over 4

=item B<Host> I<Hostname>

Hostname of the database server. Defaults to B<localhost>.

=item B<User> I<Username>

Username to use when connecting to the database. The user does not have to be
granted any privileges (which is synonym to granting the C<USAGE> privilege),
unless you want to collectd replication statistics (see B<MasterStats> and
B<SlaveStats> below). In this case, the user needs the C<REPLICATION CLIENT>
(or C<SUPER>) privileges. Else, any existing MySQL user will do.

=item B<Password> I<Password>

Password needed to log into the database.

=item B<Database> I<Database>

Select this database. Defaults to I<no database> which is a perfectly reasonable
option for what this plugin does.

=item B<Port> I<Port>

TCP-port to connect to. The port must be specified in its numeric form, but it
must be passed as a string nonetheless. For example:

  Port "3306"

If B<Host> is set to B<localhost> (the default), this setting has no effect.
See the documentation for the C<mysql_real_connect> function for details.

=item B<Socket> I<Socket>

Specifies the path to the UNIX domain socket of the MySQL server. This option
only has any effect, if B<Host> is set to B<localhost> (the default).
Otherwise, use the B<Port> option above. See the documentation for the
C<mysql_real_connect> function for details.

=item B<MasterStats> I<true|false>

=item B<SlaveStats> I<true|false>

Enable the collection of master / slave statistics in a replication setup. In
order to be able to get access to these statistics, the user needs special
privileges. See the B<User> documentation above.

=item B<SlaveNotifications> I<true|false>

If enabled, the plugin sends a notification if the replication slave I/O and /
or SQL threads are not running.

=back

=head2 Plugin C<netapp>

The netapp plugin can collect various performance and capacity information
from a NetApp filer using the NetApp API.

Please note that NetApp has a wide line of products and a lot of different
software versions for each of these products. This plugin was developed for a
NetApp FAS3040 running OnTap 7.2.3P8 and tested on FAS2050 7.3.1.1L1,
FAS3140 7.2.5.1 and FAS3020 7.2.4P9. It I<should> work for most combinations of
model and software version but it is very hard to test this.
If you have used this plugin with other models and/or software version, feel
free to send us a mail to tell us about the results, even if it's just a short
"It works".

To collect these data collectd will log in to the NetApp via HTTP(S) and HTTP
basic authentication.

B<Do not use a regular user for this!> Create a special collectd user with just
the minimum of capabilities needed. The user only needs the "login-http-admin"
capability as well as a few more depending on which data will be collected.
Required capabilities are documented below.

=head3 Synopsis

 <Plugin "netapp">
   <Host "netapp1.example.com">
    Protocol      "https"
    Address       "10.0.0.1"
    Port          443
    User          "username"
    Password      "aef4Aebe"
    Interval      30
    
    <WAFL>
      Interval 30
      GetNameCache   true
      GetDirCache    true
      GetBufferCache true
      GetInodeCache  true
    </WAFL>
    
    <Disks>
      Interval 30
      GetBusy true
    </Disks>
    
    <VolumePerf>
      Interval 30
      GetIO      "volume0"
      IgnoreSelectedIO      false
      GetOps     "volume0"
      IgnoreSelectedOps     false
      GetLatency "volume0"
      IgnoreSelectedLatency false
    </VolumePerf>
    
    <VolumeUsage>
      Interval 30
      GetCapacity "vol0"
      GetCapacity "vol1"
      IgnoreSelectedCapacity false
      GetSnapshot "vol1"
      GetSnapshot "vol3"
      IgnoreSelectedSnapshot false
    </VolumeUsage>
    
    <System>
      Interval 30
      GetCPULoad     true
      GetInterfaces  true
      GetDiskOps     true
      GetDiskIO      true
    </System>
   </Host>
 </Plugin>

The netapp plugin accepts the following configuration options:

=over 4

=item B<Host> I<Name>

A host block defines one NetApp filer. It will appear in collectd with the name
you specify here which does not have to be its real name nor its hostname.

=item B<Protocol> B<httpd>|B<http>

The protocol collectd will use to query this host.

Optional

Type: string

Default: https

Valid options: http, https

=item B<Address> I<Address>

The hostname or IP address of the host.

Optional

Type: string

Default: The "host" block's name.

=item B<Port> I<Port>

The TCP port to connect to on the host.

Optional

Type: integer

Default: 80 for protocol "http", 443 for protocol "https"

=item B<User> I<User>

=item B<Password> I<Password>

The username and password to use to login to the NetApp.

Mandatory

Type: string

=item B<Interval> I<Interval>

B<TODO>

=back

The following options decide what kind of data will be collected. You can
either use them as a block and fine tune various parameters inside this block,
use them as a single statement to just accept all default values, or omit it to
not collect any data.

The following options are valid inside all blocks:

=over 4

=item B<Interval> I<Seconds>

Collect the respective statistics every I<Seconds> seconds. Defaults to the
host specific setting.

=back

=head3 The System block

This will collect various performance data about the whole system.

B<Note:> To get this data the collectd user needs the
"api-perf-object-get-instances" capability.

=over 4

=item B<Interval> I<Seconds>

Collect disk statistics every I<Seconds> seconds.

=item B<GetCPULoad> B<true>|B<false>

If you set this option to true the current CPU usage will be read. This will be
the average usage between all CPUs in your NetApp without any information about
individual CPUs.

B<Note:> These are the same values that the NetApp CLI command "sysstat"
returns in the "CPU" field.

Optional

Type: boolean

Default: true

Result: Two value lists of type "cpu", and type instances "idle" and "system".

=item B<GetInterfaces> B<true>|B<false>

If you set this option to true the current traffic of the network interfaces
will be read. This will be the total traffic over all interfaces of your NetApp
without any information about individual interfaces.

B<Note:> This is the same values that the NetApp CLI command "sysstat" returns
in the "Net kB/s" field.

B<Or is it?>

Optional

Type: boolean

Default: true

Result: One value list of type "if_octects".

=item B<GetDiskIO> B<true>|B<false>

If you set this option to true the current IO throughput will be read. This
will be the total IO of your NetApp without any information about individual
disks, volumes or aggregates.

B<Note:> This is the same values that the NetApp CLI command "sysstat" returns
in the "DiskE<nbsp>kB/s" field.

Optional

Type: boolean

Default: true

Result: One value list of type "disk_octets".

=item B<GetDiskOps> B<true>|B<false>

If you set this option to true the current number of HTTP, NFS, CIFS, FCP,
iSCSI, etc. operations will be read. This will be the total number of
operations on your NetApp without any information about individual volumes or
aggregates.

B<Note:> These are the same values that the NetApp CLI command "sysstat"
returns in the "NFS", "CIFS", "HTTP", "FCP" and "iSCSI" fields.

Optional

Type: boolean

Default: true

Result: A variable number of value lists of type "disk_ops_complex". Each type
of operation will result in one value list with the name of the operation as
type instance.

=back

=head3 The WAFL block

This will collect various performance data about the WAFL file system. At the
moment this just means cache performance.

B<Note:> To get this data the collectd user needs the
"api-perf-object-get-instances" capability.

B<Note:> The interface to get these values is classified as "Diagnostics" by
NetApp. This means that it is not guaranteed to be stable even between minor
releases.

=over 4

=item B<Interval> I<Seconds>

Collect disk statistics every I<Seconds> seconds.

=item B<GetNameCache> B<true>|B<false>

Optional

Type: boolean

Default: true

Result: One value list of type "cache_ratio" and type instance
"name_cache_hit".

=item B<GetDirCache> B<true>|B<false>

Optional

Type: boolean

Default: true

Result: One value list of type "cache_ratio" and type instance "find_dir_hit".

=item B<GetInodeCache> B<true>|B<false>

Optional

Type: boolean

Default: true

Result: One value list of type "cache_ratio" and type instance
"inode_cache_hit".

=item B<GetBufferCache> B<true>|B<false>

B<Note:> This is the same value that the NetApp CLI command "sysstat" returns
in the "Cache hit" field.

Optional

Type: boolean

Default: true

Result: One value list of type "cache_ratio" and type instance "buf_hash_hit".

=back

=head3 The Disks block

This will collect performance data about the individual disks in the NetApp.

B<Note:> To get this data the collectd user needs the
"api-perf-object-get-instances" capability.

=over 4

=item B<Interval> I<Seconds>

Collect disk statistics every I<Seconds> seconds.

=item B<GetBusy> B<true>|B<false>

If you set this option to true the busy time of all disks will be calculated
and the value of the busiest disk in the system will be written.

B<Note:> This is the same values that the NetApp CLI command "sysstat" returns
in the "Disk util" field. Probably.

Optional

Type: boolean

Default: true

Result: One value list of type "percent" and type instance "disk_busy".

=back

=head3 The VolumePerf block

This will collect various performance data about the individual volumes.

You can select which data to collect about which volume using the following
options. They follow the standard ignorelist semantic.

B<Note:> To get this data the collectd user needs the
I<api-perf-object-get-instances> capability.

=over 4

=item B<Interval> I<Seconds>

Collect volume performance data every I<Seconds> seconds.

=item B<GetIO> I<Volume>

=item B<GetOps> I<Volume>

=item B<GetLatency> I<Volume>

Select the given volume for IO, operations or latency statistics collection.
The argument is the name of the volume without the C</vol/> prefix.

Since the standard ignorelist functionality is used here, you can use a string
starting and ending with a slash to specify regular expression matching: To
match the volumes "vol0", "vol2" and "vol7", you can use this regular
expression:

  GetIO "/^vol[027]$/"

If no regular expression is specified, an exact match is required. Both,
regular and exact matching are case sensitive.

If no volume was specified at all for either of the three options, that data
will be collected for all available volumes.

=item B<IgnoreSelectedIO> B<true>|B<false>

=item B<IgnoreSelectedOps> B<true>|B<false>

=item B<IgnoreSelectedLatency> B<true>|B<false>

When set to B<true>, the volumes selected for IO, operations or latency
statistics collection will be ignored and the data will be collected for all
other volumes.

When set to B<false>, data will only be collected for the specified volumes and
all other volumes will be ignored.

If no volumes have been specified with the above B<Get*> options, all volumes
will be collected regardless of the B<IgnoreSelected*> option.

Defaults to B<false>

=back

=head3 The VolumeUsage block

This will collect capacity data about the individual volumes.

B<Note:> To get this data the collectd user needs the I<api-volume-list-info>
capability.

=over 4

=item B<Interval> I<Seconds>

Collect volume usage statistics every I<Seconds> seconds.

=item B<GetCapacity> I<VolumeName>

The current capacity of the volume will be collected. This will result in two
to four value lists, depending on the configuration of the volume. All data
sources are of type "df_complex" with the name of the volume as
plugin_instance.

There will be type_instances "used" and "free" for the number of used and
available bytes on the volume.  If the volume has some space reserved for
snapshots, a type_instance "snap_reserved" will be available.  If the volume
has SIS enabled, a type_instance "sis_saved" will be available. This is the
number of bytes saved by the SIS feature.

B<Note:> The current NetApp API has a bug that results in this value being
reported as a 32E<nbsp>bit number. This plugin tries to guess the correct
number which works most of the time.  If you see strange values here, bug
NetApp support to fix this.

Repeat this option to specify multiple volumes.

=item B<IgnoreSelectedCapacity> B<true>|B<false>

Specify whether to collect only the volumes selected by the B<GetCapacity>
option or to ignore those volumes. B<IgnoreSelectedCapacity> defaults to
B<false>. However, if no B<GetCapacity> option is specified at all, all
capacities will be selected anyway.

=item B<GetSnapshot> I<VolumeName>

Select volumes from which to collect snapshot information.

Usually, the space used for snapshots is included in the space reported as
"used". If snapshot information is collected as well, the space used for
snapshots is subtracted from the used space.

To make things even more interesting, it is possible to reserve space to be
used for snapshots. If the space required for snapshots is less than that
reserved space, there is "reserved free" and "reserved used" space in addition
to "free" and "used". If the space required for snapshots exceeds the reserved
space, that part allocated in the normal space is subtracted from the "used"
space again.

Repeat this option to specify multiple volumes.

=item B<IgnoreSelectedSnapshot>

Specify whether to collect only the volumes selected by the B<GetSnapshot>
option or to ignore those volumes. B<IgnoreSelectedSnapshot> defaults to
B<false>. However, if no B<GetSnapshot> option is specified at all, all
capacities will be selected anyway.

=back

=head2 Plugin C<netlink>

The C<netlink> plugin uses a netlink socket to query the Linux kernel about
statistics of various interface and routing aspects.

=over 4

=item B<Interface> I<Interface>

=item B<VerboseInterface> I<Interface>

Instruct the plugin to collect interface statistics. This is basically the same
as the statistics provided by the C<interface> plugin (see above) but
potentially much more detailed.

When configuring with B<Interface> only the basic statistics will be collected,
namely octets, packets, and errors. These statistics are collected by
the C<interface> plugin, too, so using both at the same time is no benefit.

When configured with B<VerboseInterface> all counters B<except> the basic ones,
so that no data needs to be collected twice if you use the C<interface> plugin.
This includes dropped packets, received multicast packets, collisions and a
whole zoo of differentiated RX and TX errors. You can try the following command
to get an idea of what awaits you:

  ip -s -s link list

If I<Interface> is B<All>, all interfaces will be selected.

=item B<QDisc> I<Interface> [I<QDisc>]

=item B<Class> I<Interface> [I<Class>]

=item B<Filter> I<Interface> [I<Filter>]

Collect the octets and packets that pass a certain qdisc, class or filter.

QDiscs and classes are identified by their type and handle (or classid).
Filters don't necessarily have a handle, therefore the parent's handle is used.
The notation used in collectd differs from that used in tc(1) in that it
doesn't skip the major or minor number if it's zero and doesn't print special
ids by their name. So, for example, a qdisc may be identified by
C<pfifo_fast-1:0> even though the minor number of B<all> qdiscs is zero and
thus not displayed by tc(1).

If B<QDisc>, B<Class>, or B<Filter> is given without the second argument,
i.E<nbsp>.e. without an identifier, all qdiscs, classes, or filters that are
associated with that interface will be collected.

Since a filter itself doesn't necessarily have a handle, the parent's handle is
used. This may lead to problems when more than one filter is attached to a
qdisc or class. This isn't nice, but we don't know how this could be done any
better. If you have a idea, please don't hesitate to tell us.

As with the B<Interface> option you can specify B<All> as the interface,
meaning all interfaces.

Here are some examples to help you understand the above text more easily:

  <Plugin netlink>
    VerboseInterface "All"
    QDisc "eth0" "pfifo_fast-1:0"
    QDisc "ppp0"
    Class "ppp0" "htb-1:10"
    Filter "ppp0" "u32-1:0"
  </Plugin>

=item B<IgnoreSelected>

The behavior is the same as with all other similar plugins: If nothing is
selected at all, everything is collected. If some things are selected using the
options described above, only these statistics are collected. If you set
B<IgnoreSelected> to B<true>, this behavior is inverted, i.E<nbsp>e. the
specified statistics will not be collected.

=back

=head2 Plugin C<network>

The Network plugin sends data to a remote instance of collectd, receives data
from a remote instance, or both at the same time. Data which has been received
from the network is usually not transmitted again, but this can be activated, see
the B<Forward> option below.

The default IPv6 multicast group is C<ff18::efc0:4a42>. The default IPv4
multicast group is C<239.192.74.66>. The default I<UDP> port is B<25826>.

Both, B<Server> and B<Listen> can be used as single option or as block. When
used as block, given options are valid for this socket only. The following
example will export the metrics twice: Once to an "internal" server (without
encryption and signing) and one to an external server (with cryptographic
signature):

 <Plugin "network">
   # Export to an internal server
   # (demonstrates usage without additional options)
   Server "collectd.internal.tld"
   
   # Export to an external server
   # (demonstrates usage with signature options)
   <Server "collectd.external.tld">
     SecurityLevel "sign"
     Username "myhostname"
     Password "ohl0eQue"
   </Server>
 </Plugin>

=over 4

=item B<E<lt>Server> I<Host> [I<Port>]B<E<gt>>

The B<Server> statement/block sets the server to send datagrams to. The
statement may occur multiple times to send each datagram to multiple
destinations.

The argument I<Host> may be a hostname, an IPv4 address or an IPv6 address. The
optional second argument specifies a port number or a service name. If not
given, the default, B<25826>, is used.

The following options are recognized within B<Server> blocks:

=over 4

=item B<SecurityLevel> B<Encrypt>|B<Sign>|B<None>

Set the security you require for network communication. When the security level
has been set to B<Encrypt>, data sent over the network will be encrypted using
I<AES-256>. The integrity of encrypted packets is ensured using I<SHA-1>. When
set to B<Sign>, transmitted data is signed using the I<HMAC-SHA-256> message
authentication code. When set to B<None>, data is sent without any security.

This feature is only available if the I<network> plugin was linked with
I<libgcrypt>.

=item B<Username> I<Username>

Sets the username to transmit. This is used by the server to lookup the
password. See B<AuthFile> below. All security levels except B<None> require
this setting.

This feature is only available if the I<network> plugin was linked with
I<libgcrypt>.

=item B<Password> I<Password>

Sets a password (shared secret) for this socket. All security levels except
B<None> require this setting.

This feature is only available if the I<network> plugin was linked with
I<libgcrypt>.

=item B<Interface> I<Interface name>

Set the outgoing interface for IP packets. This applies at least
to IPv6 packets and if possible to IPv4. If this option is not applicable,
undefined or a non-existent interface name is specified, the default
behavior is to let the kernel choose the appropriate interface. Be warned
that the manual selection of an interface for unicast traffic is only
necessary in rare cases.

=back

=item B<E<lt>Listen> I<Host> [I<Port>]B<E<gt>>

The B<Listen> statement sets the interfaces to bind to. When multiple
statements are found the daemon will bind to multiple interfaces.

The argument I<Host> may be a hostname, an IPv4 address or an IPv6 address. If
the argument is a multicast address the daemon will join that multicast group.
The optional second argument specifies a port number or a service name. If not
given, the default, B<25826>, is used.

The following options are recognized within C<E<lt>ListenE<gt>> blocks:

=over 4

=item B<SecurityLevel> B<Encrypt>|B<Sign>|B<None>

Set the security you require for network communication. When the security level
has been set to B<Encrypt>, only encrypted data will be accepted. The integrity
of encrypted packets is ensured using I<SHA-1>. When set to B<Sign>, only
signed and encrypted data is accepted. When set to B<None>, all data will be
accepted. If an B<AuthFile> option was given (see below), encrypted data is
decrypted if possible.

This feature is only available if the I<network> plugin was linked with
I<libgcrypt>.

=item B<AuthFile> I<Filename>

Sets a file in which usernames are mapped to passwords. These passwords are
used to verify signatures and to decrypt encrypted network packets. If
B<SecurityLevel> is set to B<None>, this is optional. If given, signed data is
verified and encrypted packets are decrypted. Otherwise, signed data is
accepted without checking the signature and encrypted data cannot be decrypted.
For the other security levels this option is mandatory.

The file format is very simple: Each line consists of a username followed by a
colon and any number of spaces followed by the password. To demonstrate, an
example file could look like this:

  user0: foo
  user1: bar

Each time a packet is received, the modification time of the file is checked
using L<stat(2)>. If the file has been changed, the contents is re-read. While
the file is being read, it is locked using L<fcntl(2)>.

=item B<Interface> I<Interface name>

Set the incoming interface for IP packets explicitly. This applies at least
to IPv6 packets and if possible to IPv4. If this option is not applicable,
undefined or a non-existent interface name is specified, the default
behavior is, to let the kernel choose the appropriate interface. Thus incoming
traffic gets only accepted, if it arrives on the given interface.

=back

=item B<TimeToLive> I<1-255>

Set the time-to-live of sent packets. This applies to all, unicast and
multicast, and IPv4 and IPv6 packets. The default is to not change this value.
That means that multicast packets will be sent with a TTL of C<1> (one) on most
operating systems.

=item B<MaxPacketSize> I<1024-65535>

Set the maximum size for datagrams received over the network. Packets larger
than this will be truncated. Defaults to 1452E<nbsp>bytes, which is the maximum
payload size that can be transmitted in one Ethernet frame using IPv6E<nbsp>/
UDP.

On the server side, this limit should be set to the largest value used on
I<any> client. Likewise, the value on the client must not be larger than the
value on the server, or data will be lost.

B<Compatibility:> Versions prior to I<versionE<nbsp>4.8> used a fixed sized
buffer of 1024E<nbsp>bytes. Versions I<4.8>, I<4.9> and I<4.10> used a default
value of 1024E<nbsp>bytes to avoid problems when sending data to an older
server.

=item B<Forward> I<true|false>

If set to I<true>, write packets that were received via the network plugin to
the sending sockets. This should only be activated when the B<Listen>- and
B<Server>-statements differ. Otherwise packets may be send multiple times to
the same multicast group. While this results in more network traffic than
necessary it's not a huge problem since the plugin has a duplicate detection,
so the values will not loop.

=item B<ReportStats> B<true>|B<false>

The network plugin cannot only receive and send statistics, it can also create
statistics about itself. Collected data included the number of received and
sent octets and packets, the length of the receive queue and the number of
values handled. When set to B<true>, the I<Network plugin> will make these
statistics available. Defaults to B<false>.

=back

=head2 Plugin C<nginx>

This plugin collects the number of connections and requests handled by the
C<nginx daemon> (speak: engineE<nbsp>X), a HTTP and mail server/proxy. It
queries the page provided by the C<ngx_http_stub_status_module> module, which
isn't compiled by default. Please refer to
L<http://wiki.codemongers.com/NginxStubStatusModule> for more information on
how to compile and configure nginx and this module.

The following options are accepted by the C<nginx plugin>:

=over 4

=item B<URL> I<http://host/nginx_status>

Sets the URL of the C<ngx_http_stub_status_module> output.

=item B<User> I<Username>

Optional user name needed for authentication.

=item B<Password> I<Password>

Optional password needed for authentication.

=item B<VerifyPeer> B<true|false>

Enable or disable peer SSL certificate verification. See
L<http://curl.haxx.se/docs/sslcerts.html> for details. Enabled by default.

=item B<VerifyHost> B<true|false>

Enable or disable peer host name verification. If enabled, the plugin checks
if the C<Common Name> or a C<Subject Alternate Name> field of the SSL
certificate matches the host name provided by the B<URL> option. If this
identity check fails, the connection is aborted. Obviously, only works when
connecting to a SSL enabled server. Enabled by default.

=item B<CACert> I<File>

File that holds one or more SSL certificates. If you want to use HTTPS you will
possibly need this option. What CA certificates come bundled with C<libcurl>
and are checked by default depends on the distribution you use.

=back

=head2 Plugin C<notify_desktop>

This plugin sends a desktop notification to a notification daemon, as defined
in the Desktop Notification Specification. To actually display the
notifications, B<notification-daemon> is required and B<collectd> has to be
able to access the X server (i.E<nbsp>e., the C<DISPLAY> and C<XAUTHORITY>
environment variables have to be set correctly) and the D-Bus message bus.

The Desktop Notification Specification can be found at
L<http://www.galago-project.org/specs/notification/>.

=over 4

=item B<OkayTimeout> I<timeout>

=item B<WarningTimeout> I<timeout>

=item B<FailureTimeout> I<timeout>

Set the I<timeout>, in milliseconds, after which to expire the notification
for C<OKAY>, C<WARNING> and C<FAILURE> severities respectively. If zero has
been specified, the displayed notification will not be closed at all - the
user has to do so herself. These options default to 5000. If a negative number
has been specified, the default is used as well.

=back

=head2 Plugin C<notify_email>

The I<notify_email> plugin uses the I<ESMTP> library to send notifications to a
configured email address.

I<libESMTP> is available from L<http://www.stafford.uklinux.net/libesmtp/>.

Available configuration options:

=over 4

=item B<From> I<Address>

Email address from which the emails should appear to come from.

Default: C<root@localhost>

=item B<Recipient> I<Address>

Configures the email address(es) to which the notifications should be mailed.
May be repeated to send notifications to multiple addresses.

At least one B<Recipient> must be present for the plugin to work correctly.

=item B<SMTPServer> I<Hostname>

Hostname of the SMTP server to connect to.

Default: C<localhost>

=item B<SMTPPort> I<Port>

TCP port to connect to.

Default: C<25>

=item B<SMTPUser> I<Username>

Username for ASMTP authentication. Optional.

=item B<SMTPPassword> I<Password>

Password for ASMTP authentication. Optional.

=item B<Subject> I<Subject>

Subject-template to use when sending emails. There must be exactly two
string-placeholders in the subject, given in the standard I<printf(3)> syntax,
i.E<nbsp>e. C<%s>. The first will be replaced with the severity, the second
with the hostname.

Default: C<Collectd notify: %s@%s>

=back

=head2 Plugin C<ntpd>

=over 4

=item B<Host> I<Hostname>

Hostname of the host running B<ntpd>. Defaults to B<localhost>.

=item B<Port> I<Port>

UDP-Port to connect to. Defaults to B<123>.

=item B<ReverseLookups> B<true>|B<false>

Sets whether or not to perform reverse lookups on peers. Since the name or
IP-address may be used in a filename it is recommended to disable reverse
lookups. The default is to do reverse lookups to preserve backwards
compatibility, though.

=back

=head2 Plugin C<nut>

=over 4

=item B<UPS> I<upsname>B<@>I<hostname>[B<:>I<port>]

Add a UPS to collect data from. The format is identical to the one accepted by
L<upsc(8)>.

=back

=head2 Plugin C<olsrd>

The I<olsrd> plugin connects to the TCP port opened by the I<txtinfo> plugin of
the Optimized Link State Routing daemon and reads information about the current
state of the meshed network.

The following configuration options are understood:

=over 4

=item B<Host> I<Host>

Connect to I<Host>. Defaults to B<"localhost">.

=item B<Port> I<Port>

Specifies the port to connect to. This must be a string, even if you give the
port as a number rather than a service name. Defaults to B<"2006">.

=item B<CollectLinks> B<No>|B<Summary>|B<Detail>

Specifies what information to collect about links, i.E<nbsp>e. direct
connections of the daemon queried. If set to B<No>, no information is
collected. If set to B<Summary>, the number of links and the average of all
I<link quality> (LQ) and I<neighbor link quality> (NLQ) values is calculated.
If set to B<Detail> LQ and NLQ are collected per link.

Defaults to B<Detail>.

=item B<CollectRoutes> B<No>|B<Summary>|B<Detail>

Specifies what information to collect about routes of the daemon queried. If
set to B<No>, no information is collected. If set to B<Summary>, the number of
routes and the average I<metric> and I<ETX> is calculated. If set to B<Detail>
metric and ETX are collected per route.

Defaults to B<Summary>.

=item B<CollectTopology> B<No>|B<Summary>|B<Detail>

Specifies what information to collect about the global topology. If set to
B<No>, no information is collected. If set to B<Summary>, the number of links
in the entire topology and the average I<link quality> (LQ) is calculated.
If set to B<Detail> LQ and NLQ are collected for each link in the entire topology.

Defaults to B<Summary>.

=back

=head2 Plugin C<onewire>

B<EXPERIMENTAL!> See notes below.

The C<onewire> plugin uses the B<owcapi> library from the B<owfs> project
L<http://owfs.org/> to read sensors connected via the onewire bus.

Currently only temperature sensors (sensors with the family code C<10>,
e.E<nbsp>g. DS1820, DS18S20, DS1920) can be read. If you have other sensors you
would like to have included, please send a sort request to the mailing list.

Hubs (the DS2409 chips) are working, but read the note, why this plugin is
experimental, below.

=over 4

=item B<Device> I<Device>

Sets the device to read the values from. This can either be a "real" hardware
device, such as a serial port or an USB port, or the address of the
L<owserver(1)> socket, usually B<localhost:4304>.

Though the documentation claims to automatically recognize the given address
format, with versionE<nbsp>2.7p4 we had to specify the type explicitly. So
with that version, the following configuration worked for us:

  <Plugin onewire>
    Device "-s localhost:4304"
  </Plugin>

This directive is B<required> and does not have a default value.

=item B<Sensor> I<Sensor>

Selects sensors to collect or to ignore, depending on B<IgnoreSelected>, see
below. Sensors are specified without the family byte at the beginning, to you'd
use C<F10FCA000800>, and B<not> include the leading C<10.> family byte and
point.

=item B<IgnoreSelected> I<true>|I<false>

If no configuration if given, the B<onewire> plugin will collect data from all
sensors found. This may not be practical, especially if sensors are added and
removed regularly. Sometimes, however, it's easier/preferred to collect only
specific sensors or all sensors I<except> a few specified ones. This option
enables you to do that: By setting B<IgnoreSelected> to I<true> the effect of
B<Sensor> is inverted: All selected interfaces are ignored and all other
interfaces are collected.

=item B<Interval> I<Seconds>

Sets the interval in which all sensors should be read. If not specified, the
global B<Interval> setting is used.

=back

B<EXPERIMENTAL!> The C<onewire> plugin is experimental, because it doesn't yet
work with big setups. It works with one sensor being attached to one
controller, but as soon as you throw in a couple more senors and maybe a hub
or two, reading all values will take more than ten seconds (the default
interval). We will probably add some separate thread for reading the sensors
and some cache or something like that, but it's not done yet. We will try to
maintain backwards compatibility in the future, but we can't promise. So in
short: If it works for you: Great! But keep in mind that the config I<might>
change, though this is unlikely. Oh, and if you want to help improving this
plugin, just send a short notice to the mailing list. ThanksE<nbsp>:)

=head2 Plugin C<openvpn>

The OpenVPN plugin reads a status file maintained by OpenVPN and gathers
traffic statistics about connected clients.

To set up OpenVPN to write to the status file periodically, use the
B<--status> option of OpenVPN. Since OpenVPN can write two different formats,
you need to set the required format, too. This is done by setting
B<--status-version> to B<2>.

So, in a nutshell you need:

  openvpn $OTHER_OPTIONS \
    --status "/var/run/openvpn-status" 10 \
    --status-version 2

Available options:

=over 4

=item B<StatusFile> I<File>

Specifies the location of the status file.

=item B<ImprovedNamingSchema> B<true>|B<false>

When enabled, the filename of the status file will be used as plugin instance
and the client's "common name" will be used as type instance. This is required
when reading multiple status files. Enabling this option is recommended, but to
maintain backwards compatibility this option is disabled by default.

=item B<CollectCompression> B<true>|B<false>

Sets whether or not statistics about the compression used by OpenVPN should be
collected. This information is only available in I<single> mode. Enabled by
default.

=item B<CollectIndividualUsers> B<true>|B<false>

Sets whether or not traffic information is collected for each connected client
individually. If set to false, currently no traffic data is collected at all
because aggregating this data in a save manner is tricky. Defaults to B<true>.

=item B<CollectUserCount> B<true>|B<false>

When enabled, the number of currently connected clients or users is collected.
This is especially interesting when B<CollectIndividualUsers> is disabled, but
can be configured independently from that option. Defaults to B<false>.

=back

=head2 Plugin C<oracle>

The "oracle" plugin uses the Oracle® Call Interface I<(OCI)> to connect to an
Oracle® Database and lets you execute SQL statements there. It is very similar
to the "dbi" plugin, because it was written around the same time. See the "dbi"
plugin's documentation above for details.

  <Plugin oracle>
    <Query "out_of_stock">
      Statement "SELECT category, COUNT(*) AS value FROM products WHERE in_stock = 0 GROUP BY category"
      <Result>
        Type "gauge"
        # InstancePrefix "foo"
        InstancesFrom "category"
        ValuesFrom "value"
      </Result>
    </Query>
    <Database "product_information">
      ConnectID "db01"
      Username "oracle"
      Password "secret"
      Query "out_of_stock"
    </Database>
  </Plugin>

=head3 B<Query> blocks

The Query blocks are handled identically to the Query blocks of the "dbi"
plugin. Please see its documentation above for details on how to specify
queries.

=head3 B<Database> blocks

Database blocks define a connection to a database and which queries should be
sent to that database. Each database needs a "name" as string argument in the
starting tag of the block. This name will be used as "PluginInstance" in the
values submitted to the daemon. Other than that, that name is not used.

=over 4

=item B<ConnectID> I<ID>

Defines the "database alias" or "service name" to connect to. Usually, these
names are defined in the file named C<$ORACLE_HOME/network/admin/tnsnames.ora>.

=item B<Username> I<Username>

Username used for authentication.

=item B<Password> I<Password>

Password used for authentication.

=item B<Query> I<QueryName>

Associates the query named I<QueryName> with this database connection. The
query needs to be defined I<before> this statement, i.E<nbsp>e. all query
blocks you want to refer to must be placed above the database block you want to
refer to them from.

=back

=head2 Plugin C<perl>

This plugin embeds a Perl-interpreter into collectd and provides an interface
to collectd's plugin system. See L<collectd-perl(5)> for its documentation.

=head2 Plugin C<pinba>

The I<Pinba plugin> receives profiling information from I<Pinba>, an extension
for the I<PHP> interpreter. At the end of executing a script, i.e. after a
PHP-based webpage has been delivered, the extension will send a UDP packet
containing timing information, peak memory usage and so on. The plugin will
wait for such packets, parse them and account the provided information, which
is then dispatched to the daemon once per interval.

Synopsis:

 <Plugin pinba>
   Address "::0"
   Port "30002"
   # Overall statistics for the website.
   <View "www-total">
     Server "www.example.com"
   </View>
   # Statistics for www-a only
   <View "www-a">
     Host "www-a.example.com"
     Server "www.example.com"
   </View>
   # Statistics for www-b only
   <View "www-b">
     Host "www-b.example.com"
     Server "www.example.com"
   </View>
 </Plugin>

The plugin provides the following configuration options:

=over 4

=item B<Address> I<Node>

Configures the address used to open a listening socket. By default, plugin will
bind to the I<any> address C<::0>.

=item B<Port> I<Service>

Configures the port (service) to bind to. By default the default Pinba port
"30002" will be used. The option accepts service names in addition to port
numbers and thus requires a I<string> argument.

=item E<lt>B<View> I<Name>E<gt> block

The packets sent by the Pinba extension include the hostname of the server, the
server name (the name of the virtual host) and the script that was executed.
Using B<View> blocks it is possible to separate the data into multiple groups
to get more meaningful statistics. Each packet is added to all matching groups,
so that a packet may be accounted for more than once.

=over 4

=item B<Host> I<Host>

Matches the hostname of the system the webserver / script is running on. This
will contain the result of the L<gethostname(2)> system call. If not
configured, all hostnames will be accepted.

=item B<Server> I<Server>

Matches the name of the I<virtual host>, i.e. the contents of the
C<$_SERVER["SERVER_NAME"]> variable when within PHP. If not configured, all
server names will be accepted.

=item B<Script> I<Script>

Matches the name of the I<script name>, i.e. the contents of the
C<$_SERVER["SCRIPT_NAME"]> variable when within PHP. If not configured, all
script names will be accepted.

=back

=back

=head2 Plugin C<ping>

The I<Ping> plugin starts a new thread which sends ICMP "ping" packets to the
configured hosts periodically and measures the network latency. Whenever the
C<read> function of the plugin is called, it submits the average latency, the
standard deviation and the drop rate for each host.

Available configuration options:

=over 4

=item B<Host> I<IP-address>

Host to ping periodically. This option may be repeated several times to ping
multiple hosts.

=item B<Interval> I<Seconds>

Sets the interval in which to send ICMP echo packets to the configured hosts.
This is B<not> the interval in which statistics are queries from the plugin but
the interval in which the hosts are "pinged". Therefore, the setting here
should be smaller than or equal to the global B<Interval> setting. Fractional
times, such as "1.24" are allowed.

Default: B<1.0>

=item B<Timeout> I<Seconds>

Time to wait for a response from the host to which an ICMP packet had been
sent. If a reply was not received after I<Seconds> seconds, the host is assumed
to be down or the packet to be dropped. This setting must be smaller than the
B<Interval> setting above for the plugin to work correctly. Fractional
arguments are accepted.

Default: B<0.9>

=item B<TTL> I<0-255>

Sets the Time-To-Live of generated ICMP packets.

=item B<SourceAddress> I<host>

Sets the source address to use. I<host> may either be a numerical network
address or a network hostname.

=item B<Device> I<name>

Sets the outgoing network device to be used. I<name> has to specify an
interface name (e.E<nbsp>g. C<eth0>). This might not be supported by all
operating systems.

=item B<MaxMissed> I<Packets>

Trigger a DNS resolve after the host has not replied to I<Packets> packets. This
enables the use of dynamic DNS services (like dyndns.org) with the ping plugin.

Default: B<-1> (disabled)

=back

=head2 Plugin C<postgresql>

The C<postgresql> plugin queries statistics from PostgreSQL databases. It
keeps a persistent connection to all configured databases and tries to
reconnect if the connection has been interrupted. A database is configured by
specifying a B<Database> block as described below. The default statistics are
collected from PostgreSQL's B<statistics collector> which thus has to be
enabled for this plugin to work correctly. This should usually be the case by
default. See the section "The Statistics Collector" of the B<PostgreSQL
Documentation> for details.

By specifying custom database queries using a B<Query> block as described
below, you may collect any data that is available from some PostgreSQL
database. This way, you are able to access statistics of external daemons
which are available in a PostgreSQL database or use future or special
statistics provided by PostgreSQL without the need to upgrade your collectd
installation.

The B<PostgreSQL Documentation> manual can be found at
L<http://www.postgresql.org/docs/manuals/>.

  <Plugin postgresql>
    <Query magic>
      Statement "SELECT magic FROM wizard WHERE host = $1;"
      Param hostname
      <Result>
        Type gauge
        InstancePrefix "magic"
        ValuesFrom magic
      </Result>
    </Query>

    <Query rt36_tickets>
      Statement "SELECT COUNT(type) AS count, type \
                        FROM (SELECT CASE \
                                     WHEN resolved = 'epoch' THEN 'open' \
                                     ELSE 'resolved' END AS type \
                                     FROM tickets) type \
                        GROUP BY type;"
      <Result>
        Type counter
        InstancePrefix "rt36_tickets"
        InstancesFrom "type"
        ValuesFrom "count"
      </Result>
    </Query>

    <Database foo>
      Host "hostname"
      Port "5432"
      User "username"
      Password "secret"
      SSLMode "prefer"
      KRBSrvName "kerberos_service_name"
      Query magic
    </Database>

    <Database bar>
      Interval 300
      Service "service_name"
      Query backend # predefined
      Query rt36_tickets
    </Database>
  </Plugin>

The B<Query> block defines one database query which may later be used by a
database definition. It accepts a single mandatory argument which specifies
the name of the query. The names of all queries have to be unique (see the
B<MinVersion> and B<MaxVersion> options below for an exception to this
rule). The following configuration options are available to define the query:

In each B<Query> block, there is one or more B<Result> blocks. B<Result>
blocks define how to handle the values returned from the query. They define
which column holds which value and how to dispatch that value to the daemon.
Multiple B<Result> blocks may be used to extract multiple values from a single
query.

=over 4

=item B<Statement> I<sql query statement>

Specify the I<sql query statement> which the plugin should execute. The string
may contain the tokens B<$1>, B<$2>, etc. which are used to reference the
first, second, etc. parameter. The value of the parameters is specified by the
B<Param> configuration option - see below for details. To include a literal
B<$> character followed by a number, surround it with single quotes (B<'>).

Any SQL command which may return data (such as C<SELECT> or C<SHOW>) is
allowed. Note, however, that only a single command may be used. Semicolons are
allowed as long as a single non-empty command has been specified only.

The returned lines will be handled separately one after another.

=item B<Param> I<hostname>|I<database>|I<username>|I<interval>

Specify the parameters which should be passed to the SQL query. The parameters
are referred to in the SQL query as B<$1>, B<$2>, etc. in the same order as
they appear in the configuration file. The value of the parameter is
determined depending on the value of the B<Param> option as follows:

=over 4

=item I<hostname>

The configured hostname of the database connection. If a UNIX domain socket is
used, the parameter expands to "localhost".

=item I<database>

The name of the database of the current connection.

=item I<username>

The username used to connect to the database.

=item I<interval>

The interval with which this database is queried (as specified by the database
specific or global B<Interval> options).

=back

Please note that parameters are only supported by PostgreSQL's protocol
version 3 and above which was introduced in version 7.4 of PostgreSQL.

=item B<Type> I<type>

The I<type> name to be used when dispatching the values. The type describes
how to handle the data and where to store it. See L<types.db(5)> for more
details on types and their configuration. The number and type of values (as
selected by the B<ValuesFrom> option) has to match the type of the given name.

This option is required inside a B<Result> block.

=item B<InstancePrefix> I<prefix>

=item B<InstancesFrom> I<column0> [I<column1> ...]

Specify how to create the "TypeInstance" for each data set (i.E<nbsp>e. line).
B<InstancePrefix> defines a static prefix that will be prepended to all type
instances. B<InstancesFrom> defines the column names whose values will be used
to create the type instance. Multiple values will be joined together using the
hyphen (C<->) as separation character.

The plugin itself does not check whether or not all built instances are
different. It is your responsibility to assure that each is unique.

Both options are optional. If none is specified, the type instance will be
empty.

=item B<ValuesFrom> I<column0> [I<column1> ...]

Names the columns whose content is used as the actual data for the data sets
that are dispatched to the daemon. How many such columns you need is
determined by the B<Type> setting as explained above. If you specify too many
or not enough columns, the plugin will complain about that and no data will be
submitted to the daemon.

The actual data type, as seen by PostgreSQL, is not that important as long as
it represents numbers. The plugin will automatically cast the values to the
right type if it know how to do that. For that, it uses the L<strtoll(3)> and
L<strtod(3)> functions, so anything supported by those functions is supported
by the plugin as well.

This option is required inside a B<Result> block and may be specified multiple
times. If multiple B<ValuesFrom> options are specified, the columns are read
in the given order.

=item B<MinVersion> I<version>

=item B<MaxVersion> I<version>

Specify the minimum or maximum version of PostgreSQL that this query should be
used with. Some statistics might only be available with certain versions of
PostgreSQL. This allows you to specify multiple queries with the same name but
which apply to different versions, thus allowing you to use the same
configuration in a heterogeneous environment.

The I<version> has to be specified as the concatenation of the major, minor
and patch-level versions, each represented as two-decimal-digit numbers. For
example, version 8.2.3 will become 80203.

=back

The following predefined queries are available (the definitions can be found
in the F<postgresql_default.conf> file which, by default, is available at
C<I<prefix>/share/collectd/>):

=over 4

=item B<backends>

This query collects the number of backends, i.E<nbsp>e. the number of
connected clients.

=item B<transactions>

This query collects the numbers of committed and rolled-back transactions of
the user tables.

=item B<queries>

This query collects the numbers of various table modifications (i.E<nbsp>e.
insertions, updates, deletions) of the user tables.

=item B<query_plans>

This query collects the numbers of various table scans and returned tuples of
the user tables.

=item B<table_states>

This query collects the numbers of live and dead rows in the user tables.

=item B<disk_io>

This query collects disk block access counts for user tables.

=item B<disk_usage>

This query collects the on-disk size of the database in bytes.

=back

The B<Database> block defines one PostgreSQL database for which to collect
statistics. It accepts a single mandatory argument which specifies the
database name. None of the other options are required. PostgreSQL will use
default values as documented in the section "CONNECTING TO A DATABASE" in the
L<psql(1)> manpage. However, be aware that those defaults may be influenced by
the user collectd is run as and special environment variables. See the manpage
for details.

=over 4

=item B<Interval> I<seconds>

Specify the interval with which the database should be queried. The default is
to use the global B<Interval> setting.

=item B<Host> I<hostname>

Specify the hostname or IP of the PostgreSQL server to connect to. If the
value begins with a slash, it is interpreted as the directory name in which to
look for the UNIX domain socket.

This option is also used to determine the hostname that is associated with a
collected data set. If it has been omitted or either begins with with a slash
or equals B<localhost> it will be replaced with the global hostname definition
of collectd. Any other value will be passed literally to collectd when
dispatching values. Also see the global B<Hostname> and B<FQDNLookup> options.

=item B<Port> I<port>

Specify the TCP port or the local UNIX domain socket file extension of the
server.

=item B<User> I<username>

Specify the username to be used when connecting to the server.

=item B<Password> I<password>

Specify the password to be used when connecting to the server.

=item B<SSLMode> I<disable>|I<allow>|I<prefer>|I<require>

Specify whether to use an SSL connection when contacting the server. The
following modes are supported:

=over 4

=item I<disable>

Do not use SSL at all.

=item I<allow>

First, try to connect without using SSL. If that fails, try using SSL.

=item I<prefer> (default)

First, try to connect using SSL. If that fails, try without using SSL.

=item I<require>

Use SSL only.

=back

=item B<KRBSrvName> I<kerberos_service_name>

Specify the Kerberos service name to use when authenticating with Kerberos 5
or GSSAPI. See the sections "Kerberos authentication" and "GSSAPI" of the
B<PostgreSQL Documentation> for details.

=item B<Service> I<service_name>

Specify the PostgreSQL service name to use for additional parameters. That
service has to be defined in F<pg_service.conf> and holds additional
connection parameters. See the section "The Connection Service File" in the
B<PostgreSQL Documentation> for details.

=item B<Query> I<query>

Specify a I<query> which should be executed for the database connection. This
may be any of the predefined or user-defined queries. If no such option is
given, it defaults to "backends", "transactions", "queries", "query_plans",
"table_states", "disk_io" and "disk_usage". Else, the specified queries are
used only.

=back

=head2 Plugin C<powerdns>

The C<powerdns> plugin queries statistics from an authoritative PowerDNS
nameserver and/or a PowerDNS recursor. Since both offer a wide variety of
values, many of which are probably meaningless to most users, but may be useful
for some. So you may chose which values to collect, but if you don't, some
reasonable defaults will be collected.

  <Plugin "powerdns">
    <Server "server_name">
      Collect "latency"
      Collect "udp-answers" "udp-queries"
      Socket "/var/run/pdns.controlsocket"
    </Server>
    <Recursor "recursor_name">
      Collect "questions"
      Collect "cache-hits" "cache-misses"
      Socket "/var/run/pdns_recursor.controlsocket"
    </Recursor>
    LocalSocket "/opt/collectd/var/run/collectd-powerdns"
  </Plugin>

=over 4

=item B<Server> and B<Recursor> block

The B<Server> block defines one authoritative server to query, the B<Recursor>
does the same for an recursing server. The possible options in both blocks are
the same, though. The argument defines a name for the serverE<nbsp>/ recursor
and is required.

=over 4

=item B<Collect> I<Field>

Using the B<Collect> statement you can select which values to collect. Here,
you specify the name of the values as used by the PowerDNS servers, e.E<nbsp>g.
C<dlg-only-drops>, C<answers10-100>.

The method of getting the values differs for B<Server> and B<Recursor> blocks:
When querying the server a C<SHOW *> command is issued in any case, because
that's the only way of getting multiple values out of the server at once.
collectd then picks out the values you have selected. When querying the
recursor, a command is generated to query exactly these values. So if you
specify invalid fields when querying the recursor, a syntax error may be
returned by the daemon and collectd may not collect any values at all.

If no B<Collect> statement is given, the following B<Server> values will be
collected:

=over 4

=item latency

=item packetcache-hit

=item packetcache-miss

=item packetcache-size

=item query-cache-hit

=item query-cache-miss

=item recursing-answers

=item recursing-questions

=item tcp-answers

=item tcp-queries

=item udp-answers

=item udp-queries

=back

The following B<Recursor> values will be collected by default:

=over 4

=item noerror-answers

=item nxdomain-answers

=item servfail-answers

=item sys-msec

=item user-msec

=item qa-latency

=item cache-entries

=item cache-hits

=item cache-misses

=item questions

=back

Please note that up to that point collectd doesn't know what values are
available on the server and values that are added do not need a change of the
mechanism so far. However, the values must be mapped to collectd's naming
scheme, which is done using a lookup table that lists all known values. If
values are added in the future and collectd does not know about them, you will
get an error much like this:

  powerdns plugin: submit: Not found in lookup table: foobar = 42

In this case please file a bug report with the collectd team.

=item B<Socket> I<Path>

Configures the path to the UNIX domain socket to be used when connecting to the
daemon. By default C<${localstatedir}/run/pdns.controlsocket> will be used for
an authoritative server and C<${localstatedir}/run/pdns_recursor.controlsocket>
will be used for the recursor.

=back

=item B<LocalSocket> I<Path>

Querying the recursor is done using UDP. When using UDP over UNIX domain
sockets, the client socket needs a name in the file system, too. You can set
this local name to I<Path> using the B<LocalSocket> option. The default is
C<I<prefix>/var/run/collectd-powerdns>.

=back

=head2 Plugin C<processes>

=over 4

=item B<Process> I<Name>

Select more detailed statistics of processes matching this name. The statistics
collected for these selected processes are size of the resident segment size
(RSS), user- and system-time used, number of processes and number of threads,
io data (where available) and minor and major pagefaults.

=item B<ProcessMatch> I<name> I<regex>

Similar to the B<Process> option this allows to select more detailed
statistics of processes matching the specified I<regex> (see L<regex(7)> for
details). The statistics of all matching processes are summed up and
dispatched to the daemon using the specified I<name> as an identifier. This
allows to "group" several processes together. I<name> must not contain
slashes.

=back

=head2 Plugin C<protocols>

Collects a lot of information about various network protocols, such as I<IP>,
I<TCP>, I<UDP>, etc.

Available configuration options:

=over 4

=item B<Value> I<Selector>

Selects whether or not to select a specific value. The string being matched is
of the form "I<Protocol>:I<ValueName>", where I<Protocol> will be used as the
plugin instance and I<ValueName> will be used as type instance. An example of
the string being used would be C<Tcp:RetransSegs>.

You can use regular expressions to match a large number of values with just one
configuration option. To select all "extended" I<TCP> values, you could use the
following statement:

  Value "/^TcpExt:/"

Whether only matched values are selected or all matched values are ignored
depends on the B<IgnoreSelected>. By default, only matched values are selected.
If no value is configured at all, all values will be selected.

=item B<IgnoreSelected> B<true>|B<false>

If set to B<true>, inverts the selection made by B<Value>, i.E<nbsp>e. all
matching values will be ignored.

=back

=head2 Plugin C<python>

This plugin embeds a Python-interpreter into collectd and provides an interface
to collectd's plugin system. See L<collectd-python(5)> for its documentation.

=head2 Plugin C<routeros>

The C<routeros> plugin connects to a device running I<RouterOS>, the
Linux-based operating system for routers by I<MikroTik>. The plugin uses
I<librouteros> to connect and reads information about the interfaces and
wireless connections of the device. The configuration supports querying
multiple routers:

  <Plugin "routeros">
    <Router>
      Host "router0.example.com"
      User "collectd"
      Password "secr3t"
      CollectInterface true
      CollectCPULoad true
      CollectMemory true
    </Router>
    <Router>
      Host "router1.example.com"
      User "collectd"
      Password "5ecret"
      CollectInterface true
      CollectRegistrationTable true
      CollectDF true
      CollectDisk true
    </Router>
  </Plugin>

As you can see above, the configuration of the I<routeros> plugin consists of
one or more B<E<lt>RouterE<gt>> blocks. Within each block, the following
options are understood:

=over 4

=item B<Host> I<Host>

Hostname or IP-address of the router to connect to.

=item B<Port> I<Port>

Port name or port number used when connecting. If left unspecified, the default
will be chosen by I<librouteros>, currently "8728". This option expects a
string argument, even when a numeric port number is given.

=item B<User> I<User>

Use the user name I<User> to authenticate. Defaults to "admin".

=item B<Password> I<Password>

Set the password used to authenticate.

=item B<CollectInterface> B<true>|B<false>

When set to B<true>, interface statistics will be collected for all interfaces
present on the device. Defaults to B<false>.

=item B<CollectRegistrationTable> B<true>|B<false>

When set to B<true>, information about wireless LAN connections will be
collected. Defaults to B<false>.

=item B<CollectCPULoad> B<true>|B<false>

When set to B<true>, information about the CPU usage will be collected. The
number is a dimensionless value where zero indicates no CPU usage at all.
Defaults to B<false>.

=item B<CollectMemory> B<true>|B<false>

When enabled, the amount of used and free memory will be collected. How used
memory is calculated is unknown, for example whether or not caches are counted
as used space.
Defaults to B<false>.

=item B<CollectDF> B<true>|B<false>

When enabled, the amount of used and free disk space will be collected.
Defaults to B<false>.

=item B<CollectDisk> B<true>|B<false>

When enabled, the number of sectors written and bad blocks will be collected.
Defaults to B<false>.

=back

=head2 Plugin C<redis>

The I<Redis plugin> connects to one or more Redis servers and gathers
information about each server's state. For each server there is a I<Node> block
which configures the connection parameters for this node.

  <Plugin redis>
    <Node "example">
        Host "localhost"
        Port "6379"
        Timeout 2000
    </Node>
  </Plugin>

The information shown in the synopsis above is the I<default configuration>
which is used by the plugin if no configuration is present.

=over 4

=item B<Node> I<Nodename>

The B<Node> block identifies a new Redis node, that is a new Redis instance
running in an specified host and port. The name for node is a canonical
identifier which is used as I<plugin instance>. It is limited to
64E<nbsp>characters in length.

=item B<Host> I<Hostname>

The B<Host> option is the hostname or IP-address where the Redis instance is
running on.

=item B<Port> I<Port>

The B<Port> option is the TCP port on which the Redis instance accepts
connections. Either a service name of a port number may be given. Please note
that numerical port numbers must be given as a string, too.

=item B<Timeout> I<Timeout in miliseconds>

The B<Timeout> option set the socket timeout for node response. Since the Redis
read function is blocking, you should keep this value as low as possible. Keep
in mind that the sum of all B<Timeout> values for all B<Nodes> should be lower
than B<Interval> defined globally.

=back

=head2 Plugin C<rrdcached>

The C<rrdcached> plugin uses the RRDtool accelerator daemon, L<rrdcached(1)>,
to store values to RRD files in an efficient manner. The combination of the
C<rrdcached> B<plugin> and the C<rrdcached> B<daemon> is very similar to the
way the C<rrdtool> plugin works (see below). The added abstraction layer
provides a number of benefits, though: Because the cache is not within
C<collectd> anymore, it does not need to be flushed when C<collectd> is to be
restarted. This results in much shorter (if any) gaps in graphs, especially
under heavy load. Also, the C<rrdtool> command line utility is aware of the
daemon so that it can flush values to disk automatically when needed. This
allows to integrate automated flushing of values into graphing solutions much
more easily.

There are disadvantages, though: The daemon may reside on a different host, so
it may not be possible for C<collectd> to create the appropriate RRD files
anymore. And even if C<rrdcached> runs on the same host, it may run in a
different base directory, so relative paths may do weird stuff if you're not
careful.

So the B<recommended configuration> is to let C<collectd> and C<rrdcached> run
on the same host, communicating via a UNIX domain socket. The B<DataDir>
setting should be set to an absolute path, so that a changed base directory
does not result in RRD files being createdE<nbsp>/ expected in the wrong place.

=over 4

=item B<DaemonAddress> I<Address>

Address of the daemon as understood by the C<rrdc_connect> function of the RRD
library. See L<rrdcached(1)> for details. Example:

  <Plugin "rrdcached">
    DaemonAddress "unix:/var/run/rrdcached.sock"
  </Plugin>

=item B<DataDir> I<Directory>

Set the base directory in which the RRD files reside. If this is a relative
path, it is relative to the working base directory of the C<rrdcached> daemon!
Use of an absolute path is recommended.

=item B<CreateFiles> B<true>|B<false>

Enables or disables the creation of RRD files. If the daemon is not running
locally, or B<DataDir> is set to a relative path, this will not work as
expected. Default is B<true>.

=back

=head2 Plugin C<rrdtool>

You can use the settings B<StepSize>, B<HeartBeat>, B<RRARows>, and B<XFF> to
fine-tune your RRD-files. Please read L<rrdcreate(1)> if you encounter problems
using these settings. If you don't want to dive into the depths of RRDtool, you
can safely ignore these settings.

=over 4

=item B<DataDir> I<Directory>

Set the directory to store RRD-files under. Per default RRD-files are generated
beneath the daemon's working directory, i.E<nbsp>e. the B<BaseDir>.

=item B<StepSize> I<Seconds>

B<Force> the stepsize of newly created RRD-files. Ideally (and per default)
this setting is unset and the stepsize is set to the interval in which the data
is collected. Do not use this option unless you absolutely have to for some
reason. Setting this option may cause problems with the C<snmp plugin>, the
C<exec plugin> or when the daemon is set up to receive data from other hosts.

=item B<HeartBeat> I<Seconds>

B<Force> the heartbeat of newly created RRD-files. This setting should be unset
in which case the heartbeat is set to twice the B<StepSize> which should equal
the interval in which data is collected. Do not set this option unless you have
a very good reason to do so.

=item B<RRARows> I<NumRows>

The C<rrdtool plugin> calculates the number of PDPs per CDP based on the
B<StepSize>, this setting and a timespan. This plugin creates RRD-files with
three times five RRAs, i. e. five RRAs with the CFs B<MIN>, B<AVERAGE>, and
B<MAX>. The five RRAs are optimized for graphs covering one hour, one day, one
week, one month, and one year.

So for each timespan, it calculates how many PDPs need to be consolidated into
one CDP by calculating:
  number of PDPs = timespan / (stepsize * rrarows)

Bottom line is, set this no smaller than the width of you graphs in pixels. The
default is 1200.

=item B<RRATimespan> I<Seconds>

Adds an RRA-timespan, given in seconds. Use this option multiple times to have
more then one RRA. If this option is never used, the built-in default of (3600,
86400, 604800, 2678400, 31622400) is used.

For more information on how RRA-sizes are calculated see B<RRARows> above.

=item B<XFF> I<Factor>

Set the "XFiles Factor". The default is 0.1. If unsure, don't set this option.

=item B<CacheFlush> I<Seconds>

When the C<rrdtool> plugin uses a cache (by setting B<CacheTimeout>, see below)
it writes all values for a certain RRD-file if the oldest value is older than
(or equal to) the number of seconds specified. If some RRD-file is not updated
anymore for some reason (the computer was shut down, the network is broken,
etc.) some values may still be in the cache. If B<CacheFlush> is set, then the
entire cache is searched for entries older than B<CacheTimeout> seconds and
written to disk every I<Seconds> seconds. Since this is kind of expensive and
does nothing under normal circumstances, this value should not be too small.
900 seconds might be a good value, though setting this to 7200 seconds doesn't
normally do much harm either.

=item B<CacheTimeout> I<Seconds>

If this option is set to a value greater than zero, the C<rrdtool plugin> will
save values in a cache, as described above. Writing multiple values at once
reduces IO-operations and thus lessens the load produced by updating the files.
The trade off is that the graphs kind of "drag behind" and that more memory is
used.

=item B<WritesPerSecond> I<Updates>

When collecting many statistics with collectd and the C<rrdtool> plugin, you
will run serious performance problems. The B<CacheFlush> setting and the
internal update queue assert that collectd continues to work just fine even
under heavy load, but the system may become very unresponsive and slow. This is
a problem especially if you create graphs from the RRD files on the same
machine, for example using the C<graph.cgi> script included in the
C<contrib/collection3/> directory.

This setting is designed for very large setups. Setting this option to a value
between 25 and 80 updates per second, depending on your hardware, will leave
the server responsive enough to draw graphs even while all the cached values
are written to disk. Flushed values, i.E<nbsp>e. values that are forced to disk
by the B<FLUSH> command, are B<not> effected by this limit. They are still
written as fast as possible, so that web frontends have up to date data when
generating graphs.

For example: If you have 100,000 RRD files and set B<WritesPerSecond> to 30
updates per second, writing all values to disk will take approximately
56E<nbsp>minutes. Together with the flushing ability that's integrated into
"collection3" you'll end up with a responsive and fast system, up to date
graphs and basically a "backup" of your values every hour.

=item B<RandomTimeout> I<Seconds>

When set, the actual timeout for each value is chosen randomly between
I<CacheTimeout>-I<RandomTimeout> and I<CacheTimeout>+I<RandomTimeout>. The
intention is to avoid high load situations that appear when many values timeout
at the same time. This is especially a problem shortly after the daemon starts,
because all values were added to the internal cache at roughly the same time.

=back

=head2 Plugin C<sensors>

The I<Sensors plugin> uses B<lm_sensors> to retrieve sensor-values. This means
that all the needed modules have to be loaded and lm_sensors has to be
configured (most likely by editing F</etc/sensors.conf>. Read
L<sensors.conf(5)> for details.

The B<lm_sensors> homepage can be found at
L<http://secure.netroedge.com/~lm78/>.

=over 4

=item B<Sensor> I<chip-bus-address/type-feature>

Selects the name of the sensor which you want to collect or ignore, depending
on the B<IgnoreSelected> below. For example, the option "B<Sensor>
I<it8712-isa-0290/voltage-in1>" will cause collectd to gather data for the
voltage sensor I<in1> of the I<it8712> on the isa bus at the address 0290.

=item B<IgnoreSelected> I<true>|I<false>

If no configuration if given, the B<sensors>-plugin will collect data from all
sensors. This may not be practical, especially for uninteresting sensors.
Thus, you can use the B<Sensor>-option to pick the sensors you're interested
in. Sometimes, however, it's easier/preferred to collect all sensors I<except> a
few ones. This option enables you to do that: By setting B<IgnoreSelected> to
I<true> the effect of B<Sensor> is inverted: All selected sensors are ignored
and all other sensors are collected.

=back

=head2 Plugin C<snmp>

Since the configuration of the C<snmp plugin> is a little more complicated than
other plugins, its documentation has been moved to an own manpage,
L<collectd-snmp(5)>. Please see there for details.

=head2 Plugin C<swap>

The I<Swap plugin> collects information about used and available swap space. On
I<Solaris>, the following options are available:

=over 4

=item B<ReportByDevice> B<false>|B<true>

Configures how to report physical swap devices. If set to B<false> is used (the
default), the summary over all swap devices is reported only, i.e. the globally
used and available space over all devices. If B<true> is configured, the used
and available space of each device will be reported separately.

This option is only available if the I<Swap plugin> can use the L<swapctl(2)>
mechanism under I<Solaris>.

=back

=head2 Plugin C<syslog>

=over 4

=item B<LogLevel> B<debug|info|notice|warning|err>

Sets the log-level. If, for example, set to B<notice>, then all events with
severity B<notice>, B<warning>, or B<err> will be submitted to the
syslog-daemon.

Please note that B<debug> is only available if collectd has been compiled with
debugging support.

=back

=head2 Plugin C<table>

The C<table plugin> provides generic means to parse tabular data and dispatch
user specified values. Values are selected based on column numbers. For
example, this plugin may be used to get values from the Linux L<proc(5)>
filesystem or CSV (comma separated values) files.

  <Plugin table>
    <Table "/proc/slabinfo">
      Instance "slabinfo"
      Separator " "
      <Result>
        Type gauge
        InstancePrefix "active_objs"
        InstancesFrom 0
        ValuesFrom 1
      </Result>
      <Result>
        Type gauge
        InstancePrefix "objperslab"
        InstancesFrom 0
        ValuesFrom 4
      </Result>
    </Table>
  </Plugin>

The configuration consists of one or more B<Table> blocks, each of which
configures one file to parse. Within each B<Table> block, there are one or
more B<Result> blocks, which configure which data to select and how to
interpret it.

The following options are available inside a B<Table> block:

=over 4

=item B<Instance> I<instance>

If specified, I<instance> is used as the plugin instance. So, in the above
example, the plugin name C<table-slabinfo> would be used. If omitted, the
filename of the table is used instead, with all special characters replaced
with an underscore (C<_>).

=item B<Separator> I<string>

Any character of I<string> is interpreted as a delimiter between the different
columns of the table. A sequence of two or more contiguous delimiters in the
table is considered to be a single delimiter, i.E<nbsp>e. there cannot be any
empty columns. The plugin uses the L<strtok_r(3)> function to parse the lines
of a table - see its documentation for more details. This option is mandatory.

A horizontal tab, newline and carriage return may be specified by C<\\t>,
C<\\n> and C<\\r> respectively. Please note that the double backslashes are
required because of collectd's config parsing.

=back

The following options are available inside a B<Result> block:

=over 4

=item B<Type> I<type>

Sets the type used to dispatch the values to the daemon. Detailed information
about types and their configuration can be found in L<types.db(5)>. This
option is mandatory.

=item B<InstancePrefix> I<prefix>

If specified, prepend I<prefix> to the type instance. If omitted, only the
B<InstancesFrom> option is considered for the type instance.

=item B<InstancesFrom> I<column0> [I<column1> ...]

If specified, the content of the given columns (identified by the column
number starting at zero) will be used to create the type instance for each
row. Multiple values (and the instance prefix) will be joined together with
dashes (I<->) as separation character. If omitted, only the B<InstancePrefix>
option is considered for the type instance.

The plugin itself does not check whether or not all built instances are
different. It’s your responsibility to assure that each is unique. This is
especially true, if you do not specify B<InstancesFrom>: B<You> have to make
sure that the table only contains one row.

If neither B<InstancePrefix> nor B<InstancesFrom> is given, the type instance
will be empty.

=item B<ValuesFrom> I<column0> [I<column1> ...]

Specifies the columns (identified by the column numbers starting at zero)
whose content is used as the actual data for the data sets that are dispatched
to the daemon. How many such columns you need is determined by the B<Type>
setting above. If you specify too many or not enough columns, the plugin will
complain about that and no data will be submitted to the daemon. The plugin
uses L<strtoll(3)> and L<strtod(3)> to parse counter and gauge values
respectively, so anything supported by those functions is supported by the
plugin as well. This option is mandatory.

=back

=head2 Plugin C<tail>

The C<tail plugin> follows logfiles, just like L<tail(1)> does, parses
each line and dispatches found values. What is matched can be configured by the
user using (extended) regular expressions, as described in L<regex(7)>.

  <Plugin "tail">
    <File "/var/log/exim4/mainlog">
      Instance "exim"
      <Match>
        Regex "S=([1-9][0-9]*)"
        DSType "CounterAdd"
        Type "ipt_bytes"
        Instance "total"
      </Match>
      <Match>
        Regex "\\<R=local_user\\>"
        ExcludeRegex "\\<R=local_user\\>.*mail_spool defer"
        DSType "CounterInc"
        Type "counter"
        Instance "local_user"
      </Match>
    </File>
  </Plugin>

The config consists of one or more B<File> blocks, each of which configures one
logfile to parse. Within each B<File> block, there are one or more B<Match>
blocks, which configure a regular expression to search for.

The B<Instance> option in the B<File> block may be used to set the plugin
instance. So in the above example the plugin name C<tail-foo> would be used.
This plugin instance is for all B<Match> blocks that B<follow> it, until the
next B<Instance> option. This way you can extract several plugin instances from
one logfile, handy when parsing syslog and the like.

Each B<Match> block has the following options to describe how the match should
be performed:

=over 4

=item B<Regex> I<regex>

Sets the regular expression to use for matching against a line. The first
subexpression has to match something that can be turned into a number by
L<strtoll(3)> or L<strtod(3)>, depending on the value of C<CounterAdd>, see
below. Because B<extended> regular expressions are used, you do not need to use
backslashes for subexpressions! If in doubt, please consult L<regex(7)>. Due to
collectd's config parsing you need to escape backslashes, though. So if you
want to match literal parentheses you need to do the following:

  Regex "SPAM \\(Score: (-?[0-9]+\\.[0-9]+)\\)"

=item B<ExcludeRegex> I<regex>

Sets an optional regular expression to use for excluding lines from the match.
An example which excludes all connections from localhost from the match:

  ExcludeRegex "127\\.0\\.0\\.1"

=item B<DSType> I<Type>

Sets how the values are cumulated. I<Type> is one of:

=over 4

=item B<GaugeAverage>

Calculate the average.

=item B<GaugeMin>

Use the smallest number only.

=item B<GaugeMax>

Use the greatest number only.

=item B<GaugeLast>

Use the last number found.

=item B<CounterSet>

=item B<DeriveSet>

=item B<AbsoluteSet>

The matched number is a counter. Simply I<sets> the internal counter to this
value. Variants exist for C<COUNTER>, C<DERIVE>, and C<ABSOLUTE> data sources.

=item B<CounterAdd>

=item B<DeriveAdd>

Add the matched value to the internal counter. In case of B<DeriveAdd>, the
matched number may be negative, which will effectively subtract from the
internal counter.

=item B<CounterInc>

=item B<DeriveInc>

Increase the internal counter by one. These B<DSType> are the only ones that do
not use the matched subexpression, but simply count the number of matched
lines. Thus, you may use a regular expression without submatch in this case.

=back

As you'd expect the B<Gauge*> types interpret the submatch as a floating point
number, using L<strtod(3)>. The B<Counter*> and B<AbsoluteSet> types interpret
the submatch as an unsigned integer using L<strtoull(3)>. The B<Derive*> types
interpret the submatch as a signed integer using L<strtoll(3)>. B<CounterInc>
and B<DeriveInc> do not use the submatch at all and it may be omitted in this
case.

=item B<Type> I<Type>

Sets the type used to dispatch this value. Detailed information about types and
their configuration can be found in L<types.db(5)>.

=item B<Instance> I<TypeInstance>

This optional setting sets the type instance to use.

=back

=head2 Plugin C<teamspeak2>

The C<teamspeak2 plugin> connects to the query port of a teamspeak2 server and
polls interesting global and virtual server data. The plugin can query only one
physical server but unlimited virtual servers. You can use the following
options to configure it:

=over 4

=item B<Host> I<hostname/ip>

The hostname or ip which identifies the physical server.
Default: 127.0.0.1

=item B<Port> I<port>

The query port of the physical server. This needs to be a string.
Default: "51234"

=item B<Server> I<port>

This option has to be added once for every virtual server the plugin should
query. If you want to query the virtual server on port 8767 this is what the
option would look like:

  Server "8767"

This option, although numeric, needs to be a string, i.E<nbsp>e. you B<must>
use quotes around it! If no such statement is given only global information
will be collected.

=back

=head2 Plugin C<ted>

The I<TED> plugin connects to a device of "The Energy Detective", a device to
measure power consumption. These devices are usually connected to a serial
(RS232) or USB port. The plugin opens a configured device and tries to read the
current energy readings. For more information on TED, visit
L<http://www.theenergydetective.com/>.

Available configuration options:

=over 4

=item B<Device> I<Path>

Path to the device on which TED is connected. collectd will need read and write
permissions on that file.

Default: B</dev/ttyUSB0>

=item B<Retries> I<Num>

Apparently reading from TED is not that reliable. You can therefore configure a
number of retries here. You only configure the I<retries> here, to if you
specify zero, one reading will be performed (but no retries if that fails); if
you specify three, a maximum of four readings are performed. Negative values
are illegal.

Default: B<0>

=back

=head2 Plugin C<tcpconns>

The C<tcpconns plugin> counts the number of currently established TCP
connections based on the local port and/or the remote port. Since there may be
a lot of connections the default if to count all connections with a local port,
for which a listening socket is opened. You can use the following options to
fine-tune the ports you are interested in:

=over 4

=item B<ListeningPorts> I<true>|I<false>

If this option is set to I<true>, statistics for all local ports for which a
listening socket exists are collected. The default depends on B<LocalPort> and
B<RemotePort> (see below): If no port at all is specifically selected, the
default is to collect listening ports. If specific ports (no matter if local or
remote ports) are selected, this option defaults to I<false>, i.E<nbsp>e. only
the selected ports will be collected unless this option is set to I<true>
specifically.

=item B<LocalPort> I<Port>

Count the connections to a specific local port. This can be used to see how
many connections are handled by a specific daemon, e.E<nbsp>g. the mailserver.
You have to specify the port in numeric form, so for the mailserver example
you'd need to set B<25>.

=item B<RemotePort> I<Port>

Count the connections to a specific remote port. This is useful to see how
much a remote service is used. This is most useful if you want to know how many
connections a local service has opened to remote services, e.E<nbsp>g. how many
connections a mail server or news server has to other mail or news servers, or
how many connections a web proxy holds to web servers. You have to give the
port in numeric form.

=back

=head2 Plugin C<thermal>

=over 4

=item B<ForceUseProcfs> I<true>|I<false>

By default, the I<Thermal plugin> tries to read the statistics from the Linux
C<sysfs> interface. If that is not available, the plugin falls back to the
C<procfs> interface. By setting this option to I<true>, you can force the
plugin to use the latter. This option defaults to I<false>.

=item B<Device> I<Device>

Selects the name of the thermal device that you want to collect or ignore,
depending on the value of the B<IgnoreSelected> option. This option may be
used multiple times to specify a list of devices.

=item B<IgnoreSelected> I<true>|I<false>

Invert the selection: If set to true, all devices B<except> the ones that
match the device names specified by the B<Device> option are collected. By
default only selected devices are collected if a selection is made. If no
selection is configured at all, B<all> devices are selected.

=back

=head2 Plugin C<threshold>

The I<Threshold plugin> checks values collected or received by I<collectd>
against a configurable I<threshold> and issues I<notifications> if values are
out of bounds.

Documentation for this plugin is available in the L<collectd-threshold(5)>
manual page.

=head2 Plugin C<tokyotyrant>

The I<TokyoTyrant plugin> connects to a TokyoTyrant server and collects a
couple metrics: number of records, and database size on disk.

=over 4

=item B<Host> I<Hostname/IP>

The hostname or ip which identifies the server.
Default: B<127.0.0.1>

=item B<Port> I<Service/Port>

The query port of the server. This needs to be a string, even if the port is
given in its numeric form.
Default: B<1978>

=back

=head2 Plugin C<unixsock>

=over 4

=item B<SocketFile> I<Path>

Sets the socket-file which is to be created.

=item B<SocketGroup> I<Group>

If running as root change the group of the UNIX-socket after it has been
created. Defaults to B<collectd>.

=item B<SocketPerms> I<Permissions>

Change the file permissions of the UNIX-socket after it has been created. The
permissions must be given as a numeric, octal value as you would pass to
L<chmod(1)>. Defaults to B<0770>.

=item B<DeleteSocket> B<false>|B<true>

If set to B<true>, delete the socket file before calling L<bind(2)>, if a file
with the given name already exists. If I<collectd> crashes a socket file may be
left over, preventing the daemon from opening a new socket when restarted.
Since this is potentially dangerous, this defaults to B<false>.

=back

=head2 Plugin C<uuid>

This plugin, if loaded, causes the Hostname to be taken from the machine's
UUID. The UUID is a universally unique designation for the machine, usually
taken from the machine's BIOS. This is most useful if the machine is running in
a virtual environment such as Xen, in which case the UUID is preserved across
shutdowns and migration.

The following methods are used to find the machine's UUID, in order:

=over 4

=item

Check I</etc/uuid> (or I<UUIDFile>).

=item

Check for UUID from HAL (L<http://www.freedesktop.org/wiki/Software/hal>) if
present.

=item

Check for UUID from C<dmidecode> / SMBIOS.

=item

Check for UUID from Xen hypervisor.

=back

If no UUID can be found then the hostname is not modified.

=over 4

=item B<UUIDFile> I<Path>

Take the UUID from the given file (default I</etc/uuid>).

=back

=head2 Plugin C<varnish>

The Varnish plugin collects information about Varnish, an HTTP accelerator.

=over 4

=item B<CollectCache> B<true>|B<false>

Cache hits and misses. True by default.

=item B<CollectConnections> B<true>|B<false>

Number of client connections received, accepted and dropped. True by default.

=item B<CollectBackend> B<true>|B<false>

Back-end connection statistics, such as successful, reused,
and closed connections. True by default.

=item B<CollectSHM> B<true>|B<false>

Statistics about the shared memory log, a memory region to store
log messages which is flushed to disk when full. True by default.

=item B<CollectESI> B<true>|B<false>

Edge Side Includes (ESI) parse statistics. False by default.

=item B<CollectFetch> B<true>|B<false>

Statistics about fetches (HTTP requests sent to the backend). False by default.

=item B<CollectHCB> B<true>|B<false>

Inserts and look-ups in the crit bit tree based hash. Look-ups are
divided into locked and unlocked look-ups. False by default.

=item B<CollectSMA> B<true>|B<false>

malloc or umem (umem_alloc(3MALLOC) based) storage statistics.
The umem storage component is Solaris specific. False by default.

=item B<CollectSMS> B<true>|B<false>

synth (synthetic content) storage statistics. This storage
component is used internally only. False by default.

=item B<CollectSM> B<true>|B<false>

file (memory mapped file) storage statistics. False by default.

=item B<CollectTotals> B<true>|B<false>

Collects overview counters, such as the number of sessions created,
the number of requests and bytes transferred. False by default.

=item B<CollectWorkers> B<true>|B<false>

Collect statistics about worker threads. False by default.

=back

=head2 Plugin C<vmem>

The C<vmem> plugin collects information about the usage of virtual memory.
Since the statistics provided by the Linux kernel are very detailed, they are
collected very detailed. However, to get all the details, you have to switch
them on manually. Most people just want an overview over, such as the number of
pages read from swap space.

=over 4

=item B<Verbose> B<true>|B<false>

Enables verbose collection of information. This will start collecting page
"actions", e.E<nbsp>g. page allocations, (de)activations, steals and so on.
Part of these statistics are collected on a "per zone" basis.

=back

=head2 Plugin C<vserver>

This plugin doesn't have any options. B<VServer> support is only available for
Linux. It cannot yet be found in a vanilla kernel, though. To make use of this
plugin you need a kernel that has B<VServer> support built in, i.E<nbsp>e. you
need to apply the patches and compile your own kernel, which will then provide
the F</proc/virtual> filesystem that is required by this plugin.

The B<VServer> homepage can be found at L<http://linux-vserver.org/>.

B<Note>: The traffic collected by this plugin accounts for the amount of
traffic passing a socket which might be a lot less than the actual on-wire
traffic (e.E<nbsp>g. due to headers and retransmission). If you want to
collect on-wire traffic you could, for example, use the logging facilities of
iptables to feed data for the guest IPs into the iptables plugin.

=head2 Plugin C<write_http>

This output plugin submits values to an http server by POST them using the
PUTVAL plain-text protocol. Each destination you want to post data to needs to
have one B<URL> block, within which the destination can be configured further,
for example by specifying authentication data.

Synopsis:

 <Plugin "write_http">
   <URL "http://example.com/post-collectd">
     User "collectd"
     Password "weCh3ik0"
   </URL>
 </Plugin>

B<URL> blocks need one string argument which is used as the URL to which data
is posted. The following options are understood within B<URL> blocks.

=over 4

=item B<User> I<Username>

Optional user name needed for authentication.

=item B<Password> I<Password>

Optional password needed for authentication.

=item B<VerifyPeer> B<true>|B<false>

Enable or disable peer SSL certificate verification. See
L<http://curl.haxx.se/docs/sslcerts.html> for details. Enabled by default.

=item B<VerifyHost> B<true|false>

Enable or disable peer host name verification. If enabled, the plugin checks if
the C<Common Name> or a C<Subject Alternate Name> field of the SSL certificate
matches the host name provided by the B<URL> option. If this identity check
fails, the connection is aborted. Obviously, only works when connecting to a
SSL enabled server. Enabled by default.

=item B<CACert> I<File>

File that holds one or more SSL certificates. If you want to use HTTPS you will
possibly need this option. What CA certificates come bundled with C<libcurl>
and are checked by default depends on the distribution you use.

=item B<Format> B<Command>|B<JSON>

Format of the output to generate. If set to B<Command>, will create output that
is understood by the I<Exec> and I<UnixSock> plugins. When set to B<JSON>, will
create output in the I<JavaScript Object Notation> (JSON).

Defaults to B<Command>.

=item B<StoreRates> B<true|false>

If set to B<true>, convert counter values to rates. If set to B<false> (the
default) counter values are stored as is, i.E<nbsp>e. as an increasing integer
number.

=back

<<<<<<< HEAD
=======
=head1 THRESHOLD CONFIGURATION

Starting with version C<4.3.0> collectd has support for B<monitoring>. By that
we mean that the values are not only stored or sent somewhere, but that they
are judged and, if a problem is recognized, acted upon. The only action
collectd takes itself is to generate and dispatch a "notification". Plugins can
register to receive notifications and perform appropriate further actions.

Since systems and what you expect them to do differ a lot, you can configure
B<thresholds> for your values freely. This gives you a lot of flexibility but
also a lot of responsibility.

Every time a value is out of range a notification is dispatched. This means
that the idle percentage of your CPU needs to be less then the configured
threshold only once for a notification to be generated. There's no such thing
as a moving average or similar - at least not now.

Also, all values that match a threshold are considered to be relevant or
"interesting". As a consequence collectd will issue a notification if they are
not received for B<Timeout> iterations. The B<Timeout> configuration option is
explained in section L<"GLOBAL OPTIONS">. If, for example, B<Timeout> is set to
"2" (the default) and some hosts sends it's CPU statistics to the server every
60 seconds, a notification will be dispatched after about 120 seconds. It may
take a little longer because the timeout is checked only once each B<Interval>
on the server.

When a value comes within range again or is received after it was missing, an
"OKAY-notification" is dispatched.

Here is a configuration example to get you started. Read below for more
information.

 <Threshold>
   <Type "foo">
     WarningMin    0.00
     WarningMax 1000.00
     FailureMin    0.00
     FailureMax 1200.00
     Invert false
     Instance "bar"
   </Type>

   <Plugin "interface">
     Instance "eth0"
     <Type "if_octets">
       FailureMax 10000000
       DataSource "rx"
     </Type>
   </Plugin>

   <Host "hostname">
     <Type "cpu">
       Instance "idle"
       FailureMin 10
     </Type>

     <Plugin "memory">
       <Type "memory">
         Instance "cached"
         WarningMin 100000000
       </Type>
     </Plugin>
   </Host>
 </Threshold>

There are basically two types of configuration statements: The C<Host>,
C<Plugin>, and C<Type> blocks select the value for which a threshold should be
configured. The C<Plugin> and C<Type> blocks may be specified further using the
C<Instance> option. You can combine the block by nesting the blocks, though
they must be nested in the above order, i.E<nbsp>e. C<Host> may contain either
C<Plugin> and C<Type> blocks, C<Plugin> may only contain C<Type> blocks and
C<Type> may not contain other blocks. If multiple blocks apply to the same
value the most specific block is used.

The other statements specify the threshold to configure. They B<must> be
included in a C<Type> block. Currently the following statements are recognized:

=over 4

=item B<FailureMax> I<Value>

=item B<WarningMax> I<Value>

Sets the upper bound of acceptable values. If unset defaults to positive
infinity. If a value is greater than B<FailureMax> a B<FAILURE> notification
will be created. If the value is greater than B<WarningMax> but less than (or
equal to) B<FailureMax> a B<WARNING> notification will be created.

=item B<FailureMin> I<Value>

=item B<WarningMin> I<Value>

Sets the lower bound of acceptable values. If unset defaults to negative
infinity. If a value is less than B<FailureMin> a B<FAILURE> notification will
be created. If the value is less than B<WarningMin> but greater than (or equal
to) B<FailureMin> a B<WARNING> notification will be created.

=item B<DataSource> I<DSName>

Some data sets have more than one "data source". Interesting examples are the
C<if_octets> data set, which has received (C<rx>) and sent (C<tx>) bytes and
the C<disk_ops> data set, which holds C<read> and C<write> operations. The
system load data set, C<load>, even has three data sources: C<shortterm>,
C<midterm>, and C<longterm>.

Normally, all data sources are checked against a configured threshold. If this
is undesirable, or if you want to specify different limits for each data
source, you can use the B<DataSource> option to have a threshold apply only to
one data source.

=item B<Invert> B<true>|B<false>

If set to B<true> the range of acceptable values is inverted, i.E<nbsp>e.
values between B<FailureMin> and B<FailureMax> (B<WarningMin> and
B<WarningMax>) are not okay. Defaults to B<false>.

=item B<Persist> B<true>|B<false>

Sets how often notifications are generated. If set to B<true> one notification
will be generated for each value that is out of the acceptable range. If set to
B<false> (the default) then a notification is only generated if a value is out
of range but the previous value was okay.

This applies to missing values, too: If set to B<true> a notification about a
missing value is generated once every B<Interval> seconds. If set to B<false>
only one such notification is generated until the value appears again.

=item B<Percentage> B<true>|B<false>

If set to B<true>, the minimum and maximum values given are interpreted as
percentage value, relative to the other data sources. This is helpful for
example for the "df" type, where you may want to issue a warning when less than
5E<nbsp>% of the total space is available. Defaults to B<false>.

=item B<Hits> I<Number>

Delay creating the notification until the threshold has been passed I<Number>
times. When a notification has been generated, or when a subsequent value is
inside the threshold, the counter is reset. If, for example, a value is
collected once every 10E<nbsp>seconds and B<Hits> is set to 3, a notification
will be dispatched at most once every 30E<nbsp>seconds.

This is useful when short bursts are not a problem. If, for example, 100% CPU
usage for up to a minute is normal (and data is collected every
10E<nbsp>seconds), you could set B<Hits> to B<6> to account for this.

=item B<Hysteresis> I<Number>

When set to non-zero, a hysteresis value is applied when checking minimum and
maximum bounds. This is useful for values that increase slowly and fluctuate a
bit while doing so. When these values come close to the threshold, they may
"flap", i.e. switch between failure / warning case and okay case repeatedly.

If, for example, the threshold is configures as

  WarningMax 100.0
  Hysteresis 1.0

then a I<Warning> notification is created when the value exceeds I<101> and the
corresponding I<Okay> notification is only created once the value falls below
I<99>, thus avoiding the "flapping".

=back

>>>>>>> 716a7018
=head1 FILTER CONFIGURATION

Starting with collectd 4.6 there is a powerful filtering infrastructure
implemented in the daemon. The concept has mostly been copied from
I<ip_tables>, the packet filter infrastructure for Linux. We'll use a similar
terminology, so that users that are familiar with iptables feel right at home.

=head2 Terminology

The following are the terms used in the remainder of the filter configuration
documentation. For an ASCII-art schema of the mechanism, see
L<"General structure"> below.

=over 4

=item B<Match>

A I<match> is a criteria to select specific values. Examples are, of course, the
name of the value or it's current value.

Matches are implemented in plugins which you have to load prior to using the
match. The name of such plugins starts with the "match_" prefix.

=item B<Target>

A I<target> is some action that is to be performed with data. Such actions
could, for example, be to change part of the value's identifier or to ignore
the value completely.

Some of these targets are built into the daemon, see L<"Built-in targets">
below. Other targets are implemented in plugins which you have to load prior to
using the target. The name of such plugins starts with the "target_" prefix.

=item B<Rule>

The combination of any number of matches and at least one target is called a
I<rule>. The target actions will be performed for all values for which B<all>
matches apply. If the rule does not have any matches associated with it, the
target action will be performed for all values.

=item B<Chain>

A I<chain> is a list of rules and possibly default targets. The rules are tried
in order and if one matches, the associated target will be called. If a value
is handled by a rule, it depends on the target whether or not any subsequent
rules are considered or if traversal of the chain is aborted, see
L<"Flow control"> below. After all rules have been checked, the default targets
will be executed.

=back

=head2 General structure

The following shows the resulting structure:

 +---------+
 ! Chain   !
 +---------+
      !
      V
 +---------+  +---------+  +---------+  +---------+
 ! Rule    !->! Match   !->! Match   !->! Target  !
 +---------+  +---------+  +---------+  +---------+
      !
      V
 +---------+  +---------+  +---------+
 ! Rule    !->! Target  !->! Target  !
 +---------+  +---------+  +---------+
      !
      V
      :
      :
      !
      V
 +---------+  +---------+  +---------+
 ! Rule    !->! Match   !->! Target  !
 +---------+  +---------+  +---------+
      !
      V
 +---------+
 ! Default !
 ! Target  !
 +---------+

=head2 Flow control

There are four ways to control which way a value takes through the filter
mechanism:

=over 4

=item B<jump>

The built-in B<jump> target can be used to "call" another chain, i.E<nbsp>e.
process the value with another chain. When the called chain finishes, usually
the next target or rule after the jump is executed.

=item B<stop>

The stop condition, signaled for example by the built-in target B<stop>, causes
all processing of the value to be stopped immediately.

=item B<return>

Causes processing in the current chain to be aborted, but processing of the
value generally will continue. This means that if the chain was called via
B<Jump>, the next target or rule after the jump will be executed. If the chain
was not called by another chain, control will be returned to the daemon and it
may pass the value to another chain.

=item B<continue>

Most targets will signal the B<continue> condition, meaning that processing
should continue normally. There is no special built-in target for this
condition.

=back

=head2 Synopsis

The configuration reflects this structure directly:

 PostCacheChain "PostCache"
 <Chain "PostCache">
   <Rule "ignore_mysql_show">
     <Match "regex">
       Plugin "^mysql$"
       Type "^mysql_command$"
       TypeInstance "^show_"
     </Match>
     <Target "stop">
     </Target>
   </Rule>
   <Target "write">
     Plugin "rrdtool"
   </Target>
 </Chain>

The above configuration example will ignore all values where the plugin field
is "mysql", the type is "mysql_command" and the type instance begins with
"show_". All other values will be sent to the C<rrdtool> write plugin via the
default target of the chain. Since this chain is run after the value has been
added to the cache, the MySQL C<show_*> command statistics will be available
via the C<unixsock> plugin.

=head2 List of configuration options

=over 4

=item B<PreCacheChain> I<ChainName>

=item B<PostCacheChain> I<ChainName>

Configure the name of the "pre-cache chain" and the "post-cache chain". The
argument is the name of a I<chain> that should be executed before and/or after
the values have been added to the cache.

To understand the implications, it's important you know what is going on inside
I<collectd>. The following diagram shows how values are passed from the
read-plugins to the write-plugins:

   +---------------+
   !  Read-Plugin  !
   +-------+-------+
           !
 + - - - - V - - - - +
 : +---------------+ :
 : !   Pre-Cache   ! :
 : !     Chain     ! :
 : +-------+-------+ :
 :         !         :
 :         V         :
 : +-------+-------+ :  +---------------+
 : !     Cache     !--->!  Value Cache  !
 : !     insert    ! :  +---+---+-------+
 : +-------+-------+ :      !   !
 :         !   ,------------'   !
 :         V   V     :          V
 : +-------+---+---+ :  +-------+-------+
 : !  Post-Cache   +--->! Write-Plugins !
 : !     Chain     ! :  +---------------+
 : +---------------+ :
 :                   :
 :  dispatch values  :
 + - - - - - - - - - +

After the values are passed from the "read" plugins to the dispatch functions,
the pre-cache chain is run first. The values are added to the internal cache
afterwards. The post-cache chain is run after the values have been added to the
cache. So why is it such a huge deal if chains are run before or after the
values have been added to this cache?

Targets that change the identifier of a value list should be executed before
the values are added to the cache, so that the name in the cache matches the
name that is used in the "write" plugins. The C<unixsock> plugin, too, uses
this cache to receive a list of all available values. If you change the
identifier after the value list has been added to the cache, this may easily
lead to confusion, but it's not forbidden of course.

The cache is also used to convert counter values to rates. These rates are, for
example, used by the C<value> match (see below). If you use the rate stored in
the cache B<before> the new value is added, you will use the old, B<previous>
rate. Write plugins may use this rate, too, see the C<csv> plugin, for example.
The C<unixsock> plugin uses these rates too, to implement the C<GETVAL>
command.

Last but not last, the B<stop> target makes a difference: If the pre-cache
chain returns the stop condition, the value will not be added to the cache and
the post-cache chain will not be run.

=item B<Chain> I<Name>

Adds a new chain with a certain name. This name can be used to refer to a
specific chain, for example to jump to it.

Within the B<Chain> block, there can be B<Rule> blocks and B<Target> blocks.

=item B<Rule> [I<Name>]

Adds a new rule to the current chain. The name of the rule is optional and
currently has no meaning for the daemon.

Within the B<Rule> block, there may be any number of B<Match> blocks and there
must be at least one B<Target> block.

=item B<Match> I<Name>

Adds a match to a B<Rule> block. The name specifies what kind of match should
be performed. Available matches depend on the plugins that have been loaded.

The arguments inside the B<Match> block are passed to the plugin implementing
the match, so which arguments are valid here depends on the plugin being used.
If you do not need any to pass any arguments to a match, you can use the
shorter syntax:

 Match "foobar"

Which is equivalent to:

 <Match "foobar">
 </Match>

=item B<Target> I<Name>

Add a target to a rule or a default target to a chain. The name specifies what
kind of target is to be added. Which targets are available depends on the
plugins being loaded.

The arguments inside the B<Target> block are passed to the plugin implementing
the target, so which arguments are valid here depends on the plugin being used.
If you do not need any to pass any arguments to a target, you can use the
shorter syntax:

 Target "stop"

This is the same as writing:

 <Target "stop">
 </Target>

=back

=head2 Built-in targets

The following targets are built into the core daemon and therefore need no
plugins to be loaded:

=over 4

=item B<return>

Signals the "return" condition, see the L<"Flow control"> section above. This
causes the current chain to stop processing the value and returns control to
the calling chain. The calling chain will continue processing targets and rules
just after the B<jump> target (see below). This is very similar to the
B<RETURN> target of iptables, see L<iptables(8)>.

This target does not have any options.

Example:

 Target "return"

=item B<stop>

Signals the "stop" condition, see the L<"Flow control"> section above. This
causes processing of the value to be aborted immediately. This is similar to
the B<DROP> target of iptables, see L<iptables(8)>.

This target does not have any options.

Example:

 Target "stop"

=item B<write>

Sends the value to "write" plugins.

Available options:

=over 4

=item B<Plugin> I<Name>

Name of the write plugin to which the data should be sent. This option may be
given multiple times to send the data to more than one write plugin.

=back

If no plugin is explicitly specified, the values will be sent to all available
write plugins.

Example:

 <Target "write">
   Plugin "rrdtool"
 </Target>

=item B<jump>

Starts processing the rules of another chain, see L<"Flow control"> above. If
the end of that chain is reached, or a stop condition is encountered,
processing will continue right after the B<jump> target, i.E<nbsp>e. with the
next target or the next rule. This is similar to the B<-j> command line option
of iptables, see L<iptables(8)>.

Available options:

=over 4

=item B<Chain> I<Name>

Jumps to the chain I<Name>. This argument is required and may appear only once.

=back

Example:

 <Target "jump">
   Chain "foobar"
 </Target>

=back

=head2 Available matches

=over 4

=item B<regex>

Matches a value using regular expressions.

Available options:

=over 4

=item B<Host> I<Regex>

=item B<Plugin> I<Regex>

=item B<PluginInstance> I<Regex>

=item B<Type> I<Regex>

=item B<TypeInstance> I<Regex>

Match values where the given regular expressions match the various fields of
the identifier of a value. If multiple regular expressions are given, B<all>
regexen must match for a value to match.

=item B<Invert> B<false>|B<true>

When set to B<true>, the result of the match is inverted, i.e. all value lists
where all regular expressions apply are not matched, all other value lists are
matched. Defaults to B<false>.

=back

Example:

 <Match "regex">
   Host "customer[0-9]+"
   Plugin "^foobar$"
 </Match>

=item B<timediff>

Matches values that have a time which differs from the time on the server.

This match is mainly intended for servers that receive values over the
C<network> plugin and write them to disk using the C<rrdtool> plugin. RRDtool
is very sensitive to the timestamp used when updating the RRD files. In
particular, the time must be ever increasing. If a misbehaving client sends one
packet with a timestamp far in the future, all further packets with a correct
time will be ignored because of that one packet. What's worse, such corrupted
RRD files are hard to fix.

This match lets one match all values B<outside> a specified time range
(relative to the server's time), so you can use the B<stop> target (see below)
to ignore the value, for example.

Available options:

=over 4

=item B<Future> I<Seconds>

Matches all values that are I<ahead> of the server's time by I<Seconds> or more
seconds. Set to zero for no limit. Either B<Future> or B<Past> must be
non-zero.

=item B<Past> I<Seconds>

Matches all values that are I<behind> of the server's time by I<Seconds> or
more seconds. Set to zero for no limit. Either B<Future> or B<Past> must be
non-zero.

=back

Example:

 <Match "timediff">
   Future  300
   Past   3600
 </Match>

This example matches all values that are five minutes or more ahead of the
server or one hour (or more) lagging behind.

=item B<value>

Matches the actual value of data sources against given minimumE<nbsp>/ maximum
values. If a data-set consists of more than one data-source, all data-sources
must match the specified ranges for a positive match.

Available options:

=over 4

=item B<Min> I<Value>

Sets the smallest value which still results in a match. If unset, behaves like
negative infinity.

=item B<Max> I<Value>

Sets the largest value which still results in a match. If unset, behaves like
positive infinity.

=item B<Invert> B<true>|B<false>

Inverts the selection. If the B<Min> and B<Max> settings result in a match,
no-match is returned and vice versa. Please note that the B<Invert> setting
only effects how B<Min> and B<Max> are applied to a specific value. Especially
the B<DataSource> and B<Satisfy> settings (see below) are not inverted.

=item B<DataSource> I<DSName> [I<DSName> ...]

Select one or more of the data sources. If no data source is configured, all
data sources will be checked. If the type handled by the match does not have a
data source of the specified name(s), this will always result in no match
(independent of the B<Invert> setting).

=item B<Satisfy> B<Any>|B<All>

Specifies how checking with several data sources is performed. If set to
B<Any>, the match succeeds if one of the data sources is in the configured
range. If set to B<All> the match only succeeds if all data sources are within
the configured range. Default is B<All>.

Usually B<All> is used for positive matches, B<Any> is used for negative
matches. This means that with B<All> you usually check that all values are in a
"good" range, while with B<Any> you check if any value is within a "bad" range
(or outside the "good" range).

=back

Either B<Min> or B<Max>, but not both, may be unset.

Example:

 # Match all values smaller than or equal to 100. Matches only if all data
 # sources are below 100.
 <Match "value">
   Max 100
   Satisfy "All"
 </Match>
 
 # Match if the value of any data source is outside the range of 0 - 100.
 <Match "value">
   Min   0
   Max 100
   Invert true
   Satisfy "Any"
 </Match>

=item B<empty_counter>

Matches all values with one or more data sources of type B<COUNTER> and where
all counter values are zero. These counters usually I<never> increased since
they started existing (and are therefore uninteresting), or got reset recently
or overflowed and you had really, I<really> bad luck.

Please keep in mind that ignoring such counters can result in confusing
behavior: Counters which hardly ever increase will be zero for long periods of
time. If the counter is reset for some reason (machine or service restarted,
usually), the graph will be empty (NAN) for a long time. People may not
understand why.

=item B<hashed>

Calculates a hash value of the host name and matches values according to that
hash value. This makes it possible to divide all hosts into groups and match
only values that are in a specific group. The intended use is in load
balancing, where you want to handle only part of all data and leave the rest
for other servers.

The hashing function used tries to distribute the hosts evenly. First, it
calculates a 32E<nbsp>bit hash value using the characters of the hostname:

  hash_value = 0;
  for (i = 0; host[i] != 0; i++)
    hash_value = (hash_value * 251) + host[i];

The constant 251 is a prime number which is supposed to make this hash value
more random. The code then checks the group for this host according to the
I<Total> and I<Match> arguments:

  if ((hash_value % Total) == Match)
    matches;
  else
    does not match;

Please note that when you set I<Total> to two (i.E<nbsp>e. you have only two
groups), then the least significant bit of the hash value will be the XOR of
all least significant bits in the host name. One consequence is that when you
have two hosts, "server0.example.com" and "server1.example.com", where the host
name differs in one digit only and the digits differ by one, those hosts will
never end up in the same group.

Available options:

=over 4

=item B<Match> I<Match> I<Total>

Divide the data into I<Total> groups and match all hosts in group I<Match> as
described above. The groups are numbered from zero, i.E<nbsp>e. I<Match> must
be smaller than I<Total>. I<Total> must be at least one, although only values
greater than one really do make any sense.

You can repeat this option to match multiple groups, for example:

  Match 3 7
  Match 5 7

The above config will divide the data into seven groups and match groups three
and five. One use would be to keep every value on two hosts so that if one
fails the missing data can later be reconstructed from the second host.

=back

Example:

 # Operate on the pre-cache chain, so that ignored values are not even in the
 # global cache.
 <Chain "PreCache">
   <Rule>
     <Match "hashed">
       # Divide all received hosts in seven groups and accept all hosts in
       # group three.
       Match 3 7
     </Match>
     # If matched: Return and continue.
     Target "return"
   </Rule>
   # If not matched: Return and stop.
   Target "stop"
 </Chain>

=back

=head2 Available targets

=over 4

=item B<notification>

Creates and dispatches a notification.

Available options:

=over 4

=item B<Message> I<String>

This required option sets the message of the notification. The following
placeholders will be replaced by an appropriate value:

=over 4

=item B<%{host}>

=item B<%{plugin}>

=item B<%{plugin_instance}>

=item B<%{type}>

=item B<%{type_instance}>

These placeholders are replaced by the identifier field of the same name.

=item B<%{ds:>I<name>B<}>

These placeholders are replaced by a (hopefully) human readable representation
of the current rate of this data source. If you changed the instance name
(using the B<set> or B<replace> targets, see below), it may not be possible to
convert counter values to rates.

=back

Please note that these placeholders are B<case sensitive>!

=item B<Severity> B<"FATAL">|B<"WARNING">|B<"OKAY">

Sets the severity of the message. If omitted, the severity B<"WARNING"> is
used.

=back

Example:

  <Target "notification">
    Message "Oops, the %{type_instance} temperature is currently %{ds:value}!"
    Severity "WARNING"
  </Target>

=item B<replace>

Replaces parts of the identifier using regular expressions.

Available options:

=over 4

=item B<Host> I<Regex> I<Replacement>

=item B<Plugin> I<Regex> I<Replacement>

=item B<PluginInstance> I<Regex> I<Replacement>

=item B<TypeInstance> I<Regex> I<Replacement>

Match the appropriate field with the given regular expression I<Regex>. If the
regular expression matches, that part that matches is replaced with
I<Replacement>. If multiple places of the input buffer match a given regular
expression, only the first occurrence will be replaced.

You can specify each option multiple times to use multiple regular expressions
one after another.

=back

Example:

 <Target "replace">
   # Replace "example.net" with "example.com"
   Host "\\<example.net\\>" "example.com"
 
   # Strip "www." from hostnames
   Host "\\<www\\." ""
 </Target>

=item B<set>

Sets part of the identifier of a value to a given string.

Available options:

=over 4

=item B<Host> I<String>

=item B<Plugin> I<String>

=item B<PluginInstance> I<String>

=item B<TypeInstance> I<String>

Set the appropriate field to the given string. The strings for plugin instance
and type instance may be empty, the strings for host and plugin may not be
empty. It's currently not possible to set the type of a value this way.

=back

Example:

 <Target "set">
   PluginInstance "coretemp"
   TypeInstance "core3"
 </Target>

=back

=head2 Backwards compatibility

If you use collectd with an old configuration, i.E<nbsp>e. one without a
B<Chain> block, it will behave as it used to. This is equivalent to the
following configuration:

 <Chain "PostCache">
   Target "write"
 </Chain>

If you specify a B<PostCacheChain>, the B<write> target will not be added
anywhere and you will have to make sure that it is called where appropriate. We
suggest to add the above snippet as default target to your "PostCache" chain.

=head2 Examples

Ignore all values, where the hostname does not contain a dot, i.E<nbsp>e. can't
be an FQDN.

 <Chain "PreCache">
   <Rule "no_fqdn">
     <Match "regex">
       Host "^[^\.]*$"
     </Match>
     Target "stop"
   </Rule>
   Target "write"
 </Chain>

=head1 SEE ALSO

L<collectd(1)>,
L<collectd-exec(5)>,
L<collectd-perl(5)>,
L<collectd-unixsock(5)>,
L<types.db(5)>,
L<hddtemp(8)>,
L<iptables(8)>,
L<kstat(3KSTAT)>,
L<mbmon(1)>,
L<psql(1)>,
L<regex(7)>,
L<rrdtool(1)>,
L<sensors(1)>

=head1 AUTHOR

Florian Forster E<lt>octo@verplant.orgE<gt>

=cut<|MERGE_RESOLUTION|>--- conflicted
+++ resolved
@@ -4839,8 +4839,6 @@
 
 =back
 
-<<<<<<< HEAD
-=======
 =head1 THRESHOLD CONFIGURATION
 
 Starting with version C<4.3.0> collectd has support for B<monitoring>. By that
@@ -5005,7 +5003,6 @@
 
 =back
 
->>>>>>> 716a7018
 =head1 FILTER CONFIGURATION
 
 Starting with collectd 4.6 there is a powerful filtering infrastructure
