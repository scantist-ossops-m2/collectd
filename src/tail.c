/**
 * collectd - src/tail.c
 * Copyright (C) 2008       Florian octo Forster
 *
 * Permission is hereby granted, free of charge, to any person obtaining a
 * copy of this software and associated documentation files (the "Software"),
 * to deal in the Software without restriction, including without limitation
 * the rights to use, copy, modify, merge, publish, distribute, sublicense,
 * and/or sell copies of the Software, and to permit persons to whom the
 * Software is furnished to do so, subject to the following conditions:
 *
 * The above copyright notice and this permission notice shall be included in
 * all copies or substantial portions of the Software.
 *
 * THE SOFTWARE IS PROVIDED "AS IS", WITHOUT WARRANTY OF ANY KIND, EXPRESS OR
 * IMPLIED, INCLUDING BUT NOT LIMITED TO THE WARRANTIES OF MERCHANTABILITY,
 * FITNESS FOR A PARTICULAR PURPOSE AND NONINFRINGEMENT. IN NO EVENT SHALL THE
 * AUTHORS OR COPYRIGHT HOLDERS BE LIABLE FOR ANY CLAIM, DAMAGES OR OTHER
 * LIABILITY, WHETHER IN AN ACTION OF CONTRACT, TORT OR OTHERWISE, ARISING
 * FROM, OUT OF OR IN CONNECTION WITH THE SOFTWARE OR THE USE OR OTHER
 * DEALINGS IN THE SOFTWARE.
 *
 * Authors:
 *   Florian octo Forster <octo at collectd.org>
 **/

#include "collectd.h"

#include "common.h"
#include "plugin.h"
#include "utils_tail_match.h"
#include "utils_latency_config.h"

/*
 *  <Plugin tail>
 *    <File "/var/log/exim4/mainlog">
 *      Plugin "mail"
 *      Instance "exim"
 *      Interval 60
 *	<Match>
 *	  Regex "S=([1-9][0-9]*)"
 *	  ExcludeRegex "U=root.*S="
 *	  DSType "CounterAdd"
 *	  Type "ipt_bytes"
 *	  Instance "total"
 *	</Match>
 *    </File>
 *  </Plugin>
 */

struct ctail_config_match_s
{
  char *regex;
  char *excluderegex;
  int flags;
  char *type;
  char *type_instance;
  cdtime_t interval;
  latency_config_t latency;
};
typedef struct ctail_config_match_s ctail_config_match_t;

static cu_tail_match_t **tail_match_list = NULL;
static size_t tail_match_list_num = 0;
static cdtime_t tail_match_list_intervals[255];

static int ctail_config_add_match_dstype (ctail_config_match_t *cm,
    oconfig_item_t *ci)
{
  if ((ci->values_num != 1) || (ci->values[0].type != OCONFIG_TYPE_STRING))
  {
    WARNING ("tail plugin: `DSType' needs exactly one string argument.");
    return (-1);
  }

  if (strncasecmp ("Gauge", ci->values[0].value.string, strlen ("Gauge")) == 0)
  {
    cm->flags = UTILS_MATCH_DS_TYPE_GAUGE;
    if (strcasecmp ("GaugeAverage", ci->values[0].value.string) == 0)
      cm->flags |= UTILS_MATCH_CF_GAUGE_AVERAGE;
    else if (strcasecmp ("GaugeMin", ci->values[0].value.string) == 0)
      cm->flags |= UTILS_MATCH_CF_GAUGE_MIN;
    else if (strcasecmp ("GaugeMax", ci->values[0].value.string) == 0)
      cm->flags |= UTILS_MATCH_CF_GAUGE_MAX;
    else if (strcasecmp ("GaugeLast", ci->values[0].value.string) == 0)
      cm->flags |= UTILS_MATCH_CF_GAUGE_LAST;
    else if (strcasecmp ("GaugeInc", ci->values[0].value.string) == 0)
      cm->flags |= UTILS_MATCH_CF_GAUGE_INC;
    else if (strcasecmp ("GaugeAdd", ci->values[0].value.string) == 0)
      cm->flags |= UTILS_MATCH_CF_GAUGE_ADD;
    else
      cm->flags = 0;
  }
  else if (strcasecmp ("Latency", ci->values[0].value.string) == 0)
  {
    cm->flags = UTILS_MATCH_DS_TYPE_GAUGE | UTILS_MATCH_CF_GAUGE_LATENCY;
  }
  else if (strncasecmp ("Counter", ci->values[0].value.string, strlen ("Counter")) == 0)
  {
    cm->flags = UTILS_MATCH_DS_TYPE_COUNTER;
    if (strcasecmp ("CounterSet", ci->values[0].value.string) == 0)
      cm->flags |= UTILS_MATCH_CF_COUNTER_SET;
    else if (strcasecmp ("CounterAdd", ci->values[0].value.string) == 0)
      cm->flags |= UTILS_MATCH_CF_COUNTER_ADD;
    else if (strcasecmp ("CounterInc", ci->values[0].value.string) == 0)
      cm->flags |= UTILS_MATCH_CF_COUNTER_INC;
    else
      cm->flags = 0;
  }
  else if (strncasecmp ("Derive", ci->values[0].value.string, strlen ("Derive")) == 0)
  {
    cm->flags = UTILS_MATCH_DS_TYPE_DERIVE;
    if (strcasecmp ("DeriveSet", ci->values[0].value.string) == 0)
      cm->flags |= UTILS_MATCH_CF_DERIVE_SET;
    else if (strcasecmp ("DeriveAdd", ci->values[0].value.string) == 0)
      cm->flags |= UTILS_MATCH_CF_DERIVE_ADD;
    else if (strcasecmp ("DeriveInc", ci->values[0].value.string) == 0)
      cm->flags |= UTILS_MATCH_CF_DERIVE_INC;
    else
      cm->flags = 0;
  }
  else if (strncasecmp ("Absolute", ci->values[0].value.string, strlen ("Absolute")) == 0)
  {
    cm->flags = UTILS_MATCH_DS_TYPE_ABSOLUTE;
    if (strcasecmp ("AbsoluteSet", ci->values[0].value.string) == 0)
      cm->flags |= UTILS_MATCH_CF_ABSOLUTE_SET;
    else
      cm->flags = 0;
  }
  else
  {
    cm->flags = 0;
  }

  if (cm->flags == 0)
  {
    WARNING ("tail plugin: `%s' is not a valid argument to `DSType'.",
	ci->values[0].value.string);
    return (-1);
  }

  return (0);
} /* int ctail_config_add_match_dstype */

static int ctail_config_add_match (cu_tail_match_t *tm,
    const char *plugin_name, const char *plugin_instance,
    oconfig_item_t *ci, cdtime_t interval)
{
  ctail_config_match_t cm = { 0 };
  int status;

  if (ci->values_num != 0)
  {
    WARNING ("tail plugin: Ignoring arguments for the `Match' block.");
  }

  status = 0;
  for (int i = 0; i < ci->children_num; i++)
  {
    oconfig_item_t *option = ci->children + i;

    if (strcasecmp ("Regex", option->key) == 0)
      status = cf_util_get_string (option, &cm.regex);
    else if (strcasecmp ("ExcludeRegex", option->key) == 0)
      status = cf_util_get_string (option, &cm.excluderegex);
    else if (strcasecmp ("DSType", option->key) == 0)
      status = ctail_config_add_match_dstype (&cm, option);
    else if (strcasecmp ("Type", option->key) == 0)
      status = cf_util_get_string (option, &cm.type);
    else if (strcasecmp ("Instance", option->key) == 0)
      status = cf_util_get_string (option, &cm.type_instance);
    else if (strncasecmp ("Latency", option->key, strlen ("Latency")) == 0)
    {
      if (strcasecmp ("LatencyPercentile", option->key) == 0)
        status = latency_config_add_percentile ("tail", &cm.latency, option);
      else if (strcasecmp ("LatencyPercentileType", option->key) == 0)
        status = cf_util_get_string (option, &cm.latency.percentile_type);
      else if (strcasecmp ("LatencyRate", option->key) == 0)
        status = latency_config_add_rate ("tail", &cm.latency, option);
      else if (strcasecmp ("LatencyRateType", option->key) == 0)
        status = cf_util_get_string (option, &cm.latency.rates_type);
      else if (strcasecmp ("LatencyLower", option->key) == 0)
        status = cf_util_get_boolean (option, &cm.latency.lower);
      else if (strcasecmp ("LatencyUpper", option->key) == 0)
        status = cf_util_get_boolean (option, &cm.latency.upper);
      else if (strcasecmp ("LatencyAvg", option->key) == 0)
        status = cf_util_get_boolean (option, &cm.latency.avg);
      else 
      {
        WARNING ("tail plugin: Option `%s' not allowed here.", option->key);
        status = -1;
      }
    }
    else
    {
      WARNING ("tail plugin: Option `%s' not allowed here.", option->key);
      status = -1;
    }

    if (status != 0)
      break;
  } /* for (i = 0; i < ci->children_num; i++) */

  while (status == 0)
  {
    if (cm.regex == NULL)
    {
      WARNING ("tail plugin: `Regex' missing in `Match' block.");
      status = -1;
      break;
    }

    if (cm.type == NULL)
    {
      WARNING ("tail plugin: `Type' missing in `Match' block.");
      status = -1;
      break;
    }

    if (cm.flags == 0)
    {
      WARNING ("tail plugin: `DSType' missing in `Match' block.");
      status = -1;
      break;
    }

    if ((cm.flags & UTILS_MATCH_DS_TYPE_GAUGE)
        && (cm.flags & UTILS_MATCH_CF_GAUGE_LATENCY))
    {

      if (cm.type_instance != NULL)
      {
        WARNING ("tail plugin: `DSType Latency' and `Instance %s' in `Match' "
                 "block could not be used together.", cm.type_instance);
        status = -1;
        break;
      }

      if (cm.latency.percentile_num == 0 && cm.latency.rates_num == 0)
      {
        WARNING ("tail plugin: `Match' with `DSType Latency' has no "
                 "`LatencyPercentile' or `LatencyRate' options.");
        status = -1;
        break;
      }
    }

    break;
  } /* while (status == 0) */

  if (status == 0)
  {
<<<<<<< HEAD
    status = tail_match_add_match_simple (tm, cm.regex, cm.excluderegex,
      cm.flags, "tail", plugin_instance, cm.type, cm.type_instance,
      cm.latency, interval);
=======
    status = tail_match_add_match_simple (tm, cm.regex, cm.excluderegex, cm.flags,
    (plugin_name != NULL) ? plugin_name : "tail", plugin_instance,
    cm.type, cm.type_instance, interval);
>>>>>>> b60b8f5b

    if (status != 0)
    {
      ERROR ("tail plugin: tail_match_add_match_simple failed.");
    }
  }

  sfree (cm.regex);
  sfree (cm.excluderegex);
  sfree (cm.type);
  sfree (cm.type_instance);
  latency_config_free(cm.latency);

  return (status);
} /* int ctail_config_add_match */

static int ctail_config_add_file (oconfig_item_t *ci)
{
  cu_tail_match_t *tm;
  cdtime_t interval = 0;
  char *plugin_name = NULL;
  char *plugin_instance = NULL;
  int num_matches = 0;

  if ((ci->values_num != 1) || (ci->values[0].type != OCONFIG_TYPE_STRING))
  {
    WARNING ("tail plugin: `File' needs exactly one string argument.");
    return (-1);
  }

  tm = tail_match_create (ci->values[0].value.string);
  if (tm == NULL)
  {
    ERROR ("tail plugin: tail_match_create (%s) failed.",
        ci->values[0].value.string);
    return (-1);
  }

  for (int i = 0; i < ci->children_num; i++)
  {
    oconfig_item_t *option = ci->children + i;
    int status = 0;

    if (strcasecmp ("Plugin", option->key) == 0)
      status = cf_util_get_string (option, &plugin_name);
    else if (strcasecmp ("Instance", option->key) == 0)
      status = cf_util_get_string (option, &plugin_instance);
    else if (strcasecmp ("Interval", option->key) == 0)
      cf_util_get_cdtime (option, &interval);
    else if (strcasecmp ("Match", option->key) == 0)
    {
      status = ctail_config_add_match (tm, plugin_name, plugin_instance, option, interval);
      if (status == 0)
        num_matches++;
      /* Be mild with failed matches.. */
      status = 0;
    }
    else
    {
      status = -1;
    }

    if (status != 0)
      break;
  } /* for (i = 0; i < ci->children_num; i++) */

  sfree (plugin_name);
  sfree (plugin_instance);

  if (num_matches == 0)
  {
    ERROR ("tail plugin: No (valid) matches found for file `%s'.",
        ci->values[0].value.string);
    tail_match_destroy (tm);
    return (-1);
  }
  else
  {
    cu_tail_match_t **temp;

    temp = realloc (tail_match_list,
        sizeof (cu_tail_match_t *) * (tail_match_list_num + 1));
    if (temp == NULL)
    {
      ERROR ("tail plugin: realloc failed.");
      tail_match_destroy (tm);
      return (-1);
    }

    tail_match_list = temp;
    tail_match_list[tail_match_list_num] = tm;
    tail_match_list_intervals[tail_match_list_num] = interval;
    tail_match_list_num++;
  }

  return (0);
} /* int ctail_config_add_file */

static int ctail_config (oconfig_item_t *ci)
{
  for (int i = 0; i < ci->children_num; i++)
  {
    oconfig_item_t *option = ci->children + i;

    if (strcasecmp ("File", option->key) == 0)
      ctail_config_add_file (option);
    else
    {
      WARNING ("tail plugin: Option `%s' not allowed here.", option->key);
    }
  } /* for (i = 0; i < ci->children_num; i++) */

  return (0);
} /* int ctail_config */

static int ctail_read (user_data_t *ud)
{
  int status;

  status = tail_match_read ((cu_tail_match_t *)ud->data);
  if (status != 0)
  {
    ERROR ("tail plugin: tail_match_read failed.");
    return (-1);
  }

  return (0);
} /* int ctail_read */

static int ctail_init (void)
{
  char str[255];

  if (tail_match_list_num == 0)
  {
    WARNING ("tail plugin: File list is empty. Returning an error.");
    return (-1);
  }

  for (size_t i = 0; i < tail_match_list_num; i++)
  {
    ssnprintf(str, sizeof(str), "tail-%zu", i);

    user_data_t ud = {
     .data = tail_match_list[i]
    };

    plugin_register_complex_read (NULL, str, ctail_read, tail_match_list_intervals[i], &ud);
  }

  return (0);
} /* int ctail_init */

static int ctail_shutdown (void)
{
  for (size_t i = 0; i < tail_match_list_num; i++)
  {
    tail_match_destroy (tail_match_list[i]);
    tail_match_list[i] = NULL;
  }
  sfree (tail_match_list);
  tail_match_list_num = 0;

  return (0);
} /* int ctail_shutdown */

void module_register (void)
{
  plugin_register_complex_config ("tail", ctail_config);
  plugin_register_init ("tail", ctail_init);
  plugin_register_shutdown ("tail", ctail_shutdown);
} /* void module_register */

/* vim: set sw=2 sts=2 ts=8 : */<|MERGE_RESOLUTION|>--- conflicted
+++ resolved
@@ -250,15 +250,9 @@
 
   if (status == 0)
   {
-<<<<<<< HEAD
-    status = tail_match_add_match_simple (tm, cm.regex, cm.excluderegex,
-      cm.flags, "tail", plugin_instance, cm.type, cm.type_instance,
-      cm.latency, interval);
-=======
     status = tail_match_add_match_simple (tm, cm.regex, cm.excluderegex, cm.flags,
     (plugin_name != NULL) ? plugin_name : "tail", plugin_instance,
-    cm.type, cm.type_instance, interval);
->>>>>>> b60b8f5b
+    cm.type, cm.type_instance, cm.latency, interval);
 
     if (status != 0)
     {
