/**
 * collectd - src/exec.c
 * Copyright (C) 2007-2009  Florian octo Forster
 * Copyright (C) 2007-2009  Sebastian Harl
 * Copyright (C) 2008       Peter Holik
 *
 * This program is free software; you can redistribute it and/or modify it
 * under the terms of the GNU General Public License as published by the
 * Free Software Foundation; only version 2 of the License is applicable.
 *
 * This program is distributed in the hope that it will be useful, but
 * WITHOUT ANY WARRANTY; without even the implied warranty of
 * MERCHANTABILITY or FITNESS FOR A PARTICULAR PURPOSE.  See the GNU
 * General Public License for more details.
 *
 * You should have received a copy of the GNU General Public License along
 * with this program; if not, write to the Free Software Foundation, Inc.,
 * 51 Franklin St, Fifth Floor, Boston, MA  02110-1301 USA
 *
 * Authors:
 *   Florian octo Forster <octo at verplant.org>
 *   Sebastian Harl <sh at tokkee.org>
 *   Peter Holik <peter at holik.at>
 **/

#define _BSD_SOURCE /* For setgroups */

#include "collectd.h"
#include "common.h"
#include "plugin.h"

#include "utils_cmd_putval.h"
#include "utils_cmd_putnotif.h"

#include <sys/types.h>
#include <pwd.h>
#include <grp.h>
#include <signal.h>

#include <pthread.h>

#define PL_NORMAL        0x01
#define PL_NOTIF_ACTION  0x02

#define PL_RUNNING       0x10

/*
 * Private data types
 */
/*
 * Access to this structure is serialized using the `pl_lock' lock and the
 * `PL_RUNNING' flag. The execution of notifications is *not* serialized, so
 * all functions used to handle notifications MUST NOT write to this structure.
 * The `pid' and `status' fields are thus unused if the `PL_NOTIF_ACTION' flag
 * is set.
 * The `PL_RUNNING' flag is set in `exec_read' and unset in `exec_read_one'.
 */
struct program_list_s;
typedef struct program_list_s program_list_t;
struct program_list_s
{
  char           *user;
  char           *group;
  char           *exec;
  char          **argv;
  int             pid;
  int             status;
  int             flags;
  program_list_t *next;
};

typedef struct program_list_and_notification_s
{
  program_list_t *pl;
  notification_t n;
} program_list_and_notification_t;

/*
 * Private variables
 */
static program_list_t *pl_head = NULL;
static pthread_mutex_t pl_lock = PTHREAD_MUTEX_INITIALIZER;

/*
 * Functions
 */
static void sigchld_handler (int __attribute__((unused)) signal) /* {{{ */
{
  pid_t pid;
  int status;
  while ((pid = waitpid (-1, &status, WNOHANG)) > 0)
  {
    program_list_t *pl;
    for (pl = pl_head; pl != NULL; pl = pl->next)
      if (pl->pid == pid)
	break;
    if (pl != NULL)
      pl->status = status;
  } /* while (waitpid) */
} /* void sigchld_handler }}} */

static int exec_config_exec (oconfig_item_t *ci) /* {{{ */
{
  program_list_t *pl;
  char buffer[128];
  int i;

  if (ci->children_num != 0)
  {
    WARNING ("exec plugin: The config option `%s' may not be a block.",
	ci->key);
    return (-1);
  }
  if (ci->values_num < 2)
  {
    WARNING ("exec plugin: The config option `%s' needs at least two "
	"arguments.", ci->key);
    return (-1);
  }
  if ((ci->values[0].type != OCONFIG_TYPE_STRING)
      || (ci->values[1].type != OCONFIG_TYPE_STRING))
  {
    WARNING ("exec plugin: The first two arguments to the `%s' option must "
	"be string arguments.", ci->key);
    return (-1);
  }

  pl = (program_list_t *) malloc (sizeof (program_list_t));
  if (pl == NULL)
  {
    ERROR ("exec plugin: malloc failed.");
    return (-1);
  }
  memset (pl, '\0', sizeof (program_list_t));

  if (strcasecmp ("NotificationExec", ci->key) == 0)
    pl->flags |= PL_NOTIF_ACTION;
  else
    pl->flags |= PL_NORMAL;

  pl->user = strdup (ci->values[0].value.string);
  if (pl->user == NULL)
  {
    ERROR ("exec plugin: strdup failed.");
    sfree (pl);
    return (-1);
  }

  pl->group = strchr (pl->user, ':');
  if (pl->group != NULL)
  {
    *pl->group = '\0';
    pl->group++;
  }

  pl->exec = strdup (ci->values[1].value.string);
  if (pl->exec == NULL)
  {
    ERROR ("exec plugin: strdup failed.");
    sfree (pl->user);
    sfree (pl);
    return (-1);
  }

  pl->argv = (char **) malloc (ci->values_num * sizeof (char *));
  if (pl->argv == NULL)
  {
    ERROR ("exec plugin: malloc failed.");
    sfree (pl->exec);
    sfree (pl->user);
    sfree (pl);
    return (-1);
  }
  memset (pl->argv, '\0', ci->values_num * sizeof (char *));

  {
    char *tmp = strrchr (ci->values[1].value.string, '/');
    if (tmp == NULL)
      sstrncpy (buffer, ci->values[1].value.string, sizeof (buffer));
    else
      sstrncpy (buffer, tmp + 1, sizeof (buffer));
  }
  pl->argv[0] = strdup (buffer);
  if (pl->argv[0] == NULL)
  {
    ERROR ("exec plugin: malloc failed.");
    sfree (pl->argv);
    sfree (pl->exec);
    sfree (pl->user);
    sfree (pl);
    return (-1);
  }

  for (i = 1; i < (ci->values_num - 1); i++)
  {
    if (ci->values[i + 1].type == OCONFIG_TYPE_STRING)
    {
      pl->argv[i] = strdup (ci->values[i + 1].value.string);
    }
    else
    {
      if (ci->values[i + 1].type == OCONFIG_TYPE_NUMBER)
      {
	ssnprintf (buffer, sizeof (buffer), "%lf",
	    ci->values[i + 1].value.number);
      }
      else
      {
	if (ci->values[i + 1].value.boolean)
	  sstrncpy (buffer, "true", sizeof (buffer));
	else
	  sstrncpy (buffer, "false", sizeof (buffer));
      }

      pl->argv[i] = strdup (buffer);
    }

    if (pl->argv[i] == NULL)
    {
      ERROR ("exec plugin: strdup failed.");
      break;
    }
  } /* for (i) */

  if (i < (ci->values_num - 1))
  {
    while ((--i) >= 0)
    {
      sfree (pl->argv[i]);
    }
    sfree (pl->argv);
    sfree (pl->exec);
    sfree (pl->user);
    sfree (pl);
    return (-1);
  }

  for (i = 0; pl->argv[i] != NULL; i++)
  {
    DEBUG ("exec plugin: argv[%i] = %s", i, pl->argv[i]);
  }

  pl->next = pl_head;
  pl_head = pl;

  return (0);
} /* int exec_config_exec }}} */

static int exec_config (oconfig_item_t *ci) /* {{{ */
{
  int i;

  for (i = 0; i < ci->children_num; i++)
  {
    oconfig_item_t *child = ci->children + i;
    if ((strcasecmp ("Exec", child->key) == 0)
	|| (strcasecmp ("NotificationExec", child->key) == 0))
      exec_config_exec (child);
    else
    {
      WARNING ("exec plugin: Unknown config option `%s'.", child->key);
    }
  } /* for (i) */

  return (0);
} /* int exec_config }}} */

static void set_environment (void) /* {{{ */
{
  char buffer[1024];

  ssnprintf (buffer, sizeof (buffer), "%i", interval_g);
  setenv ("COLLECTD_INTERVAL", buffer, /* overwrite = */ 1);

  ssnprintf (buffer, sizeof (buffer), "%s", hostname_g);
  setenv ("COLLECTD_HOSTNAME", buffer, /* overwrite = */ 1);
} /* }}} void set_environment */

static void exec_child (program_list_t *pl) /* {{{ */
{
  int status;
  int uid;
  int gid;
  int egid;

  struct passwd *sp_ptr;
  struct passwd sp;
  char nambuf[2048];
  char errbuf[1024];

  sp_ptr = NULL;
  status = getpwnam_r (pl->user, &sp, nambuf, sizeof (nambuf), &sp_ptr);
  if (status != 0)
  {
    ERROR ("exec plugin: getpwnam_r failed: %s",
	sstrerror (errno, errbuf, sizeof (errbuf)));
    exit (-1);
  }
  if (sp_ptr == NULL)
  {
    ERROR ("exec plugin: No such user: `%s'", pl->user);
    exit (-1);
  }

  uid = sp.pw_uid;
  gid = sp.pw_gid;
  if (uid == 0)
  {
    ERROR ("exec plugin: Cowardly refusing to exec program as root.");
    exit (-1);
  }

  /* The group configured in the configfile is set as effective group, because
   * this way the forked process can (re-)gain the user's primary group. */
  egid = -1;
  if (NULL != pl->group)
  {
    if ('\0' != *pl->group) {
      struct group *gr_ptr = NULL;
      struct group gr;

      status = getgrnam_r (pl->group, &gr, nambuf, sizeof (nambuf), &gr_ptr);
      if (0 != status)
      {
	ERROR ("exec plugin: getgrnam_r failed: %s",
	    sstrerror (errno, errbuf, sizeof (errbuf)));
	exit (-1);
      }
      if (NULL == gr_ptr)
      {
	ERROR ("exec plugin: No such group: `%s'", pl->group);
	exit (-1);
      }

      egid = gr.gr_gid;
    }
    else
    {
      egid = gid;
    }
  } /* if (pl->group == NULL) */

#if HAVE_SETGROUPS
  if (getuid () == 0)
  {
    gid_t  glist[2];
    size_t glist_len;

    glist[0] = gid;
    glist_len = 1;

    if ((gid != egid) && (egid != -1))
    {
      glist[1] = egid;
      glist_len = 2;
    }

    setgroups (glist_len, glist);
  }
#endif /* HAVE_SETGROUPS */

  status = setgid (gid);
  if (status != 0)
  {
    ERROR ("exec plugin: setgid (%i) failed: %s",
	gid, sstrerror (errno, errbuf, sizeof (errbuf)));
    exit (-1);
  }

  if (egid != -1)
  {
    status = setegid (egid);
    if (status != 0)
    {
      ERROR ("exec plugin: setegid (%i) failed: %s",
	  egid, sstrerror (errno, errbuf, sizeof (errbuf)));
      exit (-1);
    }
  }

  status = setuid (uid);
  if (status != 0)
  {
    ERROR ("exec plugin: setuid (%i) failed: %s",
	uid, sstrerror (errno, errbuf, sizeof (errbuf)));
    exit (-1);
  }

  status = execvp (pl->exec, pl->argv);

  ERROR ("exec plugin: exec failed: %s",
      sstrerror (errno, errbuf, sizeof (errbuf)));
  exit (-1);
} /* void exec_child }}} */

static void reset_signal_mask (void) /* {{{ */
{
  sigset_t ss;

  memset (&ss, 0, sizeof (ss));
  sigemptyset (&ss);
  sigprocmask (SIG_SETMASK, &ss, /* old mask = */ NULL);
} /* }}} void reset_signal_mask */

/*
 * Creates three pipes (one for reading, one for writing and one for errors),
 * forks a child, sets up the pipes so that fd_in is connected to STDIN of
 * the child and fd_out is connected to STDOUT and fd_err is connected to STDERR
 * of the child. Then is calls `exec_child'.
 */
static int fork_child (program_list_t *pl, int *fd_in, int *fd_out, int *fd_err) /* {{{ */
{
  int fd_pipe_in[2];
  int fd_pipe_out[2];
  int fd_pipe_err[2];
  char errbuf[1024];
  int status;
  int pid;

  if (pl->pid != 0)
    return (-1);

  status = pipe (fd_pipe_in);
  if (status != 0)
  {
    ERROR ("exec plugin: pipe failed: %s",
	sstrerror (errno, errbuf, sizeof (errbuf)));
    return (-1);
  }

  status = pipe (fd_pipe_out);
  if (status != 0)
  {
    ERROR ("exec plugin: pipe failed: %s",
	sstrerror (errno, errbuf, sizeof (errbuf)));
    return (-1);
  }

  status = pipe (fd_pipe_err);
  if (status != 0)
  {
    ERROR ("exec plugin: pipe failed: %s",
	sstrerror (errno, errbuf, sizeof (errbuf)));
    return (-1);
  }

  pid = fork ();
  if (pid < 0)
  {
    ERROR ("exec plugin: fork failed: %s",
	sstrerror (errno, errbuf, sizeof (errbuf)));
    return (-1);
  }
  else if (pid == 0)
  {
    int fd_num;
    int fd;

    /* Close all file descriptors but the pipe end we need. */
    fd_num = getdtablesize ();
    for (fd = 0; fd < fd_num; fd++)
    {
      if ((fd == fd_pipe_in[0])
	  || (fd == fd_pipe_out[1])
	  || (fd == fd_pipe_err[1]))
	continue;
      close (fd);
    }

    /* Connect the `in' pipe to STDIN */
    if (fd_pipe_in[0] != STDIN_FILENO)
    {
      dup2 (fd_pipe_in[0], STDIN_FILENO);
      close (fd_pipe_in[0]);
    }

    /* Now connect the `out' pipe to STDOUT */
    if (fd_pipe_out[1] != STDOUT_FILENO)
    {
      dup2 (fd_pipe_out[1], STDOUT_FILENO);
      close (fd_pipe_out[1]);
    }

    /* Now connect the `out' pipe to STDOUT */
    if (fd_pipe_err[1] != STDERR_FILENO)
    {
      dup2 (fd_pipe_err[1], STDERR_FILENO);
      close (fd_pipe_err[1]);
    }

<<<<<<< HEAD
    set_environment ();
=======
    /* Unblock all signals */
    reset_signal_mask ();

>>>>>>> beb06e98
    exec_child (pl);
    /* does not return */
  }

  close (fd_pipe_in[0]);
  close (fd_pipe_out[1]);
  close (fd_pipe_err[1]);

  if (fd_in != NULL)
    *fd_in = fd_pipe_in[1];
  else
    close (fd_pipe_in[1]);

  if (fd_out != NULL)
    *fd_out = fd_pipe_out[0];
  else
    close (fd_pipe_out[0]);

  if (fd_err != NULL)
    *fd_err = fd_pipe_err[0];
  else
    close (fd_pipe_err[0]);

  return (pid);
} /* int fork_child }}} */

static int parse_line (char *buffer) /* {{{ */
{
  if (strncasecmp ("PUTVAL", buffer, strlen ("PUTVAL")) == 0)
    return (handle_putval (stdout, buffer));
  else if (strncasecmp ("PUTNOTIF", buffer, strlen ("PUTNOTIF")) == 0)
    return (handle_putnotif (stdout, buffer));
  else
  {
    /* For backwards compatibility */
    char tmp[1220];
    /* Let's annoy the user a bit.. */
    INFO ("exec plugin: Prepending `PUTVAL' to this line: %s", buffer);
    ssnprintf (tmp, sizeof (tmp), "PUTVAL %s", buffer);
    return (handle_putval (stdout, tmp));
  }
} /* int parse_line }}} */

static void *exec_read_one (void *arg) /* {{{ */
{
  program_list_t *pl = (program_list_t *) arg;
  int fd, fd_err, highest_fd;
  fd_set fdset, copy;
  int status;
  char buffer[1200];  /* if not completely read */
  char buffer_err[1024];
  char *pbuffer = buffer;
  char *pbuffer_err = buffer_err;

  status = fork_child (pl, NULL, &fd, &fd_err);
  if (status < 0)
    pthread_exit ((void *) 1);
  pl->pid = status;

  assert (pl->pid != 0);

  FD_ZERO( &fdset );
  FD_SET(fd, &fdset);
  FD_SET(fd_err, &fdset);

  /* Determine the highest file descriptor */
  highest_fd = (fd > fd_err) ? fd : fd_err;

  /* We use a copy of fdset, as select modifies it */
  copy = fdset;

  while (select(highest_fd + 1, &copy, NULL, NULL, NULL ) > 0)
  {
    int len;

    if (FD_ISSET(fd, &copy))
    {
      char *pnl;

      len = read(fd, pbuffer, sizeof(buffer) - 1 - (pbuffer - buffer));

      if (len < 0)
      {
        if (errno == EAGAIN || errno == EINTR)  continue;
        break;
      }
      else if (len == 0) break;  /* We've reached EOF */

      pbuffer[len] = '\0';

      len += pbuffer - buffer;
      pbuffer = buffer;

      while ((pnl = strchr(pbuffer, '\n')))
      {
        *pnl = '\0';
        if (*(pnl-1) == '\r' ) *(pnl-1) = '\0';

        parse_line (pbuffer);

        pbuffer = ++pnl;
      }
      /* not completely read ? */
      if (pbuffer - buffer < len)
      {
        len -= pbuffer - buffer;
        memmove(buffer, pbuffer, len);
        pbuffer = buffer + len;
      }
      else
        pbuffer = buffer;
    }
    else if (FD_ISSET(fd_err, &copy))
    {
      char *pnl;

      len = read(fd_err, pbuffer_err, sizeof(buffer_err) - 1 - (pbuffer_err - buffer_err));

      if (len < 0)
      {
        if (errno == EAGAIN || errno == EINTR)  continue;
        break;
      }
      else if (len == 0)
      {
	/* We've reached EOF */
	NOTICE ("exec plugin: Program `%s' has closed STDERR.",
	    pl->exec);
	close (fd_err);
	FD_CLR (fd_err, &fdset);
	highest_fd = fd;
	fd_err = -1;
	continue;
      }

      pbuffer_err[len] = '\0';

      len += pbuffer_err - buffer_err;
      pbuffer_err = buffer_err;

      while ((pnl = strchr(pbuffer_err, '\n')))
      {
        *pnl = '\0';
        if (*(pnl-1) == '\r' ) *(pnl-1) = '\0';

        ERROR ("exec plugin: exec_read_one: error = %s", pbuffer_err);

        pbuffer_err = ++pnl;
      }
      /* not completely read ? */
      if (pbuffer_err - buffer_err < len)
      {
        len -= pbuffer_err - buffer_err;
        memmove(buffer_err, pbuffer_err, len);
        pbuffer_err = buffer_err + len;
      }
      else
        pbuffer_err = buffer_err;
    }
    /* reset copy */
    copy = fdset;
  }

  DEBUG ("exec plugin: exec_read_one: Waiting for `%s' to exit.", pl->exec);
  if (waitpid (pl->pid, &status, 0) > 0)
    pl->status = status;

  DEBUG ("exec plugin: Child %i exited with status %i.",
      (int) pl->pid, pl->status);

  pl->pid = 0;

  pthread_mutex_lock (&pl_lock);
  pl->flags &= ~PL_RUNNING;
  pthread_mutex_unlock (&pl_lock);

  close (fd);
  if (fd_err >= 0)
    close (fd_err);

  pthread_exit ((void *) 0);
  return (NULL);
} /* void *exec_read_one }}} */

static void *exec_notification_one (void *arg) /* {{{ */
{
  program_list_t *pl = ((program_list_and_notification_t *) arg)->pl;
  notification_t *n = &((program_list_and_notification_t *) arg)->n;
  notification_meta_t *meta;
  int fd;
  FILE *fh;
  int pid;
  int status;
  const char *severity;

  pid = fork_child (pl, &fd, NULL, NULL);
  if (pid < 0) {
    sfree (arg);
    pthread_exit ((void *) 1);
  }

  fh = fdopen (fd, "w");
  if (fh == NULL)
  {
    char errbuf[1024];
    ERROR ("exec plugin: fdopen (%i) failed: %s", fd,
	sstrerror (errno, errbuf, sizeof (errbuf)));
    kill (pl->pid, SIGTERM);
    pl->pid = 0;
    close (fd);
    sfree (arg);
    pthread_exit ((void *) 1);
  }

  severity = "FAILURE";
  if (n->severity == NOTIF_WARNING)
    severity = "WARNING";
  else if (n->severity == NOTIF_OKAY)
    severity = "OKAY";

  fprintf (fh,
      "Severity: %s\n"
      "Time: %u\n",
      severity, (unsigned int) n->time);

  /* Print the optional fields */
  if (strlen (n->host) > 0)
    fprintf (fh, "Host: %s\n", n->host);
  if (strlen (n->plugin) > 0)
    fprintf (fh, "Plugin: %s\n", n->plugin);
  if (strlen (n->plugin_instance) > 0)
    fprintf (fh, "PluginInstance: %s\n", n->plugin_instance);
  if (strlen (n->type) > 0)
    fprintf (fh, "Type: %s\n", n->type);
  if (strlen (n->type_instance) > 0)
    fprintf (fh, "TypeInstance: %s\n", n->type_instance);

  for (meta = n->meta; meta != NULL; meta = meta->next)
  {
    if (meta->type == NM_TYPE_STRING)
      fprintf (fh, "%s: %s\n", meta->name, meta->nm_value.nm_string);
    else if (meta->type == NM_TYPE_SIGNED_INT)
      fprintf (fh, "%s: %"PRIi64"\n", meta->name, meta->nm_value.nm_signed_int);
    else if (meta->type == NM_TYPE_UNSIGNED_INT)
      fprintf (fh, "%s: %"PRIu64"\n", meta->name, meta->nm_value.nm_unsigned_int);
    else if (meta->type == NM_TYPE_DOUBLE)
      fprintf (fh, "%s: %e\n", meta->name, meta->nm_value.nm_double);
    else if (meta->type == NM_TYPE_BOOLEAN)
      fprintf (fh, "%s: %s\n", meta->name,
	  meta->nm_value.nm_boolean ? "true" : "false");
  }

  fprintf (fh, "\n%s\n", n->message);

  fflush (fh);
  fclose (fh);

  waitpid (pid, &status, 0);

  DEBUG ("exec plugin: Child %i exited with status %i.",
      pid, status);

  if (n->meta != NULL)
    plugin_notification_meta_free (n->meta);
  n->meta = NULL;
  sfree (arg);
  pthread_exit ((void *) 0);
  return (NULL);
} /* void *exec_notification_one }}} */

static int exec_init (void) /* {{{ */
{
  struct sigaction sa;

  memset (&sa, '\0', sizeof (sa));
  sa.sa_handler = sigchld_handler;
  sigaction (SIGCHLD, &sa, NULL);

  return (0);
} /* int exec_init }}} */

static int exec_read (void) /* {{{ */
{
  program_list_t *pl;

  for (pl = pl_head; pl != NULL; pl = pl->next)
  {
    pthread_t t;
    pthread_attr_t attr;

    /* Only execute `normal' style executables here. */
    if ((pl->flags & PL_NORMAL) == 0)
      continue;

    pthread_mutex_lock (&pl_lock);
    /* Skip if a child is already running. */
    if ((pl->flags & PL_RUNNING) != 0)
    {
      pthread_mutex_unlock (&pl_lock);
      continue;
    }
    pl->flags |= PL_RUNNING;
    pthread_mutex_unlock (&pl_lock);

    pthread_attr_init (&attr);
    pthread_attr_setdetachstate (&attr, PTHREAD_CREATE_DETACHED);
    pthread_create (&t, &attr, exec_read_one, (void *) pl);
  } /* for (pl) */

  return (0);
} /* int exec_read }}} */

static int exec_notification (const notification_t *n,
    user_data_t __attribute__((unused)) *user_data)
{
  program_list_t *pl;
  program_list_and_notification_t *pln;

  for (pl = pl_head; pl != NULL; pl = pl->next)
  {
    pthread_t t;
    pthread_attr_t attr;

    /* Only execute `notification' style executables here. */
    if ((pl->flags & PL_NOTIF_ACTION) == 0)
      continue;

    /* Skip if a child is already running. */
    if (pl->pid != 0)
      continue;

    pln = (program_list_and_notification_t *) malloc (sizeof
	(program_list_and_notification_t));
    if (pln == NULL)
    {
      ERROR ("exec plugin: malloc failed.");
      continue;
    }

    pln->pl = pl;
    memcpy (&pln->n, n, sizeof (notification_t));

    /* Set the `meta' member to NULL, otherwise `plugin_notification_meta_copy'
     * will run into an endless loop. */
    pln->n.meta = NULL;
    plugin_notification_meta_copy (&pln->n, n);

    pthread_attr_init (&attr);
    pthread_attr_setdetachstate (&attr, PTHREAD_CREATE_DETACHED);
    pthread_create (&t, &attr, exec_notification_one, (void *) pln);
  } /* for (pl) */

  return (0);
} /* }}} int exec_notification */

static int exec_shutdown (void) /* {{{ */
{
  program_list_t *pl;
  program_list_t *next;

  pl = pl_head;
  while (pl != NULL)
  {
    next = pl->next;

    if (pl->pid > 0)
    {
      kill (pl->pid, SIGTERM);
      INFO ("exec plugin: Sent SIGTERM to %hu", (unsigned short int) pl->pid);
    }

    sfree (pl->user);
    sfree (pl);

    pl = next;
  } /* while (pl) */
  pl_head = NULL;

  return (0);
} /* int exec_shutdown }}} */

void module_register (void)
{
  plugin_register_complex_config ("exec", exec_config);
  plugin_register_init ("exec", exec_init);
  plugin_register_read ("exec", exec_read);
  plugin_register_notification ("exec", exec_notification,
      /* user_data = */ NULL);
  plugin_register_shutdown ("exec", exec_shutdown);
} /* void module_register */

/*
 * vim:shiftwidth=2:softtabstop=2:tabstop=8:fdm=marker
 */<|MERGE_RESOLUTION|>--- conflicted
+++ resolved
@@ -488,13 +488,11 @@
       close (fd_pipe_err[1]);
     }
 
-<<<<<<< HEAD
     set_environment ();
-=======
+
     /* Unblock all signals */
     reset_signal_mask ();
 
->>>>>>> beb06e98
     exec_child (pl);
     /* does not return */
   }
