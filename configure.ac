dnl Process this file with autoconf to produce a configure script.
AC_INIT([collectd],[m4_esyscmd(./version-gen.sh)])
AC_CONFIG_SRCDIR(src/target_set.c)
AC_CONFIG_HEADERS(src/config.h)
AC_CONFIG_AUX_DIR([libltdl/config])

dnl older automake's default of ARFLAGS=cru is noisy on newer binutils;
dnl we don't really need the 'u' even in older toolchains.  Then there is
dnl older libtool, which spelled it AR_FLAGS
m4_divert_text([DEFAULTS], [: "${ARFLAGS=cr} ${AR_FLAGS=cr}"])

m4_ifdef([LT_PACKAGE_VERSION],
	# libtool >= 2.2
	[
	 LT_CONFIG_LTDL_DIR([libltdl])
	 LT_INIT([dlopen])
	 LTDL_INIT([convenience])
	 AC_DEFINE(LIBTOOL_VERSION, 2, [Define to used libtool version.])
	]
,
	# libtool <= 1.5
	[
	 AC_LIBLTDL_CONVENIENCE
	 AC_SUBST(LTDLINCL)
	 AC_SUBST(LIBLTDL)
	 AC_LIBTOOL_DLOPEN
	 AC_CONFIG_SUBDIRS(libltdl)
	 AC_DEFINE(LIBTOOL_VERSION, 1, [Define to used libtool version.])
	]
)

AM_CONDITIONAL([BUILD_INCLUDED_LTDL], [test "x$LTDLDEPS" != "x"])

AM_INIT_AUTOMAKE([subdir-objects tar-pax dist-bzip2 no-dist-gzip foreign])
m4_ifdef([AM_SILENT_RULES], [AM_SILENT_RULES([yes])])
AC_LANG(C)

AC_PREFIX_DEFAULT("/opt/collectd")

AC_SYS_LARGEFILE

#
# Checks for programs.
#
AC_PROG_CC
AC_PROG_CXX
AC_PROG_CPP
AC_PROG_EGREP
AC_PROG_INSTALL
AC_PROG_LN_S
AC_PROG_MAKE_SET
AM_PROG_CC_C_O
AM_CONDITIONAL(COMPILER_IS_GCC, test "x$GCC" = "xyes")

AC_DISABLE_STATIC
AC_PROG_LIBTOOL
AC_PROG_LEX
AC_PROG_YACC

AC_PATH_PROG([VALGRIND], [valgrind])

# Warn when pkg.m4 is missing
m4_pattern_forbid([^_?PKG_[A-Z_]+$],[*** pkg.m4 missing, please install pkg-config])

PKG_PROG_PKG_CONFIG

AC_CACHE_CHECK([if bison is the parser generator],
	[collectd_cv_prog_bison],
	[AS_IF([$YACC --version 2>/dev/null | $EGREP -q '^bison '],
		[collectd_cv_prog_bison=yes], [collectd_cv_prog_bison=no]
	)]
)

if test "x$collectd_cv_prog_bison" = "xno" && test ! -f "${srcdir}/src/liboconfig/parser.c"
then
	AC_MSG_ERROR([bison is missing and you do not have ${srcdir}/src/liboconfig/parser.c. Please install bison])
fi

AC_PATH_PROG([PROTOC], [protoc])
have_protoc3="no"
if test "x$PROTOC" != "x"; then
	AC_MSG_CHECKING([for protoc 3.0.0+])
	if $PROTOC --version | grep -q libprotoc.3; then
		protoc3="yes (`$PROTOC --version`)"
		have_protoc3="yes"
	else
		protoc3="no (`$PROTOC --version`)"
	fi
	AC_MSG_RESULT([$protoc3])
fi
AM_CONDITIONAL(HAVE_PROTOC3, test "x$have_protoc3" = "xyes")

AC_PATH_PROG([GRPC_CPP_PLUGIN], [grpc_cpp_plugin])
AM_CONDITIONAL(HAVE_GRPC_CPP, test "x$GRPC_CPP_PLUGIN" != "x")

AC_CHECK_PROG([have_protoc_c], [protoc-c], [yes], [no])
if test "x$have_protoc_c" = "xno"
then
	have_protoc_c="no (protoc-c compiler not found)"
fi

if test "x$have_protoc_c" = "xyes"
then
	AC_CHECK_HEADERS([protobuf-c/protobuf-c.h google/protobuf-c/protobuf-c.h],
			 [have_protoc_c="yes"; break],
			 [have_protoc_c="no (<google/protobuf-c/protobuf-c.h> not found)"])
fi
if test "x$have_protoc_c" = "xyes"
then
	AC_CHECK_LIB([protobuf-c], [protobuf_c_message_pack],
		     [have_protoc_c="yes"],
		     [have_protoc_c="no (libprotobuf-c not found)"])

fi
AM_CONDITIONAL(HAVE_PROTOC_C, test "x$have_protoc_c" = "xyes")

AC_MSG_CHECKING([for kernel type ($host_os)])
case $host_os in
	*linux*)
	AC_DEFINE([KERNEL_LINUX], 1, [True if program is to be compiled for a Linux kernel])
	ac_system="Linux"
	;;
	*solaris*)
	AC_DEFINE([KERNEL_SOLARIS], 1, [True if program is to be compiled for a Solaris kernel])
	ac_system="Solaris"
	;;
	*darwin*)
	AC_DEFINE([KERNEL_DARWIN], 1, [True if program is to be compiled for a Darwin kernel])
	ac_system="Darwin"
	;;
	*openbsd*)
	AC_DEFINE([KERNEL_OPENBSD], 1, [True if program is to be compiled for an OpenBSD kernel])
	ac_system="OpenBSD"
	;;
	*netbsd*)
	AC_DEFINE([KERNEL_NETBSD], 1, [True if program is to be compiled for a NetBSD kernel])
	ac_system="NetBSD"
	;;
	*aix*)
	AC_DEFINE([KERNEL_AIX], 1, [True if program is to be compiled for a AIX kernel])
	ac_system="AIX"
	;;
	*freebsd*)
	AC_DEFINE([KERNEL_FREEBSD], 1, [True if program is to be compiled for a FreeBSD kernel])
	ac_system="FreeBSD"
	;;
	*)
	ac_system="unknown"
esac
AC_MSG_RESULT([$ac_system])

AM_CONDITIONAL([BUILD_AIX], [test "x$ac_system" = "xAIX"])
AM_CONDITIONAL([BUILD_DARWIN], [test "x$ac_system" = "xDarwin"])
AM_CONDITIONAL([BUILD_FREEBSD], [test "x$ac_system" = "xFreeBSD"])
AM_CONDITIONAL([BUILD_LINUX], [test "x$ac_system" = "xLinux"])
AM_CONDITIONAL([BUILD_OPENBSD], [test "x$ac_system" = "xOpenBSD"])
AM_CONDITIONAL([BUILD_SOLARIS], [test "x$ac_system" = "xSolaris"])

if test "x$ac_system" = "xLinux"
then
	AC_ARG_VAR([KERNEL_DIR], [path to Linux kernel sources])
	if test -z "$KERNEL_DIR"
	then
		KERNEL_DIR="/lib/modules/`uname -r`/source"
	fi

	KERNEL_CFLAGS="-I$KERNEL_DIR/include"
	AC_SUBST(KERNEL_CFLAGS)
fi

if test "x$ac_system" = "xSolaris"
then
	AC_DEFINE(_POSIX_PTHREAD_SEMANTICS, 1, [Define to enforce POSIX thread semantics under Solaris.])
	AC_DEFINE(_REENTRANT,               1, [Define to enable reentrancy interfaces.])

	AC_MSG_CHECKING([whether compiler builds 64bit binaries])
	AC_COMPILE_IFELSE([AC_LANG_PROGRAM([
			   #ifndef _LP64
			   # error "Compiler not in 64bit mode."
			   #endif
			   ])],
			   [AC_MSG_RESULT([yes])],
			   [
			    AC_MSG_RESULT([no])
			    AC_MSG_NOTICE([Solaris detected. Please consider building a 64-bit binary.])
			   ])
fi

if test "x$ac_system" = "xAIX"
then
	AC_DEFINE(_THREAD_SAFE_ERRNO, 1, [Define to use the thread-safe version of errno under AIX.])
fi

# Where to install .pc files.
pkgconfigdir="${libdir}/pkgconfig"
AC_SUBST(pkgconfigdir)

# Check for standards compliance mode
AC_ARG_ENABLE(standards,
	      AS_HELP_STRING([--enable-standards], [Enable standards compliance mode]),
	      [enable_standards="$enableval"],
	      [enable_standards="no"])
if test "x$enable_standards" = "xyes"
then
	AC_DEFINE(_ISOC99_SOURCE,        1, [Define to enforce ISO C99 compliance.])
	AC_DEFINE(_POSIX_C_SOURCE, 200809L, [Define to enforce POSIX.1-2008 compliance.])
	AC_DEFINE(_XOPEN_SOURCE,       700, [Define to enforce X/Open 7 (XSI) compliance.])
	AC_DEFINE(_REENTRANT,            1, [Define to enable reentrancy interfaces.])
	if test "x$GCC" = "xyes"
	then
		CFLAGS="$CFLAGS -std=c99"
	fi
fi
AM_CONDITIONAL(BUILD_FEATURE_STANDARDS, test "x$enable_standards" = "xyes")

#
# Checks for header files.
#
AC_HEADER_STDC
AC_HEADER_SYS_WAIT
AC_HEADER_DIRENT
AC_HEADER_STDBOOL

AC_CHECK_HEADERS(stdio.h errno.h math.h stdarg.h syslog.h fcntl.h signal.h assert.h sys/types.h sys/socket.h sys/select.h poll.h netdb.h arpa/inet.h sys/resource.h sys/param.h kstat.h regex.h sys/ioctl.h endian.h sys/isa_defs.h fnmatch.h libgen.h)

# For entropy plugin on newer NetBSD
AC_CHECK_HEADERS(sys/rndio.h, [], [],
[#if HAVE_SYS_TYPES_H
# include <sys/types.h>
#endif
#if HAVE_SYS_IOCTL_H
# include <sys/ioctl.h>
#endif
#if HAVE_SYS_PARAM_H
# include <sys/param.h>
#endif
])

# For ping library
AC_CHECK_HEADERS(netinet/in_systm.h, [], [],
[#if HAVE_STDINT_H
# include <stdint.h>
#endif
#if HAVE_SYS_TYPES_H
# include <sys/types.h>
#endif
])
AC_CHECK_HEADERS(netinet/in.h, [], [],
[#if HAVE_STDINT_H
# include <stdint.h>
#endif
#if HAVE_SYS_TYPES_H
# include <sys/types.h>
#endif
#if HAVE_NETINET_IN_SYSTM_H
# include <netinet/in_systm.h>
#endif
])
AC_CHECK_HEADERS(netinet/ip.h, [], [],
[#if HAVE_STDINT_H
# include <stdint.h>
#endif
#if HAVE_SYS_TYPES_H
# include <sys/types.h>
#endif
#if HAVE_NETINET_IN_SYSTM_H
# include <netinet/in_systm.h>
#endif
#if HAVE_NETINET_IN_H
# include <netinet/in.h>
#endif
])
AC_CHECK_HEADERS(netinet/ip_icmp.h, [], [],
[#if HAVE_STDINT_H
# include <stdint.h>
#endif
#if HAVE_SYS_TYPES_H
# include <sys/types.h>
#endif
#if HAVE_NETINET_IN_SYSTM_H
# include <netinet/in_systm.h>
#endif
#if HAVE_NETINET_IN_H
# include <netinet/in.h>
#endif
#if HAVE_NETINET_IP_H
# include <netinet/ip.h>
#endif
])
AC_CHECK_HEADERS(netinet/ip_var.h, [], [],
[#if HAVE_STDINT_H
# include <stdint.h>
#endif
#if HAVE_SYS_TYPES_H
# include <sys/types.h>
#endif
#if HAVE_NETINET_IN_SYSTM_H
# include <netinet/in_systm.h>
#endif
#if HAVE_NETINET_IN_H
# include <netinet/in.h>
#endif
#if HAVE_NETINET_IP_H
# include <netinet/ip.h>
#endif
])
AC_CHECK_HEADERS(netinet/ip6.h, [], [],
[#if HAVE_STDINT_H
# include <stdint.h>
#endif
#if HAVE_SYS_TYPES_H
# include <sys/types.h>
#endif
#if HAVE_NETINET_IN_SYSTM_H
# include <netinet/in_systm.h>
#endif
#if HAVE_NETINET_IN_H
# include <netinet/in.h>
#endif
])
AC_CHECK_HEADERS(netinet/icmp6.h, [], [],
[#if HAVE_STDINT_H
# include <stdint.h>
#endif
#if HAVE_SYS_TYPES_H
# include <sys/types.h>
#endif
#if HAVE_NETINET_IN_SYSTM_H
# include <netinet/in_systm.h>
#endif
#if HAVE_NETINET_IN_H
# include <netinet/in.h>
#endif
#if HAVE_NETINET_IP6_H
# include <netinet/ip6.h>
#endif
])
AC_CHECK_HEADERS(netinet/tcp.h, [], [],
[#if HAVE_STDINT_H
# include <stdint.h>
#endif
#if HAVE_SYS_TYPES_H
# include <sys/types.h>
#endif
#if HAVE_NETINET_IN_SYSTM_H
# include <netinet/in_systm.h>
#endif
#if HAVE_NETINET_IN_H
# include <netinet/in.h>
#endif
#if HAVE_NETINET_IP_H
# include <netinet/ip.h>
#endif
])
AC_CHECK_HEADERS(netinet/udp.h, [], [],
[#if HAVE_STDINT_H
# include <stdint.h>
#endif
#if HAVE_SYS_TYPES_H
# include <sys/types.h>
#endif
#if HAVE_NETINET_IN_SYSTM_H
# include <netinet/in_systm.h>
#endif
#if HAVE_NETINET_IN_H
# include <netinet/in.h>
#endif
#if HAVE_NETINET_IP_H
# include <netinet/ip.h>
#endif
])

have_ip6_ext="no"
AC_CHECK_TYPES([struct ip6_ext], [have_ip6_ext="yes"], [have_ip6_ext="no"],
[#if HAVE_STDINT_H
# include <stdint.h>
#endif
#if HAVE_SYS_TYPES_H
# include <sys/types.h>
#endif
#if HAVE_NETINET_IN_SYSTM_H
# include <netinet/in_systm.h>
#endif
#if HAVE_NETINET_IN_H
# include <netinet/in.h>
#endif
#if HAVE_NETINET_IP6_H
# include <netinet/ip6.h>
#endif
])

if test "x$have_ip6_ext" = "xno"; then
	SAVE_CFLAGS="$CFLAGS"
	CFLAGS="$CFLAGS -DSOLARIS2=8"

	AC_CHECK_TYPES([struct ip6_ext],
		       [have_ip6_ext="yes, with -DSOLARIS2=8"],
		       [have_ip6_ext="no"],
[#if HAVE_STDINT_H
# include <stdint.h>
#endif
#if HAVE_SYS_TYPES_H
# include <sys/types.h>
#endif
#if HAVE_NETINET_IN_SYSTM_H
# include <netinet/in_systm.h>
#endif
#if HAVE_NETINET_IN_H
# include <netinet/in.h>
#endif
#if HAVE_NETINET_IP6_H
# include <netinet/ip6.h>
#endif
])

	if test "x$have_ip6_ext" = "xno"; then
		CFLAGS="$SAVE_CFLAGS"
	fi
fi

# For cpu modules
AC_CHECK_HEADERS(sys/dkstat.h)
if test "x$ac_system" = "xDarwin"
then
	AC_CHECK_HEADERS(mach/mach_init.h mach/host_priv.h mach/mach_error.h mach/mach_host.h mach/mach_port.h mach/mach_types.h mach/message.h mach/processor_set.h mach/processor.h mach/processor_info.h mach/task.h mach/thread_act.h mach/vm_region.h mach/vm_map.h mach/vm_prot.h mach/vm_statistics.h mach/kern_return.h)
	AC_CHECK_HEADERS(CoreFoundation/CoreFoundation.h IOKit/IOKitLib.h IOKit/IOTypes.h IOKit/ps/IOPSKeys.h IOKit/IOBSD.h IOKit/storage/IOBlockStorageDriver.h)
	# For the battery plugin
	AC_CHECK_HEADERS(IOKit/ps/IOPowerSources.h, [], [],
[
#if HAVE_IOKIT_IOKITLIB_H
#  include <IOKit/IOKitLib.h>
#endif
#if HAVE_IOKIT_IOTYPES_H
#  include <IOKit/IOTypes.h>
#endif
])

fi

AC_CHECK_HEADERS(sys/sysctl.h, [], [],
[
#if HAVE_SYS_TYPES_H
#  include <sys/types.h>
#endif
#if HAVE_SYS_PARAM_H
# include <sys/param.h>
#endif
])

AC_MSG_CHECKING([for sysctl kern.cp_times])
if test -x /sbin/sysctl
then
	/sbin/sysctl kern.cp_times >/dev/null 2>&1
	if test $? -eq 0
	then
		AC_MSG_RESULT([yes])
		AC_DEFINE(HAVE_SYSCTL_KERN_CP_TIMES, 1,
		[Define if sysctl supports kern.cp_times])
	else
		AC_MSG_RESULT([no])
	fi
else
	AC_MSG_RESULT([no])
fi

AC_MSG_CHECKING([for sysctl kern.cp_time])
if test -x /sbin/sysctl
then
	/sbin/sysctl kern.cp_time >/dev/null 2>&1
	if test $? -eq 0
	then
		AC_MSG_RESULT([yes])
		AC_DEFINE(HAVE_SYSCTL_KERN_CP_TIME, 1,
			[Define if sysctl supports kern.cp_time])
	else
		AC_MSG_RESULT([no])
	fi
else
	AC_MSG_RESULT([no])
fi

# For hddtemp module
AC_CHECK_HEADERS(linux/major.h)

# For md module (Linux only)
if test "x$ac_system" = "xLinux"
then
	AC_CHECK_HEADERS(linux/raid/md_u.h,
			 [have_linux_raid_md_u_h="yes"],
			 [have_linux_raid_md_u_h="no"],
[
#include <sys/ioctl.h>
#include <linux/major.h>
#include <linux/types.h>
])
else
	have_linux_raid_md_u_h="no"
fi

# For the wireless module
have_linux_wireless_h="no"
if test "x$ac_system" = "xLinux"
then
  AC_CHECK_HEADERS(linux/wireless.h,
		   [have_linux_wireless_h="yes"],
		   [have_linux_wireless_h="no"],
[
#include <dirent.h>
#include <sys/ioctl.h>
#include <sys/socket.h>
])
fi

# For the swap module
have_sys_swap_h="yes"
AC_CHECK_HEADERS(sys/swap.h vm/anon.h, [], [have_sys_swap_h="no"],
[
#undef _FILE_OFFSET_BITS
#undef _LARGEFILE64_SOURCE
#if HAVE_SYS_TYPES_H
#  include <sys/types.h>
#endif
#if HAVE_SYS_PARAM_H
# include <sys/param.h>
#endif
])

# For load module
# For the processes plugin
# For users module
AC_CHECK_HEADERS(sys/loadavg.h linux/config.h utmp.h utmpx.h)

# For interface plugin
AC_CHECK_HEADERS(ifaddrs.h)
AC_CHECK_HEADERS(net/if.h, [], [],
[
#if HAVE_SYS_TYPES_H
#  include <sys/types.h>
#endif
#if HAVE_SYS_SOCKET_H
#  include <sys/socket.h>
#endif
])
AC_CHECK_HEADERS(linux/if.h, [], [],
[
#if HAVE_SYS_TYPES_H
#  include <sys/types.h>
#endif
#if HAVE_SYS_SOCKET_H
#  include <sys/socket.h>
#endif
])
AC_CHECK_HEADERS(linux/inet_diag.h, [], [],
[
#if HAVE_SYS_TYPES_H
#  include <sys/types.h>
#endif
#if HAVE_SYS_SOCKET_H
#  include <sys/socket.h>
#endif
#if HAVE_LINUX_INET_DIAG_H
# include <linux/inet_diag.h>
#endif
])
AC_CHECK_HEADERS(linux/netdevice.h, [], [],
[
#if HAVE_SYS_TYPES_H
#  include <sys/types.h>
#endif
#if HAVE_SYS_SOCKET_H
#  include <sys/socket.h>
#endif
#if HAVE_LINUX_IF_H
# include <linux/if.h>
#endif
])

# For ethstat module
AC_CHECK_HEADERS(linux/sockios.h,
    [have_linux_sockios_h="yes"],
    [have_linux_sockios_h="no"],
    [
#if HAVE_SYS_IOCTL_H
# include <sys/ioctl.h>
#endif
#if HAVE_NET_IF_H
# include <net/if.h>
#endif
    ])
AC_CHECK_HEADERS(linux/ethtool.h,
    [have_linux_ethtool_h="yes"],
    [have_linux_ethtool_h="no"],
    [
#if HAVE_SYS_IOCTL_H
# include <sys/ioctl.h>
#endif
#if HAVE_NET_IF_H
# include <net/if.h>
#endif
#if HAVE_LINUX_SOCKIOS_H
# include <linux/sockios.h>
#endif
    ])

# For ipvs module
have_linux_ip_vs_h="no"
have_net_ip_vs_h="no"
have_ip_vs_h="no"
ip_vs_h_needs_kernel_cflags="no"
if test "x$ac_system" = "xLinux"
then
	AC_CHECK_HEADERS(linux/ip_vs.h, [have_linux_ip_vs_h="yes"])
	AC_CHECK_HEADERS(net/ip_vs.h, [have_net_ip_vs_h="yes"])
	AC_CHECK_HEADERS(ip_vs.h, [have_ip_vs_h="yes"])

	if test "x$have_linux_ip_vs_h$have_net_ip_vs_h$have_ip_vs_h" = "xnonono" && test -d "$KERNEL_DIR"
	then
		SAVE_CFLAGS="$CFLAGS"
		CFLAGS="$CFLAGS $KERNEL_CFLAGS"

		AC_MSG_NOTICE([Did not find ip_vs.h. Trying again using headers from $KERNEL_DIR.])

		AC_CHECK_HEADERS(linux/ip_vs.h, [have_linux_ip_vs_h="yes"])
		AC_CHECK_HEADERS(net/ip_vs.h, [have_net_ip_vs_h="yes"])
		AC_CHECK_HEADERS(ip_vs.h, [have_ip_vs_h="yes"])

		if test "x$have_linux_ip_vs_h" = "xyes" || test "x$have_net_ip_vs_h" = "xyes" || test "x$have_ip_vs_h" = "xyes"
		then
			ip_vs_h_needs_kernel_cflags="yes"
		fi

		CFLAGS="$SAVE_CFLAGS"
	fi
fi
AM_CONDITIONAL(IP_VS_H_NEEDS_KERNEL_CFLAGS, test "x$ip_vs_h_needs_kernel_cflags" = "xyes")

# For quota module
AC_CHECK_HEADERS(sys/ucred.h, [], [],
[
#if HAVE_SYS_TYPES_H
#  include <sys/types.h>
#endif
#if HAVE_SYS_PARAM_H
# include <sys/param.h>
#endif
])

# For mount interface
AC_CHECK_HEADERS(sys/mount.h, [], [],
[
#if HAVE_SYS_TYPES_H
#  include <sys/types.h>
#endif
#if HAVE_SYS_PARAM_H
# include <sys/param.h>
#endif
])

# For the email plugin
AC_CHECK_HEADERS(linux/un.h, [], [],
[
#if HAVE_SYS_SOCKET_H
#	include <sys/socket.h>
#endif
])

AC_CHECK_HEADERS([ \
  ctype.h \
  fs_info.h \
  fshelp.h \
  grp.h \
  kvm.h \
  limits.h \
  locale.h \
  mntent.h \
  mnttab.h \
  paths.h \
  pwd.h \
  sys/fs_types.h \
  sys/fstyp.h \
  sys/mntent.h \
  sys/mnttab.h \
  sys/statfs.h \
  sys/statvfs.h \
  sys/un.h \
  sys/vfs.h \
  sys/vfstab.h \
  sys/vmmeter.h \
  wordexp.h \
])

AC_CHECK_HEADERS([xfs/xqm.h], [], [],
[
#define _GNU_SOURCE
])

# For the dns plugin
AC_CHECK_HEADERS(arpa/nameser.h)
AC_CHECK_HEADERS(arpa/nameser_compat.h, [], [],
[
#if HAVE_ARPA_NAMESER_H
# include <arpa/nameser.h>
#endif
])

AC_CHECK_HEADERS(net/if_arp.h, [], [],
[#if HAVE_SYS_SOCKET_H
# include <sys/socket.h>
#endif
])
AC_CHECK_HEADERS(net/ppp_defs.h)
AC_CHECK_HEADERS(net/if_ppp.h, [], [],
[#if HAVE_NET_PPP_DEFS_H
# include <net/ppp_defs.h>
#endif
])
AC_CHECK_HEADERS(netinet/if_ether.h, [], [],
[#if HAVE_STDINT_H
# include <stdint.h>
#endif
#if HAVE_SYS_TYPES_H
# include <sys/types.h>
#endif
#if HAVE_SYS_SOCKET_H
# include <sys/socket.h>
#endif
#if HAVE_NET_IF_H
# include <net/if.h>
#endif
#if HAVE_NETINET_IN_H
# include <netinet/in.h>
#endif
])

have_net_pfvar_h="no"
AC_CHECK_HEADERS(net/pfvar.h,
               [have_net_pfvar_h="yes"],
               [have_net_pfvar_h="no"],
[
#if HAVE_SYS_IOCTL_H
# include <sys/ioctl.h>
#endif
#if HAVE_SYS_SOCKET_H
# include <sys/socket.h>
#endif
#if HAVE_NET_IF_H
# include <net/if.h>
#endif
#if HAVE_NETINET_IN_H
# include <netinet/in.h>
#endif
])

# For the multimeter plugin
have_termios_h="no"
AC_CHECK_HEADERS(termios.h, [have_termios_h="yes"])

# For cpusleep plugin
AC_CACHE_CHECK([whether clock_boottime and clock_monotonic are supported],
		       [c_cv_have_clock_boottime_monotonic],
		       AC_COMPILE_IFELSE([AC_LANG_PROGRAM(
[[[
#include <time.h>
]]],
[[[
 struct timespec b, m;
 clock_gettime(CLOCK_BOOTTIME, &b );
 clock_gettime(CLOCK_MONOTONIC, &m );
]]]
		       )],
		       [c_cv_have_clock_boottime_monotonic="yes"],
		       [c_cv_have_clock_boottime_monotonic="no"]))


# For the turbostat plugin
have_asm_msrindex_h="no"
AC_CHECK_HEADERS(asm/msr-index.h, [have_asm_msrindex_h="yes"])

if test "x$have_asm_msrindex_h" = "xyes"
then
  AC_CACHE_CHECK([whether asm/msr-index.h has MSR_PKG_C10_RESIDENCY],
                 [c_cv_have_usable_asm_msrindex_h],
                 AC_COMPILE_IFELSE([AC_LANG_PROGRAM(
[[[
#include<asm/msr-index.h>
]]],
[[[
int y = MSR_PKG_C10_RESIDENCY;
return(y);
]]]
  )],
                 [c_cv_have_usable_asm_msrindex_h="yes"],
                 [c_cv_have_usable_asm_msrindex_h="no"],
                                  )
                 )
fi

have_cpuid_h="no"
AC_CHECK_HEADERS(cpuid.h, [have_cpuid_h="yes"])

AC_CHECK_HEADERS(sys/capability.h)
#
# Checks for typedefs, structures, and compiler characteristics.
#
AC_C_CONST
AC_TYPE_PID_T
AC_TYPE_SIZE_T
AC_TYPE_UID_T
AC_HEADER_TIME

#
# Checks for library functions.
#
AC_CHECK_FUNCS(gettimeofday select strdup strtol getaddrinfo getnameinfo strchr memcpy strstr strcmp strncmp strncpy strlen strncasecmp strcasecmp openlog closelog sysconf setenv if_indextoname setlocale)

AC_FUNC_STRERROR_R

test_cxx_flags() {
	AC_LANG_PUSH([C++])
	AC_LANG_CONFTEST([
		AC_LANG_SOURCE([[int main(void){}]])
	])
	$CXX -c conftest.cpp $CXXFLAGS $@ > /dev/null 2> /dev/null
	ret=$?
	rm -f conftest.o
	AC_LANG_POP([C++])
	return $ret
}

SAVE_CFLAGS="$CFLAGS"
# Emulate behavior of src/Makefile.am
if test "x$GCC" = "xyes"
then
	CFLAGS="$CFLAGS -Wall -Werror"
fi

AC_CACHE_CHECK([for strtok_r],
  [c_cv_have_strtok_r_default],
  AC_LINK_IFELSE(
    [AC_LANG_PROGRAM(
[[[
#include <stdlib.h>
#include <stdio.h>
#include <string.h>
]]],
[[[
      char buffer[] = "foo,bar,baz";
      char *token;
      char *dummy;
      char *saveptr;

      dummy = buffer;
      saveptr = NULL;
      while ((token = strtok_r (dummy, ",", &saveptr)) != NULL)
      {
        dummy = NULL;
        printf ("token = %s;\n", token);
      }
]]]
    )],
    [c_cv_have_strtok_r_default="yes"],
    [c_cv_have_strtok_r_default="no"]
  )
)

if test "x$c_cv_have_strtok_r_default" = "xno"
then
  CFLAGS="$CFLAGS -D_REENTRANT=1"

  AC_CACHE_CHECK([if strtok_r needs _REENTRANT],
    [c_cv_have_strtok_r_reentrant],
    AC_LINK_IFELSE(
      [AC_LANG_PROGRAM(
[[[
#include <stdlib.h>
#include <stdio.h>
#include <string.h>
]]],
[[[
        char buffer[] = "foo,bar,baz";
        char *token;
        char *dummy;
        char *saveptr;

        dummy = buffer;
        saveptr = NULL;
        while ((token = strtok_r (dummy, ",", &saveptr)) != NULL)
        {
          dummy = NULL;
          printf ("token = %s;\n", token);
        }
]]]
      )],
      [c_cv_have_strtok_r_reentrant="yes"],
      [AC_MSG_FAILURE([strtok_r isn't available. Please file a bugreport!])]
    )
  )
fi

CFLAGS="$SAVE_CFLAGS"
if test "x$c_cv_have_strtok_r_reentrant" = "xyes"
then
	CFLAGS="$CFLAGS -D_REENTRANT=1"
fi

AC_CHECK_FUNCS(getpwnam_r getgrnam_r setgroups regcomp regerror regexec regfree)

socket_needs_socket="no"
AC_CHECK_FUNCS(socket, [], AC_CHECK_LIB(socket, socket, [socket_needs_socket="yes"], AC_MSG_ERROR(cannot find socket)))
AM_CONDITIONAL(BUILD_WITH_LIBSOCKET, test "x$socket_needs_socket" = "xyes")

clock_gettime_needs_rt="no"
clock_gettime_needs_posix4="no"
have_clock_gettime="no"
AC_CHECK_FUNCS(clock_gettime, [have_clock_gettime="yes"])
if test "x$have_clock_gettime" = "xno"
then
	AC_CHECK_LIB(rt, clock_gettime, [clock_gettime_needs_rt="yes"
					 have_clock_gettime="yes"])
fi
if test "x$have_clock_gettime" = "xno"
then
	AC_CHECK_LIB(posix4, clock_gettime, [clock_gettime_needs_posix4="yes"
					     have_clock_gettime="yes"])
fi
if test "x$have_clock_gettime" = "xyes"
then
	AC_DEFINE(HAVE_CLOCK_GETTIME, 1, [Define if the clock_gettime(2) function is available.])
fi

nanosleep_needs_rt="no"
nanosleep_needs_posix4="no"
AC_CHECK_FUNCS(nanosleep,
    [],
    AC_CHECK_LIB(rt, nanosleep,
        [nanosleep_needs_rt="yes"],
        AC_CHECK_LIB(posix4, nanosleep,
            [nanosleep_needs_posix4="yes"],
            AC_MSG_ERROR(cannot find nanosleep))))

AM_CONDITIONAL(BUILD_WITH_LIBRT, test "x$clock_gettime_needs_rt" = "xyes" || test "x$nanosleep_needs_rt" = "xyes")
AM_CONDITIONAL(BUILD_WITH_LIBPOSIX4, test "x$clock_gettime_needs_posix4" = "xyes" || test "x$nanosleep_needs_posix4" = "xyes")

AC_CHECK_FUNCS(sysctl, [have_sysctl="yes"], [have_sysctl="no"])
AC_CHECK_FUNCS(sysctlbyname, [have_sysctlbyname="yes"], [have_sysctlbyname="no"])
AC_CHECK_FUNCS(host_statistics, [have_host_statistics="yes"], [have_host_statistics="no"])
AC_CHECK_FUNCS(processor_info, [have_processor_info="yes"], [have_processor_info="no"])
AC_CHECK_FUNCS(thread_info, [have_thread_info="yes"], [have_thread_info="no"])
AC_CHECK_FUNCS(statfs, [have_statfs="yes"], [have_statfs="no"])
AC_CHECK_FUNCS(statvfs, [have_statvfs="yes"], [have_statvfs="no"])
AC_CHECK_FUNCS(getifaddrs, [have_getifaddrs="yes"], [have_getifaddrs="no"])
AC_CHECK_FUNCS(getloadavg, [have_getloadavg="yes"], [have_getloadavg="no"])
AC_CHECK_FUNCS(syslog, [have_syslog="yes"], [have_syslog="no"])
AC_CHECK_FUNCS(getutent, [have_getutent="yes"], [have_getutent="no"])
AC_CHECK_FUNCS(getutxent, [have_getutxent="yes"], [have_getutxent="no"])

# Check for strptime {{{
if test "x$GCC" = "xyes"
then
	SAVE_CFLAGS="$CFLAGS"
	CFLAGS="$CFLAGS -Wall -Wextra -Werror"
fi

AC_CHECK_FUNCS(strptime, [have_strptime="yes"], [have_strptime="no"])
if test "x$have_strptime" = "xyes"
then
	AC_CACHE_CHECK([whether strptime is exported by default],
		       [c_cv_have_strptime_default],
		       AC_COMPILE_IFELSE([AC_LANG_PROGRAM(
[[[
#include <time.h>
]]],
[[[
 struct tm stm;
 (void) strptime ("2010-12-30%13:42:42", "%Y-%m-%dT%T", &stm);
]]]
		       )],
		       [c_cv_have_strptime_default="yes"],
		       [c_cv_have_strptime_default="no"]))
fi
if test "x$have_strptime" = "xyes" && test "x$c_cv_have_strptime_default" = "xno"
then
	AC_CACHE_CHECK([whether strptime needs standards mode],
		       [c_cv_have_strptime_standards],
		       AC_COMPILE_IFELSE([AC_LANG_PROGRAM(
[[[
#ifndef _ISOC99_SOURCE
# define _ISOC99_SOURCE 1
#endif
#ifndef _POSIX_C_SOURCE
# define _POSIX_C_SOURCE 200112L
#endif
#ifndef _XOPEN_SOURCE
# define _XOPEN_SOURCE 500
#endif
#include <time.h>
]]],
[[[
 struct tm stm;
 (void) strptime ("2010-12-30%13:42:42", "%Y-%m-%dT%T", &stm);
]]]
		       )],
		       [c_cv_have_strptime_standards="yes"],
		       [c_cv_have_strptime_standards="no"]))

	if test "x$c_cv_have_strptime_standards" = "xyes"
	then
		AC_DEFINE([STRPTIME_NEEDS_STANDARDS], 1, [Set to true if strptime is only exported in X/Open mode (GNU libc).])
	else
		have_strptime="no"
	fi
fi

if test "x$GCC" = "xyes"
then
	CFLAGS="$SAVE_CFLAGS"
fi
# }}} Check for strptime

AC_CHECK_FUNCS(swapctl, [have_swapctl="yes"], [have_swapctl="no"])
if test "x$have_swapctl" = "xyes"; then
        AC_CACHE_CHECK([whether swapctl takes two arguments],
                [c_cv_have_swapctl_two_args],
                AC_COMPILE_IFELSE([AC_LANG_PROGRAM(
[[[
#if HAVE_SYS_SWAP_H && !defined(_LP64) && _FILE_OFFSET_BITS == 64
#  undef _FILE_OFFSET_BITS
#  undef _LARGEFILE64_SOURCE
#endif
#include <sys/stat.h>
#include <sys/param.h>
#include <sys/swap.h>
#include <unistd.h>
]]],
[[[
int num = swapctl(0, NULL);
]]]
                        )],
                        [c_cv_have_swapctl_two_args="yes"],
                        [c_cv_have_swapctl_two_args="no"]
                )
        )
        AC_CACHE_CHECK([whether swapctl takes three arguments],
                [c_cv_have_swapctl_three_args],
                AC_COMPILE_IFELSE(
                        [AC_LANG_PROGRAM(
[[[
#if HAVE_SYS_SWAP_H && !defined(_LP64) && _FILE_OFFSET_BITS == 64
#  undef _FILE_OFFSET_BITS
#  undef _LARGEFILE64_SOURCE
#endif
#include <sys/stat.h>
#include <sys/param.h>
#include <sys/swap.h>
#include <unistd.h>
]]],
[[[
int num = swapctl(0, NULL, 0);
]]]
                        )],
                        [c_cv_have_swapctl_three_args="yes"],
                        [c_cv_have_swapctl_three_args="no"]
                )
        )
fi
# Check for different versions of `swapctl' here..
if test "x$have_swapctl" = "xyes"; then
        if test "x$c_cv_have_swapctl_two_args" = "xyes"; then
                AC_DEFINE(HAVE_SWAPCTL_TWO_ARGS, 1,
                          [Define if the function swapctl exists and takes two arguments.])
        fi
        if test "x$c_cv_have_swapctl_three_args" = "xyes"; then
                AC_DEFINE(HAVE_SWAPCTL_THREE_ARGS, 1,
                          [Define if the function swapctl exists and takes three arguments.])
        fi
fi

# Check for NAN
AC_ARG_WITH(nan-emulation, [AS_HELP_STRING([--with-nan-emulation], [use emulated NAN. For crosscompiling only.])],
[
 if test "x$withval" = "xno"; then
	 nan_type="none"
 else if test "x$withval" = "xyes"; then
	 nan_type="zero"
 else
	 nan_type="$withval"
 fi; fi
],
[nan_type="none"])
if test "x$nan_type" = "xnone"; then
  AC_CACHE_CHECK([whether NAN is defined by default],
    [c_cv_have_nan_default],
    AC_COMPILE_IFELSE([AC_LANG_PROGRAM(
[[[
#include <stdlib.h>
#include <math.h>
static double foo = NAN;
]]],
[[[
       if (isnan (foo))
        return 0;
       else
	return 1;
]]]
      )],
      [c_cv_have_nan_default="yes"],
      [c_cv_have_nan_default="no"]
    )
  )
  if test "x$c_cv_have_nan_default" = "xyes"
  then
    nan_type="default"
  fi
fi
if test "x$nan_type" = "xnone"; then
  AC_CACHE_CHECK([whether NAN is defined by __USE_ISOC99],
    [c_cv_have_nan_isoc],
    AC_COMPILE_IFELSE([AC_LANG_PROGRAM(
[[[
#include <stdlib.h>
#define __USE_ISOC99 1
#include <math.h>
static double foo = NAN;
]]],
[[[
       if (isnan (foo))
        return 0;
       else
	return 1;
]]]
      )],
      [c_cv_have_nan_isoc="yes"],
      [c_cv_have_nan_isoc="no"]
    )
  )
  if test "x$c_cv_have_nan_isoc" = "xyes"
  then
    nan_type="isoc99"
  fi
fi
if test "x$nan_type" = "xnone"; then
  SAVE_LDFLAGS=$LDFLAGS
  LDFLAGS="$LDFLAGS -lm"
  AC_CACHE_CHECK([whether NAN can be defined by 0/0],
    [c_cv_have_nan_zero],
    AC_RUN_IFELSE([AC_LANG_PROGRAM(
[[[
#include <stdlib.h>
#include <math.h>
#ifdef NAN
# undef NAN
#endif
#define NAN (0.0 / 0.0)
#ifndef isnan
# define isnan(f) ((f) != (f))
#endif
static double foo = NAN;
]]],
[[[
       if (isnan (foo))
        return 0;
       else
	return 1;
]]]
      )],
      [c_cv_have_nan_zero="yes"],
      [c_cv_have_nan_zero="no"]
    )
  )
  LDFLAGS=$SAVE_LDFLAGS
  if test "x$c_cv_have_nan_zero" = "xyes"
  then
    nan_type="zero"
  fi
fi

if test "x$nan_type" = "xdefault"; then
  AC_DEFINE(NAN_STATIC_DEFAULT, 1,
    [Define if NAN is defined by default and can initialize static variables.])
else if test "x$nan_type" = "xisoc99"; then
  AC_DEFINE(NAN_STATIC_ISOC, 1,
    [Define if NAN is defined by __USE_ISOC99 and can initialize static variables.])
else if test "x$nan_type" = "xzero"; then
  AC_DEFINE(NAN_ZERO_ZERO, 1,
    [Define if NAN can be defined as (0.0 / 0.0)])
else
  AC_MSG_ERROR([Didn't find out how to statically initialize variables to NAN. Sorry.])
fi; fi; fi

AC_ARG_WITH(fp-layout, [AS_HELP_STRING([--with-fp-layout], [set the memory layout of doubles. For crosscompiling only.])],
[
 if test "x$withval" = "xnothing"; then
 	fp_layout_type="nothing"
 else if test "x$withval" = "xendianflip"; then
 	fp_layout_type="endianflip"
 else if test "x$withval" = "xintswap"; then
 	fp_layout_type="intswap"
 else
 	AC_MSG_ERROR([Invalid argument for --with-fp-layout. Valid arguments are: nothing, endianflip, intswap]);
fi; fi; fi
],
[fp_layout_type="unknown"])

if test "x$fp_layout_type" = "xunknown"; then
  AC_CACHE_CHECK([if doubles are stored in x86 representation],
    [c_cv_fp_layout_need_nothing],
    AC_RUN_IFELSE([AC_LANG_PROGRAM(
[[[
#include <stdlib.h>
#include <stdio.h>
#include <string.h>
#if HAVE_STDINT_H
# include <stdint.h>
#endif
#if HAVE_INTTYPES_H
# include <inttypes.h>
#endif
#if HAVE_STDBOOL_H
# include <stdbool.h>
#endif
]]],
[[[
	uint64_t i0;
	uint64_t i1;
	uint8_t c[8];
	double d;

	d = 8.642135e130;
	memcpy ((void *) &i0, (void *) &d, 8);

	i1 = i0;
	memcpy ((void *) c, (void *) &i1, 8);

	if ((c[0] == 0x2f) && (c[1] == 0x25)
			&& (c[2] == 0xc0) && (c[3] == 0xc7)
			&& (c[4] == 0x43) && (c[5] == 0x2b)
			&& (c[6] == 0x1f) && (c[7] == 0x5b))
		return (0);
	else
		return (1);
]]]
      )],
      [c_cv_fp_layout_need_nothing="yes"],
      [c_cv_fp_layout_need_nothing="no"]
    )
  )
  if test "x$c_cv_fp_layout_need_nothing" = "xyes"; then
    fp_layout_type="nothing"
  fi
fi
if test "x$fp_layout_type" = "xunknown"; then
  AC_CACHE_CHECK([if endianflip converts to x86 representation],
    [c_cv_fp_layout_need_endianflip],
    AC_RUN_IFELSE([AC_LANG_PROGRAM(
[[[
#include <stdlib.h>
#include <stdio.h>
#include <string.h>
#if HAVE_STDINT_H
# include <stdint.h>
#endif
#if HAVE_INTTYPES_H
# include <inttypes.h>
#endif
#if HAVE_STDBOOL_H
# include <stdbool.h>
#endif
#define endianflip(A) ((((uint64_t)(A) & 0xff00000000000000LL) >> 56) | \
                       (((uint64_t)(A) & 0x00ff000000000000LL) >> 40) | \
                       (((uint64_t)(A) & 0x0000ff0000000000LL) >> 24) | \
                       (((uint64_t)(A) & 0x000000ff00000000LL) >> 8)  | \
                       (((uint64_t)(A) & 0x00000000ff000000LL) << 8)  | \
                       (((uint64_t)(A) & 0x0000000000ff0000LL) << 24) | \
                       (((uint64_t)(A) & 0x000000000000ff00LL) << 40) | \
                       (((uint64_t)(A) & 0x00000000000000ffLL) << 56))
]]],
[[[
	uint64_t i0;
	uint64_t i1;
	uint8_t c[8];
	double d;

	d = 8.642135e130;
	memcpy ((void *) &i0, (void *) &d, 8);

	i1 = endianflip (i0);
	memcpy ((void *) c, (void *) &i1, 8);

	if ((c[0] == 0x2f) && (c[1] == 0x25)
			&& (c[2] == 0xc0) && (c[3] == 0xc7)
			&& (c[4] == 0x43) && (c[5] == 0x2b)
			&& (c[6] == 0x1f) && (c[7] == 0x5b))
		return (0);
	else
		return (1);
]]]
      )],
      [c_cv_fp_layout_need_endianflip="yes"],
      [c_cv_fp_layout_need_endianflip="no"]
    )
  )
  if test "x$c_cv_fp_layout_need_endianflip" = "xyes"; then
    fp_layout_type="endianflip"
  fi
fi
if test "x$fp_layout_type" = "xunknown"; then
  AC_CACHE_CHECK([if intswap converts to x86 representation],
    [c_cv_fp_layout_need_intswap],
    AC_RUN_IFELSE([AC_LANG_PROGRAM(
[[[
#include <stdlib.h>
#include <stdio.h>
#include <string.h>
#if HAVE_STDINT_H
# include <stdint.h>
#endif
#if HAVE_INTTYPES_H
# include <inttypes.h>
#endif
#if HAVE_STDBOOL_H
# include <stdbool.h>
#endif
#define intswap(A)    ((((uint64_t)(A) & 0xffffffff00000000LL) >> 32) | \
                       (((uint64_t)(A) & 0x00000000ffffffffLL) << 32))
]]],
[[[
	uint64_t i0;
	uint64_t i1;
	uint8_t c[8];
	double d;

	d = 8.642135e130;
	memcpy ((void *) &i0, (void *) &d, 8);

	i1 = intswap (i0);
	memcpy ((void *) c, (void *) &i1, 8);

	if ((c[0] == 0x2f) && (c[1] == 0x25)
			&& (c[2] == 0xc0) && (c[3] == 0xc7)
			&& (c[4] == 0x43) && (c[5] == 0x2b)
			&& (c[6] == 0x1f) && (c[7] == 0x5b))
		return (0);
	else
		return (1);
]]]
      )],
      [c_cv_fp_layout_need_intswap="yes"],
      [c_cv_fp_layout_need_intswap="no"]
    )
  )
  if test "x$c_cv_fp_layout_need_intswap" = "xyes"; then
    fp_layout_type="intswap"
  fi
fi

if test "x$fp_layout_type" = "xnothing"; then
  AC_DEFINE(FP_LAYOUT_NEED_NOTHING, 1,
  [Define if doubles are stored in x86 representation.])
else if test "x$fp_layout_type" = "xendianflip"; then
  AC_DEFINE(FP_LAYOUT_NEED_ENDIANFLIP, 1,
  [Define if endianflip is needed to convert to x86 representation.])
else if test "x$fp_layout_type" = "xintswap"; then
  AC_DEFINE(FP_LAYOUT_NEED_INTSWAP, 1,
  [Define if intswap is needed to convert to x86 representation.])
else
  AC_MSG_ERROR([Didn't find out how doubles are stored in memory. Sorry.])
fi; fi; fi

# --with-useragent {{{
AC_ARG_WITH(useragent, [AS_HELP_STRING([--with-useragent@<:@=AGENT@:>@], [User agent to use on http requests])],
[
    if test "x$withval" != "xno" && test "x$withval" != "xyes"
    then
        AC_DEFINE_UNQUOTED(COLLECTD_USERAGENT, ["$withval"], [User agent for http requests])
    fi
])

# }}}

have_getfsstat="no"
AC_CHECK_FUNCS(getfsstat, [have_getfsstat="yes"])
have_getvfsstat="no"
AC_CHECK_FUNCS(getvfsstat, [have_getvfsstat="yes"])
have_listmntent="no"
AC_CHECK_FUNCS(listmntent, [have_listmntent="yes"])
have_getmntent_r="no"
AC_CHECK_FUNCS(getmntent_r, [have_getmntent_r="yes"])

have_getmntent="no"
AC_CHECK_FUNCS(getmntent, [have_getmntent="c"])
if test "x$have_getmntent" = "xno"; then
	AC_CHECK_LIB(sun, getmntent, [have_getmntent="sun"])
fi
if test "x$have_getmntent" = "xno"; then
	AC_CHECK_LIB(seq, getmntent, [have_getmntent="seq"])
fi
if test "x$have_getmntent" = "xno"; then
	AC_CHECK_LIB(gen, getmntent, [have_getmntent="gen"])
fi

if test "x$have_getmntent" = "xc"; then
	AC_CACHE_CHECK([whether getmntent takes one argument],
		[c_cv_have_one_getmntent],
		AC_COMPILE_IFELSE(
			[AC_LANG_PROGRAM(
[[[
#include "$srcdir/src/utils_mount.h"
]]],
[[[
FILE *fh;
struct mntent *me;
fh = setmntent ("/etc/mtab", "r");
me = getmntent (fh);
return(me->mnt_passno);
]]]
			)],
			[c_cv_have_one_getmntent="yes"],
			[c_cv_have_one_getmntent="no"]
		)
	)
	AC_CACHE_CHECK([whether getmntent takes two arguments],
		[c_cv_have_two_getmntent],
		AC_COMPILE_IFELSE(
			[AC_LANG_PROGRAM(
[[[
#include "$srcdir/src/utils_mount.h"
]]],
[[[
				 FILE *fh;
				 struct mnttab mt;
				 int status;
				 fh = fopen ("/etc/mnttab", "r");
				 status = getmntent (fh, &mt);
				 return(status);
]]]
			)],
			[c_cv_have_two_getmntent="yes"],
			[c_cv_have_two_getmntent="no"]
		)
	)
fi

# Check for different versions of `getmntent' here..

if test "x$have_getmntent" = "xc"; then
	if test "x$c_cv_have_one_getmntent" = "xyes"; then
		AC_DEFINE(HAVE_ONE_GETMNTENT, 1,
			  [Define if the function getmntent exists and takes one argument.])
	fi
	if test "x$c_cv_have_two_getmntent" = "xyes"; then
		AC_DEFINE(HAVE_TWO_GETMNTENT, 1,
			  [Define if the function getmntent exists and takes two arguments.])
	fi
fi
if test "x$have_getmntent" = "xsun"; then
	AC_DEFINE(HAVE_SUN_GETMNTENT, 1,
		  [Define if the function getmntent exists. It's the version from libsun.])
fi
if test "x$have_getmntent" = "xseq"; then
	AC_DEFINE(HAVE_SEQ_GETMNTENT, 1,
		  [Define if the function getmntent exists. It's the version from libseq.])
fi
if test "x$have_getmntent" = "xgen"; then
	AC_DEFINE(HAVE_GEN_GETMNTENT, 1,
		  [Define if the function getmntent exists. It's the version from libgen.])
fi

# Check for htonll
AC_CACHE_CHECK([if have htonll defined],
                  [c_cv_have_htonll],
                  AC_LINK_IFELSE([AC_LANG_PROGRAM(
[[[
#include <sys/types.h>
#include <netinet/in.h>
#if HAVE_INTTYPES_H
# include <inttypes.h>
#endif
]]],
[[[
          return htonll(0);
]]]
    )],
    [c_cv_have_htonll="yes"],
    [c_cv_have_htonll="no"]
  )
)
if test "x$c_cv_have_htonll" = "xyes"
then
    AC_DEFINE(HAVE_HTONLL, 1, [Define if the function htonll exists.])
fi

# Check for structures
AC_CHECK_MEMBERS([struct if_data.ifi_ibytes, struct if_data.ifi_opackets, struct if_data.ifi_ierrors],
	[AC_DEFINE(HAVE_STRUCT_IF_DATA, 1, [Define if struct if_data exists and is usable.])],
	[],
	[
	#include <sys/types.h>
	#include <sys/socket.h>
	#include <net/if.h>
	])
AC_CHECK_MEMBERS([struct net_device_stats.rx_bytes, struct net_device_stats.tx_packets, struct net_device_stats.rx_errors],
	[AC_DEFINE(HAVE_STRUCT_NET_DEVICE_STATS, 1, [Define if struct net_device_stats exists and is usable.])],
	[],
	[
	#include <sys/types.h>
	#include <sys/socket.h>
	#include <linux/if.h>
	#include <linux/netdevice.h>
	])
AC_CHECK_MEMBERS([struct inet_diag_req.id, struct inet_diag_req.idiag_states],
	[AC_DEFINE(HAVE_STRUCT_LINUX_INET_DIAG_REQ, 1, [Define if struct inet_diag_req exists and is usable.])],
	[],
	[
	#include <linux/inet_diag.h>
	])


AC_CHECK_MEMBERS([struct ip_mreqn.imr_ifindex], [],
	[],
	[
	#include <netinet/in.h>
	#include <net/if.h>
	])

AC_CHECK_MEMBERS([struct kinfo_proc.ki_pid, struct kinfo_proc.ki_rssize, struct kinfo_proc.ki_rusage],
	[
		AC_DEFINE(HAVE_STRUCT_KINFO_PROC_FREEBSD, 1,
			[Define if struct kinfo_proc exists in the FreeBSD variant.])
		have_struct_kinfo_proc_freebsd="yes"
	],
	[
		have_struct_kinfo_proc_freebsd="no"
	],
	[
#include <kvm.h>
#include <sys/param.h>
#include <sys/sysctl.h>
#include <sys/user.h>
	])

AC_CHECK_MEMBERS([struct kinfo_proc.p_pid, struct kinfo_proc.p_vm_rssize],
	[
		AC_DEFINE(HAVE_STRUCT_KINFO_PROC_OPENBSD, 1,
			[Define if struct kinfo_proc exists in the OpenBSD variant.])
		have_struct_kinfo_proc_openbsd="yes"
	],
	[
		have_struct_kinfo_proc_openbsd="no"
	],
	[
#include <sys/param.h>
#include <sys/sysctl.h>
#include <kvm.h>
	])


AC_CHECK_MEMBERS([struct kinfo_proc2.p_pid, struct kinfo_proc2.p_uru_maxrss],
	[
		AC_DEFINE(HAVE_STRUCT_KINFO_PROC2_NETBSD, 1,
			[Define if struct kinfo_proc2 exists in the NetBSD variant.])
		have_struct_kinfo_proc2_netbsd="yes"
	],
	[
		have_struct_kinfo_proc2_netbsd="no"
	],
	[
#include <sys/param.h>
#include <sys/sysctl.h>
#include <kvm.h>
	])



AC_CHECK_MEMBERS([struct udphdr.uh_dport, struct udphdr.uh_sport], [], [],
[#define _BSD_SOURCE
#define _DEFAULT_SOURCE
#if HAVE_STDINT_H
# include <stdint.h>
#endif
#if HAVE_SYS_TYPES_H
# include <sys/types.h>
#endif
#if HAVE_NETINET_IN_SYSTM_H
# include <netinet/in_systm.h>
#endif
#if HAVE_NETINET_IN_H
# include <netinet/in.h>
#endif
#if HAVE_NETINET_IP_H
# include <netinet/ip.h>
#endif
#if HAVE_NETINET_UDP_H
# include <netinet/udp.h>
#endif
])
AC_CHECK_MEMBERS([struct udphdr.dest, struct udphdr.source], [], [],
[#define _BSD_SOURCE
#define _DEFAULT_SOURCE
#if HAVE_STDINT_H
# include <stdint.h>
#endif
#if HAVE_SYS_TYPES_H
# include <sys/types.h>
#endif
#if HAVE_NETINET_IN_SYSTM_H
# include <netinet/in_systm.h>
#endif
#if HAVE_NETINET_IN_H
# include <netinet/in.h>
#endif
#if HAVE_NETINET_IP_H
# include <netinet/ip.h>
#endif
#if HAVE_NETINET_UDP_H
# include <netinet/udp.h>
#endif
])

AC_CHECK_MEMBERS([kstat_io_t.nwritten, kstat_io_t.writes, kstat_io_t.nwrites, kstat_io_t.wtime],
	[],
	[],
	[
#if HAVE_KSTAT_H
# include <kstat.h>
#endif
	])

#
# Checks for libraries begin here
#

with_libresolv="yes"
AC_CHECK_LIB(resolv, res_search,
[
	AC_DEFINE(HAVE_LIBRESOLV, 1, [Define to 1 if you have the 'resolv' library (-lresolv).])
],
[with_libresolv="no"])
AM_CONDITIONAL(BUILD_WITH_LIBRESOLV, test "x$with_libresolv" = "xyes")

dnl Check for HAL (hardware abstraction library)
with_libhal="yes"
AC_CHECK_LIB(hal,libhal_device_property_exists,
	     [AC_DEFINE(HAVE_LIBHAL, 1, [Define to 1 if you have 'hal' library])],
	     [with_libhal="no"])
if test "x$with_libhal" = "xyes"; then
	if test "x$PKG_CONFIG" != "x"; then
		BUILD_WITH_LIBHAL_CFLAGS="`$PKG_CONFIG --cflags hal`"
		BUILD_WITH_LIBHAL_LIBS="`$PKG_CONFIG --libs hal`"
		AC_SUBST(BUILD_WITH_LIBHAL_CFLAGS)
		AC_SUBST(BUILD_WITH_LIBHAL_LIBS)
	fi
fi

SAVE_LIBS="$LIBS"
AC_CHECK_LIB([pthread],
  [pthread_create],
  [],
  [AC_MSG_ERROR([Symbol 'pthread_create' not found in libpthread"])],
  []
)
PTHREAD_LIBS="$LIBS"
LIBS="$SAVE_LIBS"

AC_CHECK_HEADERS([pthread.h],
  [],
  [AC_MSG_ERROR([pthread.h not found])]
)
AC_SUBST([PTHREAD_LIBS])

m4_divert_once([HELP_WITH], [
collectd additional packages:])

if test "x$ac_system" = "xAIX"
then
	with_perfstat="yes"
	with_procinfo="yes"
else
	with_perfstat="no (AIX only)"
	with_procinfo="no (AIX only)"
fi

if test "x$with_perfstat" = "xyes"
then
	AC_CHECK_LIB(perfstat, perfstat_reset, [with_perfstat="yes"], [with_perfstat="no (perfstat not found)"], [])
#	AC_CHECK_HEADERS(sys/protosw.h libperfstat.h,, [with_perfstat="no (perfstat not found)"])
fi
if test "x$with_perfstat" = "xyes"
then
	 AC_DEFINE(HAVE_PERFSTAT, 1, [Define to 1 if you have the 'perfstat' library (-lperfstat)])
	 # struct members pertaining to donation have been added to libperfstat somewhere between AIX5.3ML5 and AIX5.3ML9
	 AC_CHECK_MEMBER([perfstat_partition_type_t.b.donate_enabled], [], [], [[#include <libperfstat.h]])
	 if test "x$av_cv_member_perfstat_partition_type_t_b_donate_enabled" = "xyes"
	 then
		AC_DEFINE(PERFSTAT_SUPPORTS_DONATION, 1, [Define to 1 if your version of the 'perfstat' library supports donation])
	 fi
fi
AM_CONDITIONAL(BUILD_WITH_PERFSTAT, test "x$with_perfstat" = "xyes")

# Processes plugin under AIX.
if test "x$with_procinfo" = "xyes"
then
	AC_CHECK_HEADERS(procinfo.h,, [with_procinfo="no (procinfo.h not found)"])
fi
if test "x$with_procinfo" = "xyes"
then
	 AC_DEFINE(HAVE_PROCINFO_H, 1, [Define to 1 if you have the procinfo.h])
fi

if test "x$ac_system" = "xSolaris"
then
	with_kstat="yes"
	with_devinfo="yes"
else
	with_kstat="no (Solaris only)"
	with_devinfo="no (Solaris only)"
fi

if test "x$with_kstat" = "xyes"
then
	AC_CHECK_LIB(kstat, kstat_open, [with_kstat="yes"], [with_kstat="no (libkstat not found)"], [])
fi
if test "x$with_kstat" = "xyes"
then
	AC_CHECK_LIB(devinfo, di_init, [with_devinfo="yes"], [with_devinfo="no (not found)"], [])
	AC_CHECK_HEADERS(kstat.h,, [with_kstat="no (kstat.h not found)"])
fi
if test "x$with_kstat" = "xyes"
then
	AC_DEFINE(HAVE_LIBKSTAT, 1,
		  [Define to 1 if you have the 'kstat' library (-lkstat)])
fi
AM_CONDITIONAL(BUILD_WITH_LIBKSTAT, test "x$with_kstat" = "xyes")
AM_CONDITIONAL(BUILD_WITH_LIBDEVINFO, test "x$with_devinfo" = "xyes")

with_libiokit="no"
if test "x$ac_system" = "xDarwin"
then
	with_libiokit="yes"
else
	with_libiokit="no"
fi
AM_CONDITIONAL(BUILD_WITH_LIBIOKIT, test "x$with_libiokit" = "xyes")

with_libkvm="no"
AC_CHECK_LIB(kvm, kvm_getprocs, [with_kvm_getprocs="yes"], [with_kvm_getprocs="no"])
if test "x$with_kvm_getprocs" = "xyes"
then
	AC_DEFINE(HAVE_LIBKVM_GETPROCS, 1,
		  [Define to 1 if you have the 'kvm' library with the 'kvm_getprocs' symbol (-lkvm)])
	with_libkvm="yes"
fi
AM_CONDITIONAL(BUILD_WITH_LIBKVM_GETPROCS, test "x$with_kvm_getprocs" = "xyes")

AC_CHECK_LIB(kvm, kvm_getswapinfo, [with_kvm_getswapinfo="yes"], [with_kvm_getswapinfo="no"])
if test "x$with_kvm_getswapinfo" = "xyes"
then
	AC_DEFINE(HAVE_LIBKVM_GETSWAPINFO, 1,
		  [Define to 1 if you have the 'kvm' library with the 'kvm_getswapinfo' symbol (-lkvm)])
	with_libkvm="yes"
fi
AM_CONDITIONAL(BUILD_WITH_LIBKVM_GETSWAPINFO, test "x$with_kvm_getswapinfo" = "xyes")

AC_CHECK_LIB(kvm, kvm_nlist, [with_kvm_nlist="yes"], [with_kvm_nlist="no"])
if test "x$with_kvm_nlist" = "xyes"
then
	AC_CHECK_HEADERS(bsd/nlist.h nlist.h)
	AC_DEFINE(HAVE_LIBKVM_NLIST, 1,
		  [Define to 1 if you have the 'kvm' library with the 'kvm_nlist' symbol (-lkvm)])
	with_libkvm="yes"
fi
AM_CONDITIONAL(BUILD_WITH_LIBKVM_NLIST, test "x$with_kvm_nlist" = "xyes")

AC_CHECK_LIB(kvm, kvm_openfiles, [with_kvm_openfiles="yes"], [with_kvm_openfiles="no"])
if test "x$with_kvm_openfiles" = "xyes"
then
	AC_DEFINE(HAVE_LIBKVM_NLIST, 1,
		  [Define to 1 if you have the 'kvm' library with the 'kvm_openfiles' symbol (-lkvm)])
	with_libkvm="yes"
fi
AM_CONDITIONAL(BUILD_WITH_LIBKVM_OPENFILES, test "x$with_kvm_openfiles" = "xyes")

# --with-libaquaero5 {{{
AC_ARG_WITH(libaquaero5, [AS_HELP_STRING([--with-libaquaero5@<:@=PREFIX@:>@], [Path to aquatools-ng source code.])],
[
 if test "x$withval" = "xyes"
 then
	 with_libaquaero5="yes"
 else if test "x$withval" = "xno"
 then
	 with_libaquaero5="no"
 else
	 with_libaquaero5="yes"
	 LIBAQUAERO5_CFLAGS="$LIBAQUAERO5_CFLAGS -I$withval/src"
	 LIBAQUAERO5_LDFLAGS="$LIBAQUAERO5_LDFLAGS -L$withval/obj"
 fi; fi
],
[with_libaquaero5="yes"])

SAVE_CPPFLAGS="$CPPFLAGS"
SAVE_LDFLAGS="$LDFLAGS"

CPPFLAGS="$CPPFLAGS $LIBAQUAERO5_CFLAGS"
LDFLAGS="$LDFLAGS $LIBAQUAERO5_LDFLAGS"

if test "x$with_libaquaero5" = "xyes"
then
	if test "x$LIBAQUAERO5_CFLAGS" != "x"
	then
		AC_MSG_NOTICE([libaquaero5 CPPFLAGS: $LIBAQUAERO5_CFLAGS])
	fi
	AC_CHECK_HEADERS(libaquaero5.h,
	[with_libaquaero5="yes"],
	[with_libaquaero5="no (libaquaero5.h not found)"])
fi
if test "x$with_libaquaero5" = "xyes"
then
	if test "x$LIBAQUAERO5_LDFLAGS" != "x"
	then
		AC_MSG_NOTICE([libaquaero5 LDFLAGS: $LIBAQUAERO5_LDFLAGS])
	fi
	AC_CHECK_LIB(aquaero5, libaquaero5_poll,
	[with_libaquaero5="yes"],
	[with_libaquaero5="no (symbol 'libaquaero5_poll' not found)"])
fi

CPPFLAGS="$SAVE_CPPFLAGS"
LDFLAGS="$SAVE_LDFLAGS"

if test "x$with_libaquaero5" = "xyes"
then
	BUILD_WITH_LIBAQUAERO5_CFLAGS="$LIBAQUAERO5_CFLAGS"
	BUILD_WITH_LIBAQUAERO5_LDFLAGS="$LIBAQUAERO5_LDFLAGS"
	AC_SUBST(BUILD_WITH_LIBAQUAERO5_CFLAGS)
	AC_SUBST(BUILD_WITH_LIBAQUAERO5_LDFLAGS)
fi
AM_CONDITIONAL(BUILD_WITH_LIBAQUAERO5, test "x$with_libaquaero5" = "xyes")
# }}}

# --with-libhiredis {{{
AC_ARG_WITH(libhiredis, [AS_HELP_STRING([--with-libhiredis@<:@=PREFIX@:>@],
      [Path to libhiredis.])],
[
 if test "x$withval" = "xyes"
 then
	 with_libhiredis="yes"
 else if test "x$withval" = "xno"
 then
	 with_libhiredis="no"
 else
	 with_libhiredis="yes"
	 LIBHIREDIS_CPPFLAGS="$LIBHIREDIS_CPPFLAGS -I$withval/include"
	 LIBHIREDIS_LDFLAGS="$LIBHIREDIS_LDFLAGS -L$withval/lib"
 fi; fi
],
[with_libhiredis="yes"])

SAVE_CPPFLAGS="$CPPFLAGS"
SAVE_LDFLAGS="$LDFLAGS"

CPPFLAGS="$CPPFLAGS $LIBHIREDIS_CPPFLAGS"
LDFLAGS="$LDFLAGS $LIBHIREDIS_LDFLAGS"

if test "x$with_libhiredis" = "xyes"
then
	if test "x$LIBHIREDIS_CPPFLAGS" != "x"
	then
		AC_MSG_NOTICE([libhiredis CPPFLAGS: $LIBHIREDIS_CPPFLAGS])
	fi
	AC_CHECK_HEADERS(hiredis/hiredis.h,
	[with_libhiredis="yes"],
	[with_libhiredis="no (hiredis.h not found)"])
fi
if test "x$with_libhiredis" = "xyes"
then
	if test "x$LIBHIREDIS_LDFLAGS" != "x"
	then
		AC_MSG_NOTICE([libhiredis LDFLAGS: $LIBHIREDIS_LDFLAGS])
	fi
	AC_CHECK_LIB(hiredis, redisCommand,
	[with_libhiredis="yes"],
	[with_libhiredis="no (symbol 'redisCommand' not found)"])

fi

CPPFLAGS="$SAVE_CPPFLAGS"
LDFLAGS="$SAVE_LDFLAGS"

if test "x$with_libhiredis" = "xyes"
then
	BUILD_WITH_LIBHIREDIS_CPPFLAGS="$LIBHIREDIS_CPPFLAGS"
	BUILD_WITH_LIBHIREDIS_LDFLAGS="$LIBHIREDIS_LDFLAGS"
	AC_SUBST(BUILD_WITH_LIBHIREDIS_CPPFLAGS)
	AC_SUBST(BUILD_WITH_LIBHIREDIS_LDFLAGS)
fi
AM_CONDITIONAL(BUILD_WITH_LIBHIREDIS, test "x$with_libhiredis" = "xyes")
# }}}

# --with-libcurl {{{
with_curl_config="curl-config"
with_curl_cflags=""
with_curl_libs=""
AC_ARG_WITH(libcurl, [AS_HELP_STRING([--with-libcurl@<:@=PREFIX@:>@], [Path to libcurl.])],
[
	if test "x$withval" = "xno"
	then
		with_libcurl="no"
	else if test "x$withval" = "xyes"
	then
		with_libcurl="yes"
	else
		if test -f "$withval" && test -x "$withval"
		then
			with_curl_config="$withval"
			with_libcurl="yes"
		else if test -x "$withval/bin/curl-config"
		then
			with_curl_config="$withval/bin/curl-config"
			with_libcurl="yes"
		fi; fi
		with_libcurl="yes"
	fi; fi
],
[
	with_libcurl="yes"
])
if test "x$with_libcurl" = "xyes"
then
	with_curl_cflags=`$with_curl_config --cflags 2>/dev/null`
	curl_config_status=$?

	if test $curl_config_status -ne 0
	then
		with_libcurl="no ($with_curl_config failed)"
	else
		SAVE_CPPFLAGS="$CPPFLAGS"
		CPPFLAGS="$CPPFLAGS $with_curl_cflags"

		AC_CHECK_HEADERS(curl/curl.h, [], [with_libcurl="no (curl/curl.h not found)"], [])

		CPPFLAGS="$SAVE_CPPFLAGS"
	fi
fi
if test "x$with_libcurl" = "xyes"
then
	with_curl_libs=`$with_curl_config --libs 2>/dev/null`
	curl_config_status=$?

	if test $curl_config_status -ne 0
	then
		with_libcurl="no ($with_curl_config failed)"
	else
		AC_CHECK_LIB(curl, curl_easy_init,
		 [with_libcurl="yes"],
		 [with_libcurl="no (symbol 'curl_easy_init' not found)"],
		 [$with_curl_libs])
		AC_CHECK_DECL(CURLOPT_USERNAME,
		 [have_curlopt_username="yes"],
		 [have_curlopt_username="no"],
		 [[#include <curl/curl.h>]])
		AC_CHECK_DECL(CURLOPT_TIMEOUT_MS,
		 [have_curlopt_timeout="yes"],
		 [have_curlopt_timeout="no"],
		 [[#include <curl/curl.h>]])
	fi
fi
if test "x$with_libcurl" = "xyes"
then
	SAVE_CPPFLAGS="$CPPFLAGS"
	SAVE_LDFLAGS="$LDFLAGS"
	CPPFLAGS="$CPPFLAGS $with_curl_cflags"
	LDFLAGS="$LDFLAGS $with_curl_libs"
	AC_CACHE_CHECK([for CURLINFO_APPCONNECT_TIME],
		[c_cv_have_curlinfo_appconnect_time],
		AC_LINK_IFELSE([AC_LANG_PROGRAM(
[[
#include <curl/curl.h>
]],
[[
int val = CURLINFO_APPCONNECT_TIME;
return val;
]]
			)],
			[c_cv_have_curlinfo_appconnect_time="yes"],
			[c_cv_have_curlinfo_appconnect_time="no"]
		)
	)
	CPPFLAGS="$SAVE_CPPFLAGS"
	LDFLAGS="$SAVE_LDFLAGS"
fi
AM_CONDITIONAL(BUILD_WITH_LIBCURL, test "x$with_libcurl" = "xyes")
if test "x$c_cv_have_curlinfo_appconnect_time" = "xyes"
then
	AC_DEFINE(HAVE_CURLINFO_APPCONNECT_TIME, 1, [Define if curl.h defines CURLINFO_APPCONNECT_TIME.])
fi

if test "x$with_libcurl" = "xyes"
then
	BUILD_WITH_LIBCURL_CFLAGS="$with_curl_cflags"
	BUILD_WITH_LIBCURL_LIBS="$with_curl_libs"
	AC_SUBST(BUILD_WITH_LIBCURL_CFLAGS)
	AC_SUBST(BUILD_WITH_LIBCURL_LIBS)

	if test "x$have_curlopt_username" = "xyes"
	then
		AC_DEFINE(HAVE_CURLOPT_USERNAME, 1, [Define if libcurl supports CURLOPT_USERNAME option.])
	fi

	if test "x$have_curlopt_timeout" = "xyes"
	then
		AC_DEFINE(HAVE_CURLOPT_TIMEOUT_MS, 1, [Define if libcurl supports CURLOPT_TIMEOUT_MS option.])
	fi
fi
# }}}

# --with-libdbi {{{
with_libdbi_cppflags=""
with_libdbi_ldflags=""
AC_ARG_WITH(libdbi, [AS_HELP_STRING([--with-libdbi@<:@=PREFIX@:>@], [Path to libdbi.])],
[
	if test "x$withval" != "xno" && test "x$withval" != "xyes"
	then
		with_libdbi_cppflags="-I$withval/include"
		with_libdbi_ldflags="-L$withval/lib"
		with_libdbi="yes"
	else
		with_libdbi="$withval"
	fi
],
[
	with_libdbi="yes"
])
if test "x$with_libdbi" = "xyes"
then
	SAVE_CPPFLAGS="$CPPFLAGS"
	CPPFLAGS="$CPPFLAGS $with_libdbi_cppflags"

	AC_CHECK_HEADERS(dbi/dbi.h, [with_libdbi="yes"], [with_libdbi="no (dbi/dbi.h not found)"])

	CPPFLAGS="$SAVE_CPPFLAGS"
fi
if test "x$with_libdbi" = "xyes"
then
	SAVE_CPPFLAGS="$CPPFLAGS"
	SAVE_LDFLAGS="$LDFLAGS"
	CPPFLAGS="$CPPFLAGS $with_libdbi_cppflags"
	LDFLAGS="$LDFLAGS $with_libdbi_ldflags"

	AC_CHECK_LIB(dbi, dbi_initialize, [with_libdbi="yes"], [with_libdbi="no (Symbol 'dbi_initialize' not found)"])

	CPPFLAGS="$SAVE_CPPFLAGS"
	LDFLAGS="$SAVE_LDFLAGS"
fi
if test "x$with_libdbi" = "xyes"
then
	BUILD_WITH_LIBDBI_CPPFLAGS="$with_libdbi_cppflags"
	BUILD_WITH_LIBDBI_LDFLAGS="$with_libdbi_ldflags"
	BUILD_WITH_LIBDBI_LIBS="-ldbi"
	AC_SUBST(BUILD_WITH_LIBDBI_CPPFLAGS)
	AC_SUBST(BUILD_WITH_LIBDBI_LDFLAGS)
	AC_SUBST(BUILD_WITH_LIBDBI_LIBS)
fi
AM_CONDITIONAL(BUILD_WITH_LIBDBI, test "x$with_libdbi" = "xyes")
# }}}

# --with-libesmtp {{{
AC_ARG_WITH(libesmtp, [AS_HELP_STRING([--with-libesmtp@<:@=PREFIX@:>@], [Path to libesmtp.])],
[
	if test "x$withval" != "xno" && test "x$withval" != "xyes"
	then
		LDFLAGS="$LDFLAGS -L$withval/lib"
		CPPFLAGS="$CPPFLAGS -I$withval/include -D_THREAD_SAFE"
		with_libesmtp="yes"
	else
		with_libesmtp="$withval"
	fi
],
[
	with_libesmtp="yes"
])
if test "x$with_libesmtp" = "xyes"
then
	AC_CHECK_LIB(esmtp, smtp_create_session,
	[
		AC_DEFINE(HAVE_LIBESMTP, 1, [Define to 1 if you have the esmtp library (-lesmtp).])
	], [with_libesmtp="no (libesmtp not found)"])
fi
if test "x$with_libesmtp" = "xyes"
then
	AC_CHECK_HEADERS(libesmtp.h,
	[
		AC_DEFINE(HAVE_LIBESMTP_H, 1, [Define to 1 if you have the <libesmtp.h> header file.])
	], [with_libesmtp="no (libesmtp.h not found)"])
fi
if test "x$with_libesmtp" = "xyes"
then
	collect_libesmtp=1
else
	collect_libesmtp=0
fi
AC_DEFINE_UNQUOTED(COLLECT_LIBESMTP, [$collect_libesmtp],
	[Wether or not to use the esmtp library])
AM_CONDITIONAL(BUILD_WITH_LIBESMTP, test "x$with_libesmtp" = "xyes")
# }}}

# --with-libganglia {{{
AC_ARG_WITH(libganglia, [AS_HELP_STRING([--with-libganglia@<:@=PREFIX@:>@], [Path to libganglia.])],
[
 if test -f "$withval" && test -x "$withval"
 then
	 with_libganglia_config="$withval"
	 with_libganglia="yes"
 else if test -f "$withval/bin/ganglia-config" && test -x "$withval/bin/ganglia-config"
 then
	 with_libganglia_config="$withval/bin/ganglia-config"
	 with_libganglia="yes"
 else if test -d "$withval"
 then
	 GANGLIA_CPPFLAGS="-I$withval/include"
	 GANGLIA_LDFLAGS="-L$withval/lib"
	 with_libganglia="yes"
 else
	 with_libganglia="$withval"
 fi; fi; fi
],
[
 with_libganglia="yes"
])

if test "x$with_libganglia" = "xyes"
then
	if test "x$with_libganglia_config" != "x"
	then
		if test "x$GANGLIA_CPPFLAGS" = "x"
		then
			GANGLIA_CPPFLAGS=`"$with_libganglia_config" --cflags 2>/dev/null`
		fi

		if test "x$GANGLIA_LDFLAGS" = "x"
		then
			GANGLIA_LDFLAGS=`"$with_libganglia_config" --ldflags 2>/dev/null`
		fi

		if test "x$GANGLIA_LIBS" = "x"
		then
			GANGLIA_LIBS=`"$with_libganglia_config" --libs 2>/dev/null`
		fi
	else
		GANGLIA_LIBS="-lganglia"
	fi
fi

SAVE_CPPFLAGS="$CPPFLAGS"
SAVE_LDFLAGS="$LDFLAGS"
CPPFLAGS="$CPPFLAGS $GANGLIA_CPPFLAGS"
LDFLAGS="$LDFLAGS $GANGLIA_LDFLAGS"

if test "x$with_libganglia" = "xyes"
then
	AC_CHECK_HEADERS(gm_protocol.h,
	[
		AC_DEFINE(HAVE_GM_PROTOCOL_H, 1,
			  [Define to 1 if you have the <gm_protocol.h> header file.])
	], [with_libganglia="no (gm_protocol.h not found)"])
fi

if test "x$with_libganglia" = "xyes"
then
	AC_CHECK_LIB(ganglia, xdr_Ganglia_value_msg,
	[
		AC_DEFINE(HAVE_LIBGANGLIA, 1,
			  [Define to 1 if you have the ganglia library (-lganglia).])
	], [with_libganglia="no (symbol xdr_Ganglia_value_msg not found)"])
fi

CPPFLAGS="$SAVE_CPPFLAGS"
LDFLAGS="$SAVE_LDFLAGS"

AC_SUBST(GANGLIA_CPPFLAGS)
AC_SUBST(GANGLIA_LDFLAGS)
AC_SUBST(GANGLIA_LIBS)
AM_CONDITIONAL(BUILD_WITH_LIBGANGLIA, test "x$with_libganglia" = "xyes")
# }}}

# --with-libgcrypt {{{
GCRYPT_CPPFLAGS="$GCRYPT_CPPFLAGS"
GCRYPT_LDFLAGS="$GCRYPT_LDFLAGS"
GCRYPT_LIBS="$GCRYPT_LIBS"
AC_ARG_WITH(libgcrypt, [AS_HELP_STRING([--with-libgcrypt@<:@=PREFIX@:>@], [Path to libgcrypt.])],
[
 if test -f "$withval" && test -x "$withval"
 then
	 with_libgcrypt_config="$withval"
	 with_libgcrypt="yes"
 else if test -f "$withval/bin/gcrypt-config" && test -x "$withval/bin/gcrypt-config"
 then
	 with_libgcrypt_config="$withval/bin/gcrypt-config"
	 with_libgcrypt="yes"
 else if test -d "$withval"
 then
	 GCRYPT_CPPFLAGS="$GCRYPT_CPPFLAGS -I$withval/include"
	 GCRYPT_LDFLAGS="$GCRYPT_LDFLAGS -L$withval/lib"
	 with_libgcrypt="yes"
 else
	 with_libgcrypt_config="gcrypt-config"
	 with_libgcrypt="$withval"
 fi; fi; fi
],
[
 with_libgcrypt_config="libgcrypt-config"
 with_libgcrypt="yes"
])

if test "x$with_libgcrypt" = "xyes" && test "x$with_libgcrypt_config" != "x"
then
	if test "x$GCRYPT_CPPFLAGS" = "x"
	then
		GCRYPT_CPPFLAGS=`"$with_libgcrypt_config" --cflags 2>/dev/null`
	fi

	if test "x$GCRYPT_LIBS" = "x"
	then
		GCRYPT_LIBS=`"$with_libgcrypt_config" --libs 2>/dev/null`
	fi
fi

SAVE_CPPFLAGS="$CPPFLAGS"
SAVE_LDFLAGS="$LDFLAGS"
SAVE_LIBS="$LIBS"
CPPFLAGS="$CPPFLAGS $GCRYPT_CPPFLAGS"
LDFLAGS="$LDFLAGS $GCRYPT_LDFLAGS"
LIBS="$LIBS $GCRYPT_LIBS"

if test "x$with_libgcrypt" = "xyes"
then
	if test "x$GCRYPT_CPPFLAGS" != "x"
	then
		AC_MSG_NOTICE([gcrypt CPPFLAGS: $GCRYPT_CPPFLAGS])
	fi
	AC_CHECK_HEADERS(gcrypt.h,
		[with_libgcrypt="yes"],
		[with_libgcrypt="no (gcrypt.h not found)"])
fi

if test "x$with_libgcrypt" = "xyes"
then
	AC_CHECK_LIB(gcrypt, gcry_md_hash_buffer,
		[with_libgcrypt="yes"],
		[with_libgcrypt="no (symbol gcry_md_hash_buffer not found)"])
fi

CPPFLAGS="$SAVE_CPPFLAGS"
LDFLAGS="$SAVE_LDFLAGS"
LIBS="$SAVE_LIBS"

if test "x$with_libgcrypt" = "xyes"
then
	AC_DEFINE(HAVE_LIBGCRYPT, 1, [Define to 1 if you have the gcrypt library (-lgcrypt).])
fi

AC_SUBST(GCRYPT_CPPFLAGS)
AC_SUBST(GCRYPT_LDFLAGS)
AC_SUBST(GCRYPT_LIBS)
AM_CONDITIONAL(BUILD_WITH_LIBGCRYPT, test "x$with_libgcrypt" = "xyes")
# }}}

# --with-grpc {{{
AC_ARG_WITH(grpc, [AS_HELP_STRING([--without-grpc], [Disable gRPC (default: autodetect).])],
[
	with_grpc="$withval"
],
[
	with_grpc="yes"
])

if test "x$with_grpc" = "xyes"
then
	if test "x$have_protoc3" != "xyes"
	then
		with_grpc="no (requires protoc 3.0.0+)"
	else if test "x$GRPC_CPP_PLUGIN" = "x"
	then
		with_grpc"no (requires grpc_cpp_plugin)"
	fi; fi
fi

if test "x$with_grpc" = "xyes"
then
	AC_MSG_CHECKING([whether $CXX accepts -std=c++11])
	if test_cxx_flags -std=c++11; then
		AC_MSG_RESULT([yes])
	else
		AC_MSG_RESULT([no])
		with_grpc="no (requires C++11 support)"
	fi
fi

if test "x$with_grpc" = "xyes"
then
	AC_LANG_PUSH(C++)
	SAVE_CPPFLAGS="$CPPFLAGS"
	SAVE_CXXFLAGS="$CXXFLAGS"
	CPPFLAGS="$CPPFLAGS -std=c++11"
	CXXFLAGS="$CXXFLAGS -std=c++11"
	AC_CHECK_HEADERS([grpc++/grpc++.h], [],
			[with_grpc="no (grpc++/grpc++.h not found)"])
	CPPFLAGS="$SAVE_CPPFLAGS"
	CXXFLAGS="$SAVE_CXXFLAGS"
	AC_LANG_POP(C++)
fi
with_libgrpc="no"
if test "x$with_grpc" = "xyes"
then
	AC_LANG_PUSH(C++)
	AC_CHECK_LIB([grpc], [grpc_register_plugin],
			[with_libgrpc="yes"],
			[with_grpc="no (libgrpc not found)"],
			[-lgpr -lprotobuf])
	AC_LANG_POP(C++)
fi
# }}}

# --with-libiptc {{{
AC_ARG_WITH(libiptc, [AS_HELP_STRING([--with-libiptc@<:@=PREFIX@:>@], [Path to libiptc.])],
[
	if test "x$withval" = "xyes"
	then
		with_libiptc="pkgconfig"
	else if test "x$withval" = "xno"
	then
		with_libiptc="no"
	else
		with_libiptc="yes"
		with_libiptc_cflags="-I$withval/include"
		with_libiptc_libs="-L$withval/lib"
	fi; fi
],
[
	if test "x$ac_system" = "xLinux"
	then
		with_libiptc="pkgconfig"
	else
		with_libiptc="no (Linux only)"
	fi
])

if test "x$with_libiptc" = "xpkgconfig" && test "x$PKG_CONFIG" = "x"
then
	with_libiptc="no (Don't have pkg-config)"
fi

if test "x$with_libiptc" = "xpkgconfig"
then
	$PKG_CONFIG --exists 'libiptc' 2>/dev/null
	if test $? -ne 0
	then
		with_libiptc="no (pkg-config doesn't know libiptc)"
	fi
fi
if test "x$with_libiptc" = "xpkgconfig"
then
	with_libiptc_cflags="`$PKG_CONFIG --cflags 'libiptc'`"
	if test $? -ne 0
	then
		with_libiptc="no ($PKG_CONFIG failed)"
	fi
	with_libiptc_libs="`$PKG_CONFIG --libs 'libiptc'`"
	if test $? -ne 0
	then
		with_libiptc="no ($PKG_CONFIG failed)"
	fi
fi

SAVE_CPPFLAGS="$CPPFLAGS"
CPPFLAGS="$CPPFLAGS $with_libiptc_cflags"

# check whether the header file for libiptc is available.
if test "x$with_libiptc" = "xpkgconfig"
then
	AC_CHECK_HEADERS(libiptc/libiptc.h libiptc/libip6tc.h, ,
			[with_libiptc="no (header file missing)"])
fi
# If the header file is available, check for the required type declaractions.
# They may be missing in old versions of libiptc. In that case, they will be
# declared in the iptables plugin.
if test "x$with_libiptc" = "xpkgconfig"
then
	AC_CHECK_TYPES([iptc_handle_t, ip6tc_handle_t], [], [])
fi
# Check for the iptc_init symbol in the library.
# This could be in iptc or ip4tc
if test "x$with_libiptc" = "xpkgconfig"
then
	SAVE_LIBS="$LIBS"
	AC_SEARCH_LIBS(iptc_init, [iptc ip4tc],
			[with_libiptc="pkgconfig"],
			[with_libiptc="no"],
			[$with_libiptc_libs])
	LIBS="$SAVE_LIBS"
fi
if test "x$with_libiptc" = "xpkgconfig"
then
	with_libiptc="yes"
fi

CPPFLAGS="$SAVE_CPPFLAGS"

AM_CONDITIONAL(BUILD_WITH_LIBIPTC, test "x$with_libiptc" = "xyes")
if test "x$with_libiptc" = "xyes"
then
	BUILD_WITH_LIBIPTC_CPPFLAGS="$with_libiptc_cflags"
	BUILD_WITH_LIBIPTC_LDFLAGS="$with_libiptc_libs"
	AC_SUBST(BUILD_WITH_LIBIPTC_CPPFLAGS)
	AC_SUBST(BUILD_WITH_LIBIPTC_LDFLAGS)
fi
# }}}

# --with-java {{{
with_java_home="$JAVA_HOME"
if test "x$with_java_home" = "x"
then
	with_java_home="/usr/lib/jvm"
fi
JAVAC="$JAVAC"
JAR="$JAR"
AC_ARG_WITH(java, [AS_HELP_STRING([--with-java@<:@=PREFIX@:>@], [Path to Java home.])],
[
	if test "x$withval" = "xno"
	then
		with_java="no"
	else if test "x$withval" = "xyes"
	then
		with_java="yes"
	else
		with_java_home="$withval"
		with_java="yes"
	fi; fi
],
[with_java="yes"])
if test "x$with_java" = "xyes"
then
	if test -d "$with_java_home"
	then
		AC_MSG_CHECKING([for jni.h])
		TMPVAR=`find -L "$with_java_home" -name jni.h -type f -exec 'dirname' '{}' ';' 2>/dev/null | head -n 1`
		if test "x$TMPVAR" != "x"
		then
			AC_MSG_RESULT([found in $TMPVAR])
			JAVA_CPPFLAGS="$JAVA_CPPFLAGS -I$TMPVAR"
		else
			AC_MSG_RESULT([not found])
		fi

		AC_MSG_CHECKING([for jni_md.h])
		TMPVAR=`find -L "$with_java_home" -name jni_md.h -type f -exec 'dirname' '{}' ';' 2>/dev/null | head -n 1`
		if test "x$TMPVAR" != "x"
		then
			AC_MSG_RESULT([found in $TMPVAR])
			JAVA_CPPFLAGS="$JAVA_CPPFLAGS -I$TMPVAR"
		else
			AC_MSG_RESULT([not found])
		fi

		AC_MSG_CHECKING([for libjvm.so])
		TMPVAR=`find -L "$with_java_home" -type f \( -name libjvm.so -o -name libjvm.dylib \) -exec 'dirname' '{}' ';' 2>/dev/null | head -n 1`
		if test "x$TMPVAR" != "x"
		then
			AC_MSG_RESULT([found in $TMPVAR])
			JAVA_LDFLAGS="$JAVA_LDFLAGS -L$TMPVAR -Wl,-rpath -Wl,$TMPVAR"
		else
			AC_MSG_RESULT([not found])
		fi

		if test "x$JAVAC" = "x"
		then
			AC_MSG_CHECKING([for javac])
			TMPVAR=`find -L "$with_java_home" -name javac -type f 2>/dev/null | head -n 1`
			if test "x$TMPVAR" != "x"
			then
				JAVAC="$TMPVAR"
				AC_MSG_RESULT([$JAVAC])
			else
				AC_MSG_RESULT([not found])
			fi
		fi
		if test "x$JAR" = "x"
		then
			AC_MSG_CHECKING([for jar])
			TMPVAR=`find -L "$with_java_home" -name jar -type f 2>/dev/null | head -n 1`
			if test "x$TMPVAR" != "x"
			then
				JAR="$TMPVAR"
				AC_MSG_RESULT([$JAR])
			else
				AC_MSG_RESULT([not found])
			fi
		fi
	else if test "x$with_java_home" != "x"
	then
		AC_MSG_WARN([JAVA_HOME: No such directory: $with_java_home])
	fi; fi
fi

if test "x$JAVA_CPPFLAGS" != "x"
then
	AC_MSG_NOTICE([Building with JAVA_CPPFLAGS set to: $JAVA_CPPFLAGS])
fi
if test "x$JAVA_CFLAGS" != "x"
then
	AC_MSG_NOTICE([Building with JAVA_CFLAGS set to: $JAVA_CFLAGS])
fi
if test "x$JAVA_LDFLAGS" != "x"
then
	AC_MSG_NOTICE([Building with JAVA_LDFLAGS set to: $JAVA_LDFLAGS])
fi
if test "x$JAVA_LIBS" != "x"
then
	AC_MSG_NOTICE([Building with JAVA_LIBS set to: $JAVA_LIBS])
fi
if test "x$JAVAC" = "x"
then
	with_javac_path="$PATH"
	if test "x$with_java_home" != "x"
	then
		with_javac_path="$with_java_home:with_javac_path"
		if test -d "$with_java_home/bin"
		then
			with_javac_path="$with_java_home/bin:with_javac_path"
		fi
	fi

	AC_PATH_PROG(JAVAC, javac, [], "$with_javac_path")
fi
if test "x$JAVAC" = "x"
then
	with_java="no (javac not found)"
fi
if test "x$JAR" = "x"
then
	with_jar_path="$PATH"
	if test "x$with_java_home" != "x"
	then
		with_jar_path="$with_java_home:$with_jar_path"
		if test -d "$with_java_home/bin"
		then
			with_jar_path="$with_java_home/bin:$with_jar_path"
		fi
	fi

	AC_PATH_PROG(JAR, jar, [], "$with_jar_path")
fi
if test "x$JAR" = "x"
then
	with_java="no (jar not found)"
fi

SAVE_CPPFLAGS="$CPPFLAGS"
SAVE_CFLAGS="$CFLAGS"
SAVE_LDFLAGS="$LDFLAGS"
SAVE_LIBS="$LIBS"
CPPFLAGS="$CPPFLAGS $JAVA_CPPFLAGS"
CFLAGS="$CFLAGS $JAVA_CFLAGS"
LDFLAGS="$LDFLAGS $JAVA_LDFLAGS"
LIBS="$LIBS $JAVA_LIBS"

if test "x$with_java" = "xyes"
then
	AC_CHECK_HEADERS(jni.h, [], [with_java="no (jni.h not found)"])
fi
if test "x$with_java" = "xyes"
then
	AC_CHECK_LIB(jvm, JNI_CreateJavaVM,
	[with_java="yes"],
	[with_java="no (Symbol 'JNI_CreateJavaVM' not found)"],
	[$JAVA_LIBS $PTHREAD_LIBS])
fi
if test "x$with_java" = "xyes"
then
	JAVA_LIBS="$JAVA_LIBS -ljvm"
	AC_MSG_NOTICE([Building with JAVA_LIBS set to: $JAVA_LIBS])
fi

CPPFLAGS="$SAVE_CPPFLAGS"
CFLAGS="$SAVE_CFLAGS"
LDFLAGS="$SAVE_LDFLAGS"
LIBS="$SAVE_LIBS"

AC_SUBST(JAVA_CPPFLAGS)
AC_SUBST(JAVA_CFLAGS)
AC_SUBST(JAVA_LDFLAGS)
AC_SUBST(JAVA_LIBS)
AM_CONDITIONAL(BUILD_WITH_JAVA, test "x$with_java" = "xyes")
# }}}

# --with-libldap {{{
AC_ARG_WITH(libldap, [AS_HELP_STRING([--with-libldap@<:@=PREFIX@:>@], [Path to libldap.])],
[
 if test "x$withval" = "xyes"
 then
	 with_libldap="yes"
 else if test "x$withval" = "xno"
 then
	 with_libldap="no"
 else
	 with_libldap="yes"
	 LIBLDAP_CPPFLAGS="$LIBLDAP_CPPFLAGS -I$withval/include"
	 LIBLDAP_LDFLAGS="$LIBLDAP_LDFLAGS -L$withval/lib"
 fi; fi
],
[with_libldap="yes"])

SAVE_CPPFLAGS="$CPPFLAGS"
SAVE_LDFLAGS="$LDFLAGS"

CPPFLAGS="$CPPFLAGS $LIBLDAP_CPPFLAGS"
LDFLAGS="$LDFLAGS $LIBLDAP_LDFLAGS"

if test "x$with_libldap" = "xyes"
then
	if test "x$LIBLDAP_CPPFLAGS" != "x"
	then
		AC_MSG_NOTICE([libldap CPPFLAGS: $LIBLDAP_CPPFLAGS])
	fi
	AC_CHECK_HEADERS(ldap.h,
	[with_libldap="yes"],
	[with_libldap="no ('ldap.h' not found)"])
fi
if test "x$with_libldap" = "xyes"
then
	if test "x$LIBLDAP_LDFLAGS" != "x"
	then
		AC_MSG_NOTICE([libldap LDFLAGS: $LIBLDAP_LDFLAGS])
	fi
	AC_CHECK_LIB(ldap, ldap_initialize,
	[with_libldap="yes"],
	[with_libldap="no (symbol 'ldap_initialize' not found)"])

fi

CPPFLAGS="$SAVE_CPPFLAGS"
LDFLAGS="$SAVE_LDFLAGS"

if test "x$with_libldap" = "xyes"
then
	BUILD_WITH_LIBLDAP_CPPFLAGS="$LIBLDAP_CPPFLAGS"
	BUILD_WITH_LIBLDAP_LDFLAGS="$LIBLDAP_LDFLAGS"
	AC_SUBST(BUILD_WITH_LIBLDAP_CPPFLAGS)
	AC_SUBST(BUILD_WITH_LIBLDAP_LDFLAGS)
fi
AM_CONDITIONAL(BUILD_WITH_LIBLDAP, test "x$with_libldap" = "xyes")
# }}}

# --with-liblvm2app {{{
with_liblvm2app_cppflags=""
with_liblvm2app_ldflags=""
AC_ARG_WITH(liblvm2app, [AS_HELP_STRING([--with-liblvm2app@<:@=PREFIX@:>@], [Path to liblvm2app.])],
[
	if test "x$withval" = "xno"
	then
		with_liblvm2app="no"
	else
		with_liblvm2app="yes"
		if test "x$withval" != "xyes"
		then
			with_liblvm2app_cppflags="-I$withval/include"
			with_liblvm2app_ldflags="-L$withval/lib"
		fi
        fi
],
[
	if test "x$ac_system" = "xLinux"
	then
		with_liblvm2app="yes"
	else
		with_liblvm2app="no (Linux only library)"
	fi
])
if test "x$with_liblvm2app" = "xyes"
then
        SAVE_CPPFLAGS="$CPPFLAGS"
        CPPFLAGS="$CPPFLAGS $with_liblvm2app_cppflags"

        AC_CHECK_HEADERS(lvm2app.h, [with_liblvm2app="yes"], [with_liblvm2app="no (lvm2app.h not found)"])

        CPPFLAGS="$SAVE_CPPFLAGS"
fi

if test "x$with_liblvm2app" = "xyes"
then
        SAVE_CPPFLAGS="$CPPFLAGS"
        SAVE_LDFLAGS="$LDFLAGS"
        CPPFLAGS="$CPPFLAGS $with_liblvm2app_cppflags"
        LDFLAGS="$LDFLAGS $with_liblvm2app_ldflags"

        AC_CHECK_LIB(lvm2app, lvm_lv_get_property, [with_liblvm2app="yes"], [with_liblvm2app="no (Symbol 'lvm_lv_get_property' not found)"])

        CPPFLAGS="$SAVE_CPPFLAGS"
        LDFLAGS="$SAVE_LDFLAGS"
fi
if test "x$with_liblvm2app" = "xyes"
then
        BUILD_WITH_LIBLVM2APP_CPPFLAGS="$with_liblvm2app_cppflags"
        BUILD_WITH_LIBLVM2APP_LDFLAGS="$with_liblvm2app_ldflags"
        BUILD_WITH_LIBLVM2APP_LIBS="-llvm2app"
        AC_SUBST(BUILD_WITH_LIBLVM2APP_CPPFLAGS)
        AC_SUBST(BUILD_WITH_LIBLVM2APP_LDFLAGS)
        AC_SUBST(BUILD_WITH_LIBLVM2APP_LIBS)
        AC_DEFINE(HAVE_LIBLVM2APP, 1, [Define if liblvm2app is present and usable.])
fi
AM_CONDITIONAL(BUILD_WITH_LIBLVM2APP, test "x$with_liblvm2app" = "xyes")
# }}}

# --with-libmemcached {{{
with_libmemcached_cppflags=""
with_libmemcached_ldflags=""
AC_ARG_WITH(libmemcached, [AS_HELP_STRING([--with-libmemcached@<:@=PREFIX@:>@], [Path to libmemcached.])],
[
	if test "x$withval" != "xno" && test "x$withval" != "xyes"
	then
		with_libmemcached_cppflags="-I$withval/include"
		with_libmemcached_ldflags="-L$withval/lib"
		with_libmemcached="yes"
	else
		with_libmemcached="$withval"
	fi
],
[
	with_libmemcached="yes"
])
if test "x$with_libmemcached" = "xyes"
then
	SAVE_CPPFLAGS="$CPPFLAGS"
	CPPFLAGS="$CPPFLAGS $with_libmemcached_cppflags"

	AC_CHECK_HEADERS(libmemcached/memcached.h, [with_libmemcached="yes"], [with_libmemcached="no (libmemcached/memcached.h not found)"])

	CPPFLAGS="$SAVE_CPPFLAGS"
fi
if test "x$with_libmemcached" = "xyes"
then
	SAVE_CPPFLAGS="$CPPFLAGS"
	SAVE_LDFLAGS="$LDFLAGS"
	CPPFLAGS="$CPPFLAGS $with_libmemcached_cppflags"
	LDFLAGS="$LDFLAGS $with_libmemcached_ldflags"

	AC_CHECK_LIB(memcached, memcached_create, [with_libmemcached="yes"], [with_libmemcached="no (Symbol 'memcached_create' not found)"])

	CPPFLAGS="$SAVE_CPPFLAGS"
	LDFLAGS="$SAVE_LDFLAGS"
fi
if test "x$with_libmemcached" = "xyes"
then
	BUILD_WITH_LIBMEMCACHED_CPPFLAGS="$with_libmemcached_cppflags"
	BUILD_WITH_LIBMEMCACHED_LDFLAGS="$with_libmemcached_ldflags"
	BUILD_WITH_LIBMEMCACHED_LIBS="-lmemcached"
	AC_SUBST(BUILD_WITH_LIBMEMCACHED_CPPFLAGS)
	AC_SUBST(BUILD_WITH_LIBMEMCACHED_LDFLAGS)
	AC_SUBST(BUILD_WITH_LIBMEMCACHED_LIBS)
	AC_DEFINE(HAVE_LIBMEMCACHED, 1, [Define if libmemcached is present and usable.])
fi
AM_CONDITIONAL(BUILD_WITH_LIBMEMCACHED, test "x$with_libmemcached" = "xyes")
# }}}

# --with-libmodbus {{{
with_libmodbus_config=""
with_libmodbus_cflags=""
with_libmodbus_libs=""
AC_ARG_WITH(libmodbus, [AS_HELP_STRING([--with-libmodbus@<:@=PREFIX@:>@], [Path to the modbus library.])],
[
	if test "x$withval" = "xno"
	then
		with_libmodbus="no"
	else if test "x$withval" = "xyes"
	then
		with_libmodbus="use_pkgconfig"
	else if test -d "$with_libmodbus/lib"
	then
		AC_MSG_NOTICE([Not checking for libmodbus: Manually configured])
		with_libmodbus_cflags="-I$withval/include"
		with_libmodbus_libs="-L$withval/lib -lmodbus"
		with_libmodbus="yes"
	fi; fi; fi
],
[with_libmodbus="use_pkgconfig"])

# configure using pkg-config
if test "x$with_libmodbus" = "xuse_pkgconfig"
then
	if test "x$PKG_CONFIG" = "x"
	then
		with_libmodbus="no (Don't have pkg-config)"
	fi
fi
if test "x$with_libmodbus" = "xuse_pkgconfig"
then
	AC_MSG_NOTICE([Checking for libmodbus using $PKG_CONFIG])
	$PKG_CONFIG --exists 'libmodbus' 2>/dev/null
	if test $? -ne 0
	then
		with_libmodbus="no (pkg-config doesn't know libmodbus)"
	fi
fi
if test "x$with_libmodbus" = "xuse_pkgconfig"
then
	with_libmodbus_cflags="`$PKG_CONFIG --cflags 'libmodbus'`"
	if test $? -ne 0
	then
		with_libmodbus="no ($PKG_CONFIG failed)"
	fi
	with_libmodbus_libs="`$PKG_CONFIG --libs 'libmodbus'`"
	if test $? -ne 0
	then
		with_libmodbus="no ($PKG_CONFIG failed)"
	fi
fi
if test "x$with_libmodbus" = "xuse_pkgconfig"
then
	with_libmodbus="yes"
fi

# with_libmodbus_cflags and with_libmodbus_libs are set up now, let's do
# the actual checks.
if test "x$with_libmodbus" = "xyes"
then
	SAVE_CPPFLAGS="$CPPFLAGS"
	CPPFLAGS="$CPPFLAGS $with_libmodbus_cflags"

	AC_CHECK_HEADERS(modbus.h, [], [with_libmodbus="no (modbus.h not found)"])

	CPPFLAGS="$SAVE_CPPFLAGS"
fi
if test "x$with_libmodbus" = "xyes"
then
	SAVE_CPPFLAGS="$CPPFLAGS"
	SAVE_LDFLAGS="$LDFLAGS"

	CPPFLAGS="$CPPFLAGS $with_libmodbus_cflags"
	LDFLAGS="$LDFLAGS $with_libmodbus_libs"

	AC_CHECK_LIB(modbus, modbus_connect,
		     [with_libmodbus="yes"],
		     [with_libmodbus="no (symbol modbus_connect not found)"])

	CPPFLAGS="$SAVE_CPPFLAGS"
	LDFLAGS="$SAVE_LDFLAGS"
fi
if test "x$with_libmodbus" = "xyes"
then
	BUILD_WITH_LIBMODBUS_CFLAGS="$with_libmodbus_cflags"
	BUILD_WITH_LIBMODBUS_LIBS="$with_libmodbus_libs"
	AC_SUBST(BUILD_WITH_LIBMODBUS_CFLAGS)
	AC_SUBST(BUILD_WITH_LIBMODBUS_LIBS)
fi
# }}}

# --with-libmongoc {{{
AC_ARG_WITH(libmongoc, [AS_HELP_STRING([--with-libmongoc@<:@=PREFIX@:>@], [Path to libmongoc.])],
[
 if test "x$withval" = "xyes"
 then
	 with_libmongoc="yes"
 else if test "x$withval" = "xno"
 then
	 with_libmongoc="no"
 else
	 with_libmongoc="yes"
	 LIBMONGOC_CPPFLAGS="$LIBMONGOC_CPPFLAGS -I$withval/include"
	 LIBMONGOC_LDFLAGS="$LIBMONGOC_LDFLAGS -L$withval/lib"
 fi; fi
],
[with_libmongoc="yes"])

SAVE_CPPFLAGS="$CPPFLAGS"
SAVE_LDFLAGS="$LDFLAGS"

CPPFLAGS="$CPPFLAGS $LIBMONGOC_CPPFLAGS"
LDFLAGS="$LDFLAGS $LIBMONGOC_LDFLAGS"

if test "x$with_libmongoc" = "xyes"
then
	if test "x$LIBMONGOC_CPPFLAGS" != "x"
	then
		AC_MSG_NOTICE([libmongoc CPPFLAGS: $LIBMONGOC_CPPFLAGS])
	fi
	AC_CHECK_HEADERS(mongo.h,
	[with_libmongoc="yes"],
	[with_libmongoc="no ('mongo.h' not found)"],
[#if HAVE_STDINT_H
# define MONGO_HAVE_STDINT 1
#else
# define MONGO_USE_LONG_LONG_INT 1
#endif
])
fi
if test "x$with_libmongoc" = "xyes"
then
	if test "x$LIBMONGOC_LDFLAGS" != "x"
	then
		AC_MSG_NOTICE([libmongoc LDFLAGS: $LIBMONGOC_LDFLAGS])
	fi
	AC_CHECK_LIB(mongoc, mongo_run_command,
	[with_libmongoc="yes"],
	[with_libmongoc="no (symbol 'mongo_run_command' not found)"])
fi

CPPFLAGS="$SAVE_CPPFLAGS"
LDFLAGS="$SAVE_LDFLAGS"

if test "x$with_libmongoc" = "xyes"
then
	BUILD_WITH_LIBMONGOC_CPPFLAGS="$LIBMONGOC_CPPFLAGS"
	BUILD_WITH_LIBMONGOC_LDFLAGS="$LIBMONGOC_LDFLAGS"
	AC_SUBST(BUILD_WITH_LIBMONGOC_CPPFLAGS)
	AC_SUBST(BUILD_WITH_LIBMONGOC_LDFLAGS)
fi
AM_CONDITIONAL(BUILD_WITH_LIBMONGOC, test "x$with_libmongoc" = "xyes")
# }}}

# --with-libmosquitto {{{
with_libmosquitto_cppflags=""
with_libmosquitto_ldflags=""
AC_ARG_WITH(libmosquitto, [AS_HELP_STRING([--with-libmosquitto@<:@=PREFIX@:>@], [Path to libmosquitto.])],
[
	if test "x$withval" != "xno" && test "x$withval" != "xyes"
	then
		with_libmosquitto_cppflags="-I$withval/include"
		with_libmosquitto_ldflags="-L$withval/lib"
		with_libmosquitto="yes"
	else
		with_libmosquitto="$withval"
	fi
],
[
	with_libmosquitto="yes"
])
if test "x$with_libmosquitto" = "xyes"
then
	SAVE_CPPFLAGS="$CPPFLAGS"
	CPPFLAGS="$CPPFLAGS $with_libmosquitto_cppflags"

	AC_CHECK_HEADERS(mosquitto.h, [with_libmosquitto="yes"], [with_libmosquitto="no (mosquitto.h not found)"])

	CPPFLAGS="$SAVE_CPPFLAGS"
fi
if test "x$with_libmosquitto" = "xyes"
then
	SAVE_LDFLAGS="$LDFLAGS"
	SAVE_CPPFLAGS="$CPPFLAGS"
	LDFLAGS="$LDFLAGS $with_libmosquitto_ldflags"
	CPPFLAGS="$CPPFLAGS $with_libmosquitto_cppflags"

	AC_CHECK_LIB(mosquitto, mosquitto_connect, [with_libmosquitto="yes"], [with_libmosquitto="no (libmosquitto not found)"])

	LDFLAGS="$SAVE_LDFLAGS"
	CPPFLAGS="$SAVE_CPPFLAGS"
fi
if test "x$with_libmosquitto" = "xyes"
then
	BUILD_WITH_LIBMOSQUITTO_CPPFLAGS="$with_libmosquitto_cppflags"
	BUILD_WITH_LIBMOSQUITTO_LDFLAGS="$with_libmosquitto_ldflags"
	BUILD_WITH_LIBMOSQUITTO_LIBS="-lmosquitto"
	AC_SUBST(BUILD_WITH_LIBMOSQUITTO_CPPFLAGS)
	AC_SUBST(BUILD_WITH_LIBMOSQUITTO_LDFLAGS)
	AC_SUBST(BUILD_WITH_LIBMOSQUITTO_LIBS)
fi
# }}}

# --with-libmysql {{{
with_mysql_config="mysql_config"
with_mysql_cflags=""
with_mysql_libs=""
AC_ARG_WITH(libmysql, [AS_HELP_STRING([--with-libmysql@<:@=PREFIX@:>@], [Path to libmysql.])],
[
	if test "x$withval" = "xno"
	then
		with_libmysql="no"
	else if test "x$withval" = "xyes"
	then
		with_libmysql="yes"
	else
		if test -f "$withval" && test -x "$withval";
		then
			with_mysql_config="$withval"
		else if test -x "$withval/bin/mysql_config"
		then
			with_mysql_config="$withval/bin/mysql_config"
		fi; fi
		with_libmysql="yes"
	fi; fi
],
[
	with_libmysql="yes"
])
if test "x$with_libmysql" = "xyes"
then
	with_mysql_cflags=`$with_mysql_config --include 2>/dev/null`
	mysql_config_status=$?

	if test $mysql_config_status -ne 0
	then
		with_libmysql="no ($with_mysql_config failed)"
	else
		SAVE_CPPFLAGS="$CPPFLAGS"
		CPPFLAGS="$CPPFLAGS $with_mysql_cflags"

		have_mysql_h="no"
		have_mysql_mysql_h="no"
		AC_CHECK_HEADERS(mysql.h, [have_mysql_h="yes"])

		if test "x$have_mysql_h" = "xno"
		then
			AC_CHECK_HEADERS(mysql/mysql.h, [have_mysql_mysql_h="yes"])
		fi

		if test "x$have_mysql_h$have_mysql_mysql_h" = "xnono"
		then
			with_libmysql="no (mysql.h not found)"
		fi

		CPPFLAGS="$SAVE_CPPFLAGS"
	fi
fi
if test "x$with_libmysql" = "xyes"
then
	with_mysql_libs=`$with_mysql_config --libs_r 2>/dev/null`
	mysql_config_status=$?

	if test $mysql_config_status -ne 0
	then
		with_libmysql="no ($with_mysql_config failed)"
	else
		SAVE_CPPFLAGS="$CPPFLAGS"
		CPPFLAGS="$CPPFLAGS $with_mysql_cflags"
		SAVE_LIBS="$LIBS"
		LIBS="$with_mysql_libs"
		AC_SEARCH_LIBS([mysql_get_server_version],
		 [],
		 [with_libmysql="yes"],
		 [with_libmysql="no (symbol 'mysql_get_server_version' not found)"],
		 [])
		CPPFLAGS="$SAVE_CPPFLAGS"
		LIBS="$SAVE_LIBS"
	fi
fi
if test "x$with_libmysql" = "xyes"
then
	BUILD_WITH_LIBMYSQL_CFLAGS="$with_mysql_cflags"
	BUILD_WITH_LIBMYSQL_LIBS="$with_mysql_libs"
	AC_SUBST(BUILD_WITH_LIBMYSQL_CFLAGS)
	AC_SUBST(BUILD_WITH_LIBMYSQL_LIBS)
fi
AM_CONDITIONAL(BUILD_WITH_LIBMYSQL, test "x$with_libmysql" = "xyes")
# }}}

# --with-libmnl {{{
with_libmnl_cflags=""
with_libmnl_libs=""
AC_ARG_WITH(libmnl, [AS_HELP_STRING([--with-libmnl@<:@=PREFIX@:>@], [Path to libmnl.])],
[
 echo "libmnl: withval = $withval"
 if test "x$withval" = "xyes"
 then
	 with_libmnl="yes"
 else if test "x$withval" = "xno"
 then
	 with_libmnl="no"
 else
	 if test -d "$withval/include"
	 then
		 with_libmnl_cflags="-I$withval/include"
		 with_libmnl_libs="-L$withval/lib -lmnl"
		 with_libmnl="yes"
	 else
		 AC_MSG_ERROR("no such directory: $withval/include")
	 fi
 fi; fi
],
[
 if test "x$ac_system" = "xLinux"
 then
	 with_libmnl="yes"
 else
	 with_libmnl="no (Linux only library)"
 fi
])
if test "x$PKG_CONFIG" = "x"
then
	with_libmnl="no (Don't have pkg-config)"
fi
if test "x$with_libmnl" = "xyes"
then
	if $PKG_CONFIG --exists libmnl 2>/dev/null; then
	  with_libmnl_cflags="$with_libmnl_ldflags `$PKG_CONFIG --cflags libmnl`"
	  with_libmnl_libs="$with_libmnl_libs `$PKG_CONFIG --libs libmnl`"
	fi

	AC_CHECK_HEADERS(libmnl.h libmnl/libmnl.h,
	[
	 with_libmnl="yes"
	 break
	], [],
[#include <stdio.h>
#include <sys/types.h>
#include <asm/types.h>
#include <sys/socket.h>
#include <linux/netlink.h>
#include <linux/rtnetlink.h>])
	AC_CHECK_HEADERS(linux/gen_stats.h linux/pkt_sched.h, [], [],
[#include <stdio.h>
#include <sys/types.h>
#include <asm/types.h>
#include <sys/socket.h>])

        AC_COMPILE_IFELSE([AC_LANG_PROGRAM(
[[
#include <stdio.h>
#include <sys/types.h>
#include <asm/types.h>
#include <sys/socket.h>
#include <linux/netlink.h>
#include <linux/rtnetlink.h>
]],
[[
int retval = TCA_STATS2;
return (retval);
]]
	)],
	[AC_DEFINE([HAVE_TCA_STATS2], [1], [True if the enum-member TCA_STATS2 exists])])

	AC_COMPILE_IFELSE([AC_LANG_PROGRAM(
[[
#include <stdio.h>
#include <sys/types.h>
#include <asm/types.h>
#include <sys/socket.h>
#include <linux/netlink.h>
#include <linux/rtnetlink.h>
]],
[[
int retval = TCA_STATS;
return (retval);
]]
	)],
	[AC_DEFINE([HAVE_TCA_STATS], 1, [True if the enum-member TCA_STATS exists])])
fi
if test "x$with_libmnl" = "xyes"
then
	AC_CHECK_MEMBERS([struct rtnl_link_stats64.tx_window_errors],
	[AC_DEFINE(HAVE_RTNL_LINK_STATS64, 1, [Define if struct rtnl_link_stats64 exists and is usable.])],
	[],
	[
	#include <linux/if_link.h>
	])
fi
if test "x$with_libmnl" = "xyes"
then
	AC_CHECK_LIB(mnl, mnl_nlmsg_get_payload,
		     [with_libmnl="yes"],
		     [with_libmnl="no (symbol 'mnl_nlmsg_get_payload' not found)"],
		     [$with_libmnl_libs])
fi
if test "x$with_libmnl" = "xyes"
then
	AC_DEFINE(HAVE_LIBMNL, 1, [Define if libmnl is present and usable.])
	BUILD_WITH_LIBMNL_CFLAGS="$with_libmnl_cflags"
	BUILD_WITH_LIBMNL_LIBS="$with_libmnl_libs"
	AC_SUBST(BUILD_WITH_LIBMNL_CFLAGS)
	AC_SUBST(BUILD_WITH_LIBMNL_LIBS)
fi
AM_CONDITIONAL(BUILD_WITH_LIBMNL, test "x$with_libmnl" = "xyes")
# }}}

# --with-libnetapp {{{
AC_ARG_VAR([LIBNETAPP_CPPFLAGS], [C preprocessor flags required to build with libnetapp])
AC_ARG_VAR([LIBNETAPP_LDFLAGS],  [Linker flags required to build with libnetapp])
AC_ARG_VAR([LIBNETAPP_LIBS],     [Other libraries required to link against libnetapp])
LIBNETAPP_CPPFLAGS="$LIBNETAPP_CPPFLAGS"
LIBNETAPP_LDFLAGS="$LIBNETAPP_LDFLAGS"
LIBNETAPP_LIBS="$LIBNETAPP_LIBS"
AC_ARG_WITH(libnetapp, [AS_HELP_STRING([--with-libnetapp@<:@=PREFIX@:>@], [Path to libnetapp.])],
[
 if test -d "$withval"
 then
	 LIBNETAPP_CPPFLAGS="$LIBNETAPP_CPPFLAGS -I$withval/include"
	 LIBNETAPP_LDFLAGS="$LIBNETAPP_LDFLAGS -L$withval/lib"
	 with_libnetapp="yes"
 else
	 with_libnetapp="$withval"
 fi
],
[
 with_libnetapp="yes"
])

SAVE_CPPFLAGS="$CPPFLAGS"
SAVE_LDFLAGS="$LDFLAGS"
CPPFLAGS="$CPPFLAGS $LIBNETAPP_CPPFLAGS"
LDFLAGS="$LDFLAGS $LIBNETAPP_LDFLAGS"

if test "x$with_libnetapp" = "xyes"
then
	if test "x$LIBNETAPP_CPPFLAGS" != "x"
	then
		AC_MSG_NOTICE([netapp CPPFLAGS: $LIBNETAPP_CPPFLAGS])
	fi
	AC_CHECK_HEADERS(netapp_api.h,
		[with_libnetapp="yes"],
		[with_libnetapp="no (netapp_api.h not found)"])
fi

if test "x$with_libnetapp" = "xyes"
then
	if test "x$LIBNETAPP_LDFLAGS" != "x"
	then
		AC_MSG_NOTICE([netapp LDFLAGS: $LIBNETAPP_LDFLAGS])
	fi

	if test "x$LIBNETAPP_LIBS" = "x"
	then
		LIBNETAPP_LIBS="$PTHREAD_LIBS -lxml -ladt -lssl -lm -lcrypto -lz"
	fi
	AC_MSG_NOTICE([netapp LIBS: $LIBNETAPP_LIBS])

	AC_CHECK_LIB(netapp, na_server_invoke_elem,
		[with_libnetapp="yes"],
		[with_libnetapp="no (symbol na_server_invoke_elem not found)"],
		[$LIBNETAPP_LIBS])
	LIBNETAPP_LIBS="-lnetapp $LIBNETAPP_LIBS"
fi

CPPFLAGS="$SAVE_CPPFLAGS"
LDFLAGS="$SAVE_LDFLAGS"

if test "x$with_libnetapp" = "xyes"
then
	AC_DEFINE(HAVE_LIBNETAPP, 1, [Define to 1 if you have the netapp library (-lnetapp).])
fi

AC_SUBST(LIBNETAPP_CPPFLAGS)
AC_SUBST(LIBNETAPP_LDFLAGS)
AC_SUBST(LIBNETAPP_LIBS)
AM_CONDITIONAL(BUILD_WITH_LIBNETAPP, test "x$with_libnetapp" = "xyes")
# }}}

# --with-libnetsnmp {{{
with_snmp_config="net-snmp-config"
with_snmp_cflags=""
with_snmp_libs=""
AC_ARG_WITH(libnetsnmp, [AS_HELP_STRING([--with-libnetsnmp@<:@=PREFIX@:>@], [Path to the Net-SNMPD library.])],
[
	if test "x$withval" = "xno"
	then
		with_libnetsnmp="no"
	else if test "x$withval" = "xyes"
	then
		with_libnetsnmp="yes"
	else
		if test -x "$withval"
		then
			with_snmp_config="$withval"
			with_libnetsnmp="yes"
		else
			with_snmp_config="$withval/bin/net-snmp-config"
			with_libnetsnmp="yes"
		fi
	fi; fi
],
[with_libnetsnmp="yes"])
if test "x$with_libnetsnmp" = "xyes"
then
	with_snmp_cflags=`$with_snmp_config --cflags 2>/dev/null`
	snmp_config_status=$?

	if test $snmp_config_status -ne 0
	then
		with_libnetsnmp="no ($with_snmp_config failed)"
	else
		SAVE_CPPFLAGS="$CPPFLAGS"
		CPPFLAGS="$CPPFLAGS $with_snmp_cflags"

		AC_CHECK_HEADERS(net-snmp/net-snmp-config.h, [], [with_libnetsnmp="no (net-snmp/net-snmp-config.h not found)"])

		CPPFLAGS="$SAVE_CPPFLAGS"
	fi
fi
if test "x$with_libnetsnmp" = "xyes"
then
	with_snmp_libs=`$with_snmp_config --libs 2>/dev/null`
	snmp_config_status=$?

	if test $snmp_config_status -ne 0
	then
		with_libnetsnmp="no ($with_snmp_config failed)"
	else
		AC_CHECK_LIB(netsnmp, init_snmp,
		[with_libnetsnmp="yes"],
		[with_libnetsnmp="no (libnetsnmp not found)"],
		[$with_snmp_libs])
	fi
fi
if test "x$with_libnetsnmp" = "xyes"
then
	BUILD_WITH_LIBSNMP_CFLAGS="$with_snmp_cflags"
	BUILD_WITH_LIBSNMP_LIBS="$with_snmp_libs"
	AC_SUBST(BUILD_WITH_LIBSNMP_CFLAGS)
	AC_SUBST(BUILD_WITH_LIBSNMP_LIBS)
fi
AM_CONDITIONAL(BUILD_WITH_LIBNETSNMP, test "x$with_libnetsnmp" = "xyes")
# }}}

# --with-liboconfig {{{
with_own_liboconfig="no"
liboconfig_LDFLAGS="$LDFLAGS"
liboconfig_CPPFLAGS="$CPPFLAGS"
AC_ARG_WITH(liboconfig, [AS_HELP_STRING([--with-liboconfig@<:@=PREFIX@:>@], [Path to liboconfig.])],
[
	if test "x$withval" != "xno" && test "x$withval" != "xyes"
	then
		if test -d "$withval/lib"
		then
			liboconfig_LDFLAGS="$LDFLAGS -L$withval/lib"
		fi
		if test -d "$withval/include"
		then
			liboconfig_CPPFLAGS="$CPPFLAGS -I$withval/include"
		fi
	fi
	if test "x$withval" = "xno"
	then
		AC_MSG_ERROR("liboconfig is required")
	fi
],
[
	with_liboconfig="yes"
])

save_LDFLAGS="$LDFLAGS"
save_CPPFLAGS="$CPPFLAGS"
LDFLAGS="$liboconfig_LDFLAGS"
CPPFLAGS="$liboconfig_CPPFLAGS"
AC_CHECK_LIB(oconfig, oconfig_parse_fh,
[
	with_liboconfig="yes"
	with_own_liboconfig="no"
],
[
	with_liboconfig="yes"
	with_own_liboconfig="yes"
	LDFLAGS="$save_LDFLAGS"
	CPPFLAGS="$save_CPPFLAGS"
])

AM_CONDITIONAL(BUILD_WITH_OWN_LIBOCONFIG, test "x$with_own_liboconfig" = "xyes")
if test "x$with_own_liboconfig" = "xyes"
then
	with_liboconfig="yes (shipped version)"
fi
# }}}

# --with-liboping {{{
AC_ARG_WITH(liboping, [AS_HELP_STRING([--with-liboping@<:@=PREFIX@:>@], [Path to liboping.])],
[
 if test "x$withval" = "xyes"
 then
	 with_liboping="yes"
 else if test "x$withval" = "xno"
 then
	 with_liboping="no"
 else
	 with_liboping="yes"
	 LIBOPING_CPPFLAGS="$LIBOPING_CPPFLAGS -I$withval/include"
	 LIBOPING_LDFLAGS="$LIBOPING_LDFLAGS -L$withval/lib"
 fi; fi
],
[with_liboping="yes"])

SAVE_CPPFLAGS="$CPPFLAGS"
SAVE_LDFLAGS="$LDFLAGS"

CPPFLAGS="$CPPFLAGS $LIBOPING_CPPFLAGS"
LDFLAGS="$LDFLAGS $LIBOPING_LDFLAGS"

if test "x$with_liboping" = "xyes"
then
	if test "x$LIBOPING_CPPFLAGS" != "x"
	then
		AC_MSG_NOTICE([liboping CPPFLAGS: $LIBOPING_CPPFLAGS])
	fi
	AC_CHECK_HEADERS(oping.h,
	[with_liboping="yes"],
	[with_liboping="no (oping.h not found)"])
fi
if test "x$with_liboping" = "xyes"
then
	if test "x$LIBOPING_LDFLAGS" != "x"
	then
		AC_MSG_NOTICE([liboping LDFLAGS: $LIBOPING_LDFLAGS])
	fi
	AC_CHECK_LIB(oping, ping_construct,
	[with_liboping="yes"],
	[with_liboping="no (symbol 'ping_construct' not found)"])
fi

CPPFLAGS="$SAVE_CPPFLAGS"
LDFLAGS="$SAVE_LDFLAGS"

if test "x$with_liboping" = "xyes"
then
	BUILD_WITH_LIBOPING_CPPFLAGS="$LIBOPING_CPPFLAGS"
	BUILD_WITH_LIBOPING_LDFLAGS="$LIBOPING_LDFLAGS"
	AC_SUBST(BUILD_WITH_LIBOPING_CPPFLAGS)
	AC_SUBST(BUILD_WITH_LIBOPING_LDFLAGS)
fi
AM_CONDITIONAL(BUILD_WITH_LIBOPING, test "x$with_liboping" = "xyes")
# }}}

# --with-oracle {{{
with_oracle_cppflags=""
with_oracle_libs=""
AC_ARG_WITH(oracle, [AS_HELP_STRING([--with-oracle@<:@=ORACLE_HOME@:>@], [Path to Oracle.])],
[
	if test "x$withval" = "xyes"
	then
		if test "x$ORACLE_HOME" = "x"
		then
			AC_MSG_WARN([Use of the Oracle library has been forced, but the environment variable ORACLE_HOME is not set.])
		fi
		with_oracle="yes"
	else if test "x$withval" = "xno"
	then
		with_oracle="no"
	else
		with_oracle="yes"
		ORACLE_HOME="$withval"
	fi; fi
],
[
	if test "x$ORACLE_HOME" = "x"
	then
		with_oracle="no (ORACLE_HOME is not set)"
	else
		with_oracle="yes"
	fi
])
if test "x$ORACLE_HOME" != "x"
then
	with_oracle_cppflags="-I$ORACLE_HOME/rdbms/public"

	if test -e "$ORACLE_HOME/lib/ldflags"
	then
		with_oracle_libs=`cat "$ORACLE_HOME/lib/ldflags"`
	fi
	#with_oracle_libs="-L$ORACLE_HOME/lib $with_oracle_libs -lclntsh"
	with_oracle_libs="-L$ORACLE_HOME/lib -lclntsh"
fi
if test "x$with_oracle" = "xyes"
then
	SAVE_CPPFLAGS="$CPPFLAGS"
	CPPFLAGS="$CPPFLAGS $with_oracle_cppflags"

	AC_CHECK_HEADERS(oci.h, [with_oracle="yes"], [with_oracle="no (oci.h not found)"])

	CPPFLAGS="$SAVE_CPPFLAGS"
fi
if test "x$with_oracle" = "xyes"
then
	SAVE_CPPFLAGS="$CPPFLAGS"
	SAVE_LIBS="$LIBS"
	CPPFLAGS="$CPPFLAGS $with_oracle_cppflags"
	LIBS="$LIBS $with_oracle_libs"

	AC_CHECK_FUNC(OCIEnvCreate, [with_oracle="yes"], [with_oracle="no (Symbol 'OCIEnvCreate' not found)"])

	CPPFLAGS="$SAVE_CPPFLAGS"
	LIBS="$SAVE_LIBS"
fi
if test "x$with_oracle" = "xyes"
then
	BUILD_WITH_ORACLE_CPPFLAGS="$with_oracle_cppflags"
	BUILD_WITH_ORACLE_LIBS="$with_oracle_libs"
	AC_SUBST(BUILD_WITH_ORACLE_CPPFLAGS)
	AC_SUBST(BUILD_WITH_ORACLE_LIBS)
fi
# }}}

# --with-libowcapi {{{
with_libowcapi_cppflags=""
with_libowcapi_ldflags=""
AC_ARG_WITH(libowcapi, [AS_HELP_STRING([--with-libowcapi@<:@=PREFIX@:>@], [Path to libowcapi.])],
[
	if test "x$withval" != "xno" && test "x$withval" != "xyes"
	then
		with_libowcapi_cppflags="-I$withval/include"
		with_libowcapi_ldflags="-L$withval/lib"
		with_libowcapi="yes"
	else
		with_libowcapi="$withval"
	fi
],
[
	with_libowcapi="yes"
])
if test "x$with_libowcapi" = "xyes"
then
	SAVE_CPPFLAGS="$CPPFLAGS"
	CPPFLAGS="$CPPFLAGS $with_libowcapi_cppflags"

	AC_CHECK_HEADERS(owcapi.h, [with_libowcapi="yes"], [with_libowcapi="no (owcapi.h not found)"])

	CPPFLAGS="$SAVE_CPPFLAGS"
fi
if test "x$with_libowcapi" = "xyes"
then
	SAVE_LDFLAGS="$LDFLAGS"
	SAVE_CPPFLAGS="$CPPFLAGS"
	LDFLAGS="$LDFLAGS $with_libowcapi_ldflags"
	CPPFLAGS="$with_libowcapi_cppflags"

	AC_CHECK_LIB(owcapi, OW_get, [with_libowcapi="yes"], [with_libowcapi="no (libowcapi not found)"])

	LDFLAGS="$SAVE_LDFLAGS"
	CPPFLAGS="$SAVE_CPPFLAGS"
fi
if test "x$with_libowcapi" = "xyes"
then
	BUILD_WITH_LIBOWCAPI_CPPFLAGS="$with_libowcapi_cppflags"
	BUILD_WITH_LIBOWCAPI_LDFLAGS="$with_libowcapi_ldflags"
	BUILD_WITH_LIBOWCAPI_LIBS="-lowcapi"
	AC_SUBST(BUILD_WITH_LIBOWCAPI_CPPFLAGS)
	AC_SUBST(BUILD_WITH_LIBOWCAPI_LDFLAGS)
	AC_SUBST(BUILD_WITH_LIBOWCAPI_LIBS)
fi
# }}}

# --with-libpcap {{{
AC_ARG_WITH(libpcap, [AS_HELP_STRING([--with-libpcap@<:@=PREFIX@:>@], [Path to libpcap.])],
[
	if test "x$withval" != "xno" && test "x$withval" != "xyes"
	then
		LDFLAGS="$LDFLAGS -L$withval/lib"
		CPPFLAGS="$CPPFLAGS -I$withval/include"
		with_libpcap="yes"
	else
		with_libpcap="$withval"
	fi
],
[
	with_libpcap="yes"
])
if test "x$with_libpcap" = "xyes"
then
	AC_CHECK_LIB(pcap, pcap_open_live,
	[
		AC_DEFINE(HAVE_LIBPCAP, 1, [Define to 1 if you have the pcap library (-lpcap).])
	], [with_libpcap="no (libpcap not found)"])
fi
if test "x$with_libpcap" = "xyes"
then
	AC_CHECK_HEADERS(pcap.h,,
			 [with_libpcap="no (pcap.h not found)"])
fi
if test "x$with_libpcap" = "xyes"
then
	AC_CACHE_CHECK([whether libpcap has PCAP_ERROR_IFACE_NOT_UP],
		       [c_cv_libpcap_have_pcap_error_iface_not_up],
		       AC_COMPILE_IFELSE([AC_LANG_PROGRAM(
[[[
#include <pcap.h>
]]],
[[[
  int val = PCAP_ERROR_IFACE_NOT_UP;
  return(val);
]]]
		       )],
		       [c_cv_libpcap_have_pcap_error_iface_not_up="yes"],
		       [c_cv_libpcap_have_pcap_error_iface_not_up="no"]))
fi
if test "x$c_cv_libpcap_have_pcap_error_iface_not_up" != "xyes"
then
		with_libpcap="no (pcap.h misses PCAP_ERROR_IFACE_NOT_UP)"
fi
AM_CONDITIONAL(BUILD_WITH_LIBPCAP, test "x$with_libpcap" = "xyes")
# }}}

# --with-libperl {{{
perl_interpreter="perl"
AC_ARG_WITH(libperl, [AS_HELP_STRING([--with-libperl@<:@=PREFIX@:>@], [Path to libperl.])],
[
	if test -f "$withval" && test -x "$withval"
	then
		perl_interpreter="$withval"
		with_libperl="yes"
	else if test "x$withval" != "xno" && test "x$withval" != "xyes"
	then
		LDFLAGS="$LDFLAGS -L$withval/lib"
		CPPFLAGS="$CPPFLAGS -I$withval/include"
		perl_interpreter="$withval/bin/perl"
		with_libperl="yes"
	else
		with_libperl="$withval"
	fi; fi
],
[
	with_libperl="yes"
])

AC_MSG_CHECKING([for perl])
perl_interpreter=`which "$perl_interpreter" 2> /dev/null`
if test -x "$perl_interpreter"
then
	AC_MSG_RESULT([yes ($perl_interpreter)])
else
	perl_interpreter=""
	AC_MSG_RESULT([no])
fi

AC_SUBST(PERL, "$perl_interpreter")

if test "x$with_libperl" = "xyes" \
	&& test -n "$perl_interpreter"
then
  SAVE_CFLAGS="$CFLAGS"
  SAVE_LIBS="$LIBS"
dnl ARCHFLAGS="" -> disable multi -arch on OSX (see Config_heavy.pl:fetch_string)
  PERL_CFLAGS=`ARCHFLAGS="" $perl_interpreter -MExtUtils::Embed -e ccopts`
  PERL_LIBS=`ARCHFLAGS="" $perl_interpreter -MExtUtils::Embed -e ldopts`
  CFLAGS="$CFLAGS $PERL_CFLAGS"
  LIBS="$LIBS $PERL_LIBS"

  AC_CACHE_CHECK([for libperl],
    [c_cv_have_libperl],
    AC_LINK_IFELSE([AC_LANG_PROGRAM(
[[[
#define PERL_NO_GET_CONTEXT
#include <EXTERN.h>
#include <perl.h>
#include <XSUB.h>
]]],
[[[
       dTHX;
       load_module (PERL_LOADMOD_NOIMPORT,
			 newSVpv ("Collectd::Plugin::FooBar", 24),
			 Nullsv);
]]]
      )],
      [c_cv_have_libperl="yes"],
      [c_cv_have_libperl="no"]
    )
  )

  if test "x$c_cv_have_libperl" = "xyes"
  then
	  AC_DEFINE(HAVE_LIBPERL, 1, [Define if libperl is present and usable.])
	  AC_SUBST(PERL_CFLAGS)
	  AC_SUBST(PERL_LIBS)
  else
	  with_libperl="no"
  fi

  CFLAGS="$SAVE_CFLAGS"
  LIBS="$SAVE_LIBS"
else if test -z "$perl_interpreter"; then
  with_libperl="no (no perl interpreter found)"
  c_cv_have_libperl="no"
fi; fi
AM_CONDITIONAL(BUILD_WITH_LIBPERL, test "x$with_libperl" = "xyes")

if test "x$with_libperl" = "xyes"
then
	SAVE_CFLAGS="$CFLAGS"
	SAVE_LIBS="$LIBS"
	CFLAGS="$CFLAGS $PERL_CFLAGS"
	LIBS="$LIBS $PERL_LIBS"

	AC_CACHE_CHECK([if perl supports ithreads],
		[c_cv_have_perl_ithreads],
		AC_LINK_IFELSE([AC_LANG_PROGRAM(
[[[
#include <EXTERN.h>
#include <perl.h>
#include <XSUB.h>

#if !defined(USE_ITHREADS)
# error "Perl does not support ithreads!"
#endif /* !defined(USE_ITHREADS) */
]]],
[[[ ]]]
			)],
			[c_cv_have_perl_ithreads="yes"],
			[c_cv_have_perl_ithreads="no"]
		)
	)

	if test "x$c_cv_have_perl_ithreads" = "xyes"
	then
		AC_DEFINE(HAVE_PERL_ITHREADS, 1, [Define if Perl supports ithreads.])
	fi

	CFLAGS="$SAVE_CFLAGS"
	LIBS="$SAVE_LIBS"
fi

if test "x$with_libperl" = "xyes"
then
	SAVE_CFLAGS="$CFLAGS"
	SAVE_LIBS="$LIBS"
	# trigger an error if Perl_load_module*() uses __attribute__nonnull__(3)
	# (see issues #41 and #42)
	CFLAGS="$CFLAGS $PERL_CFLAGS -Wall -Werror"
	LIBS="$LIBS $PERL_LIBS"

	AC_CACHE_CHECK([for broken Perl_load_module()],
		[c_cv_have_broken_perl_load_module],
		AC_LINK_IFELSE([AC_LANG_PROGRAM(
[[[
#define PERL_NO_GET_CONTEXT
#include <EXTERN.h>
#include <perl.h>
#include <XSUB.h>
]]],
[[[
			 dTHX;
			 load_module (PERL_LOADMOD_NOIMPORT,
			     newSVpv ("Collectd::Plugin::FooBar", 24),
			     Nullsv);
]]]
			)],
			[c_cv_have_broken_perl_load_module="no"],
			[c_cv_have_broken_perl_load_module="yes"]
		)
	)

	CFLAGS="$SAVE_CFLAGS"
	LIBS="$SAVE_LIBS"
fi
AM_CONDITIONAL(HAVE_BROKEN_PERL_LOAD_MODULE,
		test "x$c_cv_have_broken_perl_load_module" = "xyes")

if test "x$with_libperl" = "xyes"
then
	SAVE_CFLAGS="$CFLAGS"
	SAVE_LIBS="$LIBS"
	CFLAGS="$CFLAGS $PERL_CFLAGS"
	LIBS="$LIBS $PERL_LIBS"

	AC_CHECK_MEMBER(
		[struct mgvtbl.svt_local],
		[have_struct_mgvtbl_svt_local="yes"],
		[have_struct_mgvtbl_svt_local="no"],
		[
#include <EXTERN.h>
#include <perl.h>
#include <XSUB.h>
		])

	if test "x$have_struct_mgvtbl_svt_local" = "xyes"
	then
		AC_DEFINE(HAVE_PERL_STRUCT_MGVTBL_SVT_LOCAL, 1,
				  [Define if Perl's struct mgvtbl has member svt_local.])
	fi

	CFLAGS="$SAVE_CFLAGS"
	LIBS="$SAVE_LIBS"
fi
# }}}

# --with-libpq {{{
with_pg_config="pg_config"
with_libpq_includedir=""
with_libpq_libdir=""
with_libpq_cppflags=""
with_libpq_ldflags=""
AC_ARG_WITH(libpq, [AS_HELP_STRING([--with-libpq@<:@=PREFIX@:>@],
	[Path to libpq.])],
[
	if test "x$withval" = "xno"
	then
		with_libpq="no"
	else if test "x$withval" = "xyes"
	then
		with_libpq="yes"
	else
		if test -f "$withval" && test -x "$withval";
		then
			with_pg_config="$withval"
		else if test -x "$withval/bin/pg_config"
		then
			with_pg_config="$withval/bin/pg_config"
		fi; fi
		with_libpq="yes"
	fi; fi
],
[
	with_libpq="yes"
])
if test "x$with_libpq" = "xyes"
then
	with_libpq_includedir=`$with_pg_config --includedir 2> /dev/null`
	pg_config_status=$?

	if test $pg_config_status -eq 0
	then
		if test -n "$with_libpq_includedir"; then
			for dir in $with_libpq_includedir; do
				with_libpq_cppflags="$with_libpq_cppflags -I$dir"
			done
		fi
	else
		AC_MSG_WARN([$with_pg_config returned with status $pg_config_status])
	fi

	SAVE_CPPFLAGS="$CPPFLAGS"
	CPPFLAGS="$CPPFLAGS $with_libpq_cppflags"

	AC_CHECK_HEADERS(libpq-fe.h, [],
		[with_libpq="no (libpq-fe.h not found)"], [])

	CPPFLAGS="$SAVE_CPPFLAGS"
fi
if test "x$with_libpq" = "xyes"
then
	with_libpq_libdir=`$with_pg_config --libdir 2> /dev/null`
	pg_config_status=$?

	if test $pg_config_status -eq 0
	then
		if test -n "$with_libpq_libdir"; then
			for dir in $with_libpq_libdir; do
				with_libpq_ldflags="$with_libpq_ldflags -L$dir"
			done
		fi
	else
		AC_MSG_WARN([$with_pg_config returned with status $pg_config_status])
	fi

	SAVE_LDFLAGS="$LDFLAGS"
	LDFLAGS="$LDFLAGS $with_libpq_ldflags"

	AC_CHECK_LIB(pq, PQconnectdb,
		[with_libpq="yes"],
		[with_libpq="no (symbol 'PQconnectdb' not found)"])

	AC_CHECK_LIB(pq, PQserverVersion,
		[with_libpq="yes"],
		[with_libpq="no (symbol 'PQserverVersion' not found)"])

	LDFLAGS="$SAVE_LDFLAGS"
fi
if test "x$with_libpq" = "xyes"
then
	BUILD_WITH_LIBPQ_CPPFLAGS="$with_libpq_cppflags"
	BUILD_WITH_LIBPQ_LDFLAGS="$with_libpq_ldflags"
	AC_SUBST(BUILD_WITH_LIBPQ_CPPFLAGS)
	AC_SUBST(BUILD_WITH_LIBPQ_LDFLAGS)
fi
AM_CONDITIONAL(BUILD_WITH_LIBPQ, test "x$with_libpq" = "xyes")
# }}}

# --with-python {{{
with_python_prog=""
with_python_path="$PATH"
AC_ARG_WITH(python, [AS_HELP_STRING([--with-python@<:@=PREFIX@:>@], [Path to the python interpreter.])],
[
 if test "x$withval" = "xyes" || test "x$withval" = "xno"
 then
	 with_python="$withval"
 else if test -x "$withval"
 then
	 with_python_prog="$withval"
	 with_python_path="`dirname \"$withval\"`$PATH_SEPARATOR$with_python_path"
	 with_python="yes"
 else if test -d "$withval"
 then
	 with_python_path="$withval$PATH_SEPARATOR$with_python_path"
	 with_python="yes"
 else
	 AC_MSG_WARN([Argument not recognized: $withval])
 fi; fi; fi
], [with_python="yes"])

SAVE_PATH="$PATH"
SAVE_CPPFLAGS="$CPPFLAGS"
SAVE_LDFLAGS="$LDFLAGS"
SAVE_LIBS="$LIBS"

PATH="$with_python_path"

if test "x$with_python" = "xyes" && test "x$with_python_prog" = "x"
then
	AC_MSG_CHECKING([for python])
	with_python_prog="`which python 2>/dev/null`"
	if test "x$with_python_prog" = "x"
	then
		AC_MSG_RESULT([not found])
		with_python="no (interpreter not found)"
	else
		AC_MSG_RESULT([$with_python_prog])
	fi
fi

if test "x$with_python" = "xyes"
then
	AC_MSG_CHECKING([for Python CPPFLAGS])
	python_include_path=`echo "import distutils.sysconfig;import sys;sys.stdout.write(distutils.sysconfig.get_python_inc())" | "$with_python_prog" 2>&1`
	python_config_status=$?

	if test "$python_config_status" -ne 0 || test "x$python_include_path" = "x"
	then
		AC_MSG_RESULT([failed with status $python_config_status (output: $python_include_path)])
		with_python="no"
	else
		AC_MSG_RESULT([$python_include_path])
	fi
fi

if test "x$with_python" = "xyes"
then
	CPPFLAGS="-I$python_include_path $CPPFLAGS"
	AC_CHECK_HEADERS(Python.h,
			 [with_python="yes"],
			 [with_python="no ('Python.h' not found)"])
fi

if test "x$with_python" = "xyes"
then
	AC_MSG_CHECKING([for Python LDFLAGS])
	python_library_path=`echo "import distutils.sysconfig;import sys;sys.stdout.write(distutils.sysconfig.get_config_vars(\"LIBDIR\").__getitem__(0))" | "$with_python_prog" 2>&1`
	python_config_status=$?

	if test "$python_config_status" -ne 0 || test "x$python_library_path" = "x"
	then
		AC_MSG_RESULT([failed with status $python_config_status (output: $python_library_path)])
		with_python="no"
	else
		AC_MSG_RESULT([$python_library_path])
	fi
fi

if test "x$with_python" = "xyes"
then
	AC_MSG_CHECKING([for Python LIBS])
	python_library_flags=`echo "import distutils.sysconfig;import sys;sys.stdout.write(distutils.sysconfig.get_config_vars(\"BLDLIBRARY\").__getitem__(0))" | "$with_python_prog" 2>&1`
	python_config_status=$?

	if test "$python_config_status" -ne 0 || test "x$python_library_flags" = "x"
	then
		AC_MSG_RESULT([failed with status $python_config_status (output: $python_library_flags)])
		with_python="no"
	else
		AC_MSG_RESULT([$python_library_flags])
	fi
fi

if test "x$with_python" = "xyes"
then
	LDFLAGS="-L$python_library_path $LDFLAGS"
	LIBS="$python_library_flags $LIBS"

	AC_CHECK_FUNC(PyObject_CallFunction,
		      [with_python="yes"],
		      [with_python="no (Symbol 'PyObject_CallFunction' not found)"])
fi

PATH="$SAVE_PATH"
CPPFLAGS="$SAVE_CPPFLAGS"
LDFLAGS="$SAVE_LDFLAGS"
LIBS="$SAVE_LIBS"

if test "x$with_python" = "xyes"
then
	BUILD_WITH_PYTHON_CPPFLAGS="-I$python_include_path"
	BUILD_WITH_PYTHON_LDFLAGS="-L$python_library_path"
	BUILD_WITH_PYTHON_LIBS="$python_library_flags"
	AC_SUBST(BUILD_WITH_PYTHON_CPPFLAGS)
	AC_SUBST(BUILD_WITH_PYTHON_LDFLAGS)
	AC_SUBST(BUILD_WITH_PYTHON_LIBS)
fi
# }}} --with-python

# --with-librabbitmq {{{
with_librabbitmq_cppflags=""
with_librabbitmq_ldflags=""
AC_ARG_WITH(librabbitmq, [AS_HELP_STRING([--with-librabbitmq@<:@=PREFIX@:>@], [Path to librabbitmq.])],
[
	if test "x$withval" != "xno" && test "x$withval" != "xyes"
	then
		with_librabbitmq_cppflags="-I$withval/include"
		with_librabbitmq_ldflags="-L$withval/lib"
		with_librabbitmq="yes"
	else
		with_librabbitmq="$withval"
	fi
],
[
	with_librabbitmq="yes"
])
SAVE_CPPFLAGS="$CPPFLAGS"
SAVE_LDFLAGS="$LDFLAGS"
CPPFLAGS="$CPPFLAGS $with_librabbitmq_cppflags"
LDFLAGS="$LDFLAGS $with_librabbitmq_ldflags"
if test "x$with_librabbitmq" = "xyes"
then
	AC_CHECK_HEADERS(amqp.h, [with_librabbitmq="yes"], [with_librabbitmq="no (amqp.h not found)"])
fi
if test "x$with_librabbitmq" = "xyes"
then
	# librabbitmq up to version 0.9.1 provides "library_errno", later
	# versions use "library_error". The library does not provide a version
	# macro :( Use "AC_CHECK_MEMBERS" (plural) for automatic defines.
	AC_CHECK_MEMBERS([amqp_rpc_reply_t.library_errno],,,
			 [
#if HAVE_STDLIB_H
# include <stdlib.h>
#endif
#if HAVE_STDIO_H
# include <stdio.h>
#endif
#if HAVE_STDINT_H
# include <stdint.h>
#endif
#if HAVE_INTTYPES_H
# include <inttypes.h>
#endif
#include <amqp.h>
                         ])
fi
if test "x$with_librabbitmq" = "xyes"
then
	AC_CHECK_LIB(rabbitmq, amqp_basic_publish, [with_librabbitmq="yes"], [with_librabbitmq="no (Symbol 'amqp_basic_publish' not found)"])
fi
if test "x$with_librabbitmq" = "xyes"
then
	BUILD_WITH_LIBRABBITMQ_CPPFLAGS="$with_librabbitmq_cppflags"
	BUILD_WITH_LIBRABBITMQ_LDFLAGS="$with_librabbitmq_ldflags"
	BUILD_WITH_LIBRABBITMQ_LIBS="-lrabbitmq"
	AC_SUBST(BUILD_WITH_LIBRABBITMQ_CPPFLAGS)
	AC_SUBST(BUILD_WITH_LIBRABBITMQ_LDFLAGS)
	AC_SUBST(BUILD_WITH_LIBRABBITMQ_LIBS)
	AC_DEFINE(HAVE_LIBRABBITMQ, 1, [Define if librabbitmq is present and usable.])
fi
CPPFLAGS="$SAVE_CPPFLAGS"
LDFLAGS="$SAVE_LDFLAGS"
AM_CONDITIONAL(BUILD_WITH_LIBRABBITMQ, test "x$with_librabbitmq" = "xyes")

with_amqp_tcp_socket="no"
if test "x$with_librabbitmq" = "xyes"
then
	SAVE_CPPFLAGS="$CPPFLAGS"
	SAVE_LDFLAGS="$LDFLAGS"
	SAVE_LIBS="$LIBS"
	CPPFLAGS="$CPPFLAGS $with_librabbitmq_cppflags"
	LDFLAGS="$LDFLAGS $with_librabbitmq_ldflags"
	LIBS="-lrabbitmq"

	AC_CHECK_HEADERS(amqp_tcp_socket.h amqp_socket.h)
	AC_CHECK_FUNC(amqp_tcp_socket_new, [with_amqp_tcp_socket="yes"], [with_amqp_tcp_socket="no"])
	if test "x$with_amqp_tcp_socket" = "xyes"
	then
		AC_DEFINE(HAVE_AMQP_TCP_SOCKET, 1,
				[Define if librabbitmq provides the new TCP socket interface.])
	fi

	AC_CHECK_DECLS(amqp_socket_close,
				[amqp_socket_close_decl="yes"], [amqp_socket_close_decl="no"],
				[[
#include <amqp.h>
#ifdef HAVE_AMQP_TCP_SOCKET_H
# include <amqp_tcp_socket.h>
#endif
#ifdef HAVE_AMQP_SOCKET_H
# include <amqp_socket.h>
#endif
				]])

	CPPFLAGS="$SAVE_CPPFLAGS"
	LDFLAGS="$SAVE_LDFLAGS"
	LIBS="$SAVE_LIBS"
fi
# }}}

# --with-librdkafka {{{
AC_ARG_WITH(librdkafka, [AS_HELP_STRING([--with-librdkafka@<:@=PREFIX@:>@], [Path to librdkafka.])],
[
  if test "x$withval" != "xno" && test "x$withval" != "xyes"
  then
    with_librdkafka_cppflags="-I$withval/include"
    with_librdkafka_ldflags="-L$withval/lib"
    with_librdkafka_rpath="$withval/lib"
    with_librdkafka="yes"
  else
    with_librdkafka="$withval"
  fi
],
[
  with_librdkafka="yes"
])
SAVE_CPPFLAGS="$CPPFLAGS"
SAVE_LDFLAGS="$LDFLAGS"

CPPFLAGS="$CPPFLAGS $with_librdkafka_cppflags"
LDFLAGS="$LDFLAGS $with_librdkafka_ldflags"

if test "x$with_librdkafka" = "xyes"
then
	AC_CHECK_HEADERS(librdkafka/rdkafka.h, [with_librdkafka="yes"], [with_librdkafka="no (librdkafka/rdkafka.h not found)"])
fi

if test "x$with_librdkafka" = "xyes"
then
	AC_CHECK_LIB(rdkafka, rd_kafka_new, [with_librdkafka="yes"], [with_librdkafka="no (Symbol 'rd_kafka_new' not found)"])
  AC_CHECK_LIB(rdkafka, rd_kafka_conf_set_log_cb, [with_librdkafka_log_cb="yes"], [with_librdkafka_log_cb="no"])
  AC_CHECK_LIB(rdkafka, rd_kafka_set_logger, [with_librdkafka_logger="yes"], [with_librdkafka_logger="no"])
fi
if test "x$with_librdkafka" = "xyes"
then
	BUILD_WITH_LIBRDKAFKA_CPPFLAGS="$with_librdkafka_cppflags"
	BUILD_WITH_LIBRDKAFKA_LDFLAGS="$with_librdkafka_ldflags"
	if test "x$with_librdkafka_rpath" != "x"
	then
		BUILD_WITH_LIBRDKAFKA_LIBS="-Wl,-rpath,$with_librdkafka_rpath -lrdkafka"
	else
		BUILD_WITH_LIBRDKAFKA_LIBS="-lrdkafka"
	fi
	AC_SUBST(BUILD_WITH_LIBRDKAFKA_CPPFLAGS)
	AC_SUBST(BUILD_WITH_LIBRDKAFKA_LDFLAGS)
	AC_SUBST(BUILD_WITH_LIBRDKAFKA_LIBS)
	AC_DEFINE(HAVE_LIBRDKAFKA, 1, [Define if librdkafka is present and usable.])
  if test "x$with_librdkafka_log_cb" = "xyes"
  then
        AC_DEFINE(HAVE_LIBRDKAFKA_LOG_CB, 1, [Define if librdkafka log facility is present and usable.])
  fi
  if test "x$with_librdkafka_logger" = "xyes"
  then
        AC_DEFINE(HAVE_LIBRDKAFKA_LOGGER, 1, [Define if librdkafka log facility is present and usable.])
  fi
fi
CPPFLAGS="$SAVE_CPPFLAGS"
LDFLAGS="$SAVE_LDFLAGS"
AM_CONDITIONAL(BUILD_WITH_LIBRDKAFKA, test "x$with_librdkafka" = "xyes")

# }}}

# --with-librouteros {{{
AC_ARG_WITH(librouteros, [AS_HELP_STRING([--with-librouteros@<:@=PREFIX@:>@], [Path to librouteros.])],
[
 if test "x$withval" = "xyes"
 then
	 with_librouteros="yes"
 else if test "x$withval" = "xno"
 then
	 with_librouteros="no"
 else
	 with_librouteros="yes"
	 LIBROUTEROS_CPPFLAGS="$LIBROUTEROS_CPPFLAGS -I$withval/include"
	 LIBROUTEROS_LDFLAGS="$LIBROUTEROS_LDFLAGS -L$withval/lib"
 fi; fi
],
[with_librouteros="yes"])

SAVE_CPPFLAGS="$CPPFLAGS"
SAVE_LDFLAGS="$LDFLAGS"

CPPFLAGS="$CPPFLAGS $LIBROUTEROS_CPPFLAGS"
LDFLAGS="$LDFLAGS $LIBROUTEROS_LDFLAGS"

if test "x$with_librouteros" = "xyes"
then
	if test "x$LIBROUTEROS_CPPFLAGS" != "x"
	then
		AC_MSG_NOTICE([librouteros CPPFLAGS: $LIBROUTEROS_CPPFLAGS])
	fi
	AC_CHECK_HEADERS(routeros_api.h,
	[with_librouteros="yes"],
	[with_librouteros="no (routeros_api.h not found)"])
fi
if test "x$with_librouteros" = "xyes"
then
	if test "x$LIBROUTEROS_LDFLAGS" != "x"
	then
		AC_MSG_NOTICE([librouteros LDFLAGS: $LIBROUTEROS_LDFLAGS])
	fi
	AC_CHECK_LIB(routeros, ros_interface,
	[with_librouteros="yes"],
	[with_librouteros="no (symbol 'ros_interface' not found)"])
fi

CPPFLAGS="$SAVE_CPPFLAGS"
LDFLAGS="$SAVE_LDFLAGS"

if test "x$with_librouteros" = "xyes"
then
	BUILD_WITH_LIBROUTEROS_CPPFLAGS="$LIBROUTEROS_CPPFLAGS"
	BUILD_WITH_LIBROUTEROS_LDFLAGS="$LIBROUTEROS_LDFLAGS"
	AC_SUBST(BUILD_WITH_LIBROUTEROS_CPPFLAGS)
	AC_SUBST(BUILD_WITH_LIBROUTEROS_LDFLAGS)
fi
AM_CONDITIONAL(BUILD_WITH_LIBROUTEROS, test "x$with_librouteros" = "xyes")
# }}}

# --with-librrd {{{
librrd_cflags=""
librrd_ldflags=""
librrd_threadsafe="no"
librrd_rrdc_update="no"
AC_ARG_WITH(librrd,
  [AS_HELP_STRING([--with-librrd@<:@=PREFIX@:>@], [Path to rrdtool.])],
  [
    if test "x$withval" != "xno" && test "x$withval" != "xyes"
    then
      librrd_cflags="-I$withval/include"
      librrd_ldflags="-L$withval/lib"
      with_librrd="yes"
    else
      with_librrd="$withval"
    fi
  ],
  [with_librrd="yes"]
)

if test "x$with_librrd" = "xyes"
then
  SAVE_LDFLAGS="$LDFLAGS"
  LDFLAGS="$LDFLAGS $librrd_ldflags"
  PKG_CHECK_MODULES([RRD], [librrd >= 1.6.0],
    [
      AC_CHECK_LIB([rrd], [rrd_update_r],
        [librrd_threadsafe="yes"],
        [:]
      )
      AC_CHECK_LIB([rrd], [rrdc_update],
        [librrd_rrdc_update="yes"],
        [:]
      )
    ],[:]
  )
  LDFLAGS="$SAVE_LDFLAGS"

  SAVE_CPPFLAGS="$CPPFLAGS"
  CPPFLAGS="$CPPFLAGS $RRD_CFLAGS $librrd_cflags"

  AC_CHECK_HEADERS([rrd.h],, [with_librrd="no (rrd.h not found)"])

  CPPFLAGS="$SAVE_CPPFLAGS"
fi

if test "x$with_librrd" = "xyes" && test "x$librrd_threadsafe" = "xno"
then
  SAVE_LDFLAGS="$LDFLAGS"
  LDFLAGS="$LDFLAGS $librrd_ldflags"

  AC_CHECK_LIB([rrd_th], [rrd_update_r],
    [
      librrd_ldflags="$librrd_ldflags -lrrd_th"
      librrd_threadsafe="yes"
      AC_CHECK_LIB([rrd_th], [rrdc_update],
        [librrd_rrdc_update="yes"],
        [:],
      )
    ],
    [:]
  )
  LDFLAGS="$SAVE_LDFLAGS"
fi

if test "x$with_librrd" = "xyes" && test "x$librrd_threadsafe" = "xno"
then
  SAVE_LDFLAGS="$LDFLAGS"
  LDFLAGS="$LDFLAGS $librrd_ldflags"

  AC_CHECK_LIB([rrd], [rrd_update],
    [
      librrd_ldflags="$librrd_ldflags -lrrd"
      AC_CHECK_LIB([rrd], [rrdc_update],
        [librrd_rrdc_update="yes"],
        [:]
      )
    ],
    [with_librrd="no (symbol 'rrd_update' not found)"]
  )
  LDFLAGS="$SAVE_LDFLAGS"
fi

if test "x$with_librrd" = "xyes"
then
  BUILD_WITH_LIBRRD_CFLAGS="$RRD_CFLAGS $librrd_cflags"
  BUILD_WITH_LIBRRD_LDFLAGS="$librrd_ldflags"
  BUILD_WITH_LIBRRD_LIBS="$RRD_LIBS"
  AC_SUBST(BUILD_WITH_LIBRRD_CFLAGS)
  AC_SUBST(BUILD_WITH_LIBRRD_LDFLAGS)
  AC_SUBST(BUILD_WITH_LIBRRD_LIBS)
fi
if test "x$librrd_threadsafe" = "xyes"
then
  AC_DEFINE([HAVE_THREADSAFE_LIBRRD], [1],
    [Define to 1 if the rrd library is thread-safe]
  )
fi
# }}}

# --with-libsensors {{{
with_sensors_cflags=""
with_sensors_ldflags=""
AC_ARG_WITH(libsensors, [AS_HELP_STRING([--with-libsensors@<:@=PREFIX@:>@], [Path to lm_sensors.])],
[
	if test "x$withval" = "xno"
	then
		with_libsensors="no"
	else
		with_libsensors="yes"
		if test "x$withval" != "xyes"
		then
			with_sensors_cflags="-I$withval/include"
			with_sensors_ldflags="-L$withval/lib"
			with_libsensors="yes"
		fi
	fi
],
[
	if test "x$ac_system" = "xLinux"
	then
		with_libsensors="yes"
	else
		with_libsensors="no (Linux only library)"
	fi
])
if test "x$with_libsensors" = "xyes"
then
	SAVE_CPPFLAGS="$CPPFLAGS"
	CPPFLAGS="$CPPFLAGS $with_sensors_cflags"

	AC_CHECK_HEADERS(sensors/sensors.h, [], [with_libsensors="no (sensors/sensors.h not found)"])

	CPPFLAGS="$SAVE_CPPFLAGS"
fi
if test "x$with_libsensors" = "xyes"
then
	SAVE_CPPFLAGS="$CPPFLAGS"
	SAVE_LDFLAGS="$LDFLAGS"
	CPPFLAGS="$CPPFLAGS $with_sensors_cflags"
	LDFLAGS="$LDFLAGS $with_sensors_ldflags"

	AC_CHECK_LIB(sensors, sensors_init,
	[
		AC_DEFINE(HAVE_LIBSENSORS, 1, [Define to 1 if you have the sensors library (-lsensors).])
	],
	[with_libsensors="no (libsensors not found)"])

	CPPFLAGS="$SAVE_CPPFLAGS"
	LDFLAGS="$SAVE_LDFLAGS"
fi
if test "x$with_libsensors" = "xyes"
then
	BUILD_WITH_LIBSENSORS_CFLAGS="$with_sensors_cflags"
	BUILD_WITH_LIBSENSORS_LDFLAGS="$with_sensors_ldflags"
	AC_SUBST(BUILD_WITH_LIBSENSORS_CFLAGS)
	AC_SUBST(BUILD_WITH_LIBSENSORS_LDFLAGS)
fi
AM_CONDITIONAL(BUILD_WITH_LM_SENSORS, test "x$with_libsensors" = "xyes")
# }}}

# --with-libsigrok {{{
with_libsigrok_cflags=""
with_libsigrok_ldflags=""
AC_ARG_WITH(libsigrok, [AS_HELP_STRING([--with-libsigrok@<:@=PREFIX@:>@], [Path to libsigrok.])],
[
	if test "x$withval" = "xno"
	then
		with_libsigrok="no"
	else
		with_libsigrok="yes"
		if test "x$withval" != "xyes"
		then
			with_libsigrok_cflags="-I$withval/include"
			with_libsigrok_ldflags="-L$withval/lib"
		fi
	fi
],[with_libsigrok="yes"])

# libsigrok has a glib dependency
if test "x$with_libsigrok" = "xyes"
then
m4_ifdef([AM_PATH_GLIB_2_0],
	[
	 AM_PATH_GLIB_2_0([2.28.0],
	 	[with_libsigrok_cflags="$with_libsigrok_cflags $GLIB_CFLAGS"; with_libsigrok_ldflags="$with_libsigrok_ldflags $GLIB_LIBS"])
	],
	[
	 with_libsigrok="no (glib not available)"
	]
)
fi

# libsigrok headers
if test "x$with_libsigrok" = "xyes"
then
	SAVE_CPPFLAGS="$CPPFLAGS"
	CPPFLAGS="$CPPFLAGS $with_libsigrok_cflags"

	AC_CHECK_HEADERS(libsigrok/libsigrok.h, [], [with_libsigrok="no (libsigrok/libsigrok.h not found)"])

	CPPFLAGS="$SAVE_CPPFLAGS"
fi

# libsigrok library
if test "x$with_libsigrok" = "xyes"
then
	SAVE_CPPFLAGS="$CPPFLAGS"
	SAVE_LDFLAGS="$LDFLAGS"
	CPPFLAGS="$CPPFLAGS $with_libsigrok_cflags"
	LDFLAGS="$LDFLAGS $with_libsigrok_ldflags"

	AC_CHECK_LIB(sigrok, sr_init,
	[
		AC_DEFINE(HAVE_LIBSIGROK, 1, [Define to 1 if you have the sigrok library (-lsigrok).])
	],
	[with_libsigrok="no (libsigrok not found)"])

	CPPFLAGS="$SAVE_CPPFLAGS"
	LDFLAGS="$SAVE_LDFLAGS"
fi
if test "x$with_libsigrok" = "xyes"
then
	BUILD_WITH_LIBSIGROK_CFLAGS="$with_libsigrok_cflags"
	BUILD_WITH_LIBSIGROK_LDFLAGS="$with_libsigrok_ldflags"
	AC_SUBST(BUILD_WITH_LIBSIGROK_CFLAGS)
	AC_SUBST(BUILD_WITH_LIBSIGROK_LDFLAGS)
fi
AM_CONDITIONAL(BUILD_WITH_LIBSIGROK, test "x$with_libsigrok" = "xyes")
# }}}

# --with-libstatgrab {{{
with_libstatgrab_cflags=""
with_libstatgrab_ldflags=""
AC_ARG_WITH(libstatgrab, [AS_HELP_STRING([--with-libstatgrab@<:@=PREFIX@:>@], [Path to libstatgrab.])],
[
 if test "x$withval" != "xno" \
   && test "x$withval" != "xyes"
 then
   with_libstatgrab_cflags="-I$withval/include"
   with_libstatgrab_ldflags="-L$withval/lib -lstatgrab"
   with_libstatgrab="yes"
   with_libstatgrab_pkg_config="no"
 else
   with_libstatgrab="$withval"
   with_libstatgrab_pkg_config="yes"
 fi
 ],
[
 with_libstatgrab="yes"
 with_libstatgrab_pkg_config="yes"
])

if test "x$with_libstatgrab" = "xyes" \
  && test "x$with_libstatgrab_pkg_config" = "xyes"
then
  if test "x$PKG_CONFIG" != "x"
  then
    AC_MSG_CHECKING([pkg-config for libstatgrab])
    temp_result="found"
    $PKG_CONFIG --exists libstatgrab 2>/dev/null
    if test "$?" != "0"
    then
      with_libstatgrab_pkg_config="no"
      with_libstatgrab="no (pkg-config doesn't know libstatgrab)"
      temp_result="not found"
    fi
    AC_MSG_RESULT([$temp_result])
  else
    AC_MSG_NOTICE([pkg-config not available, trying to guess flags for the statgrab library.])
    with_libstatgrab_pkg_config="no"
    with_libstatgrab_ldflags="$with_libstatgrab_ldflags -lstatgrab"
  fi
fi

if test "x$with_libstatgrab" = "xyes" \
  && test "x$with_libstatgrab_pkg_config" = "xyes" \
  && test "x$with_libstatgrab_cflags" = "x"
then
  AC_MSG_CHECKING([for libstatgrab CFLAGS])
  temp_result="`$PKG_CONFIG --cflags libstatgrab`"
  if test "$?" = "0"
  then
    with_libstatgrab_cflags="$temp_result"
  else
    with_libstatgrab="no ($PKG_CONFIG --cflags libstatgrab failed)"
    temp_result="$PKG_CONFIG --cflags libstatgrab failed"
  fi
  AC_MSG_RESULT([$temp_result])
fi

if test "x$with_libstatgrab" = "xyes" \
  && test "x$with_libstatgrab_pkg_config" = "xyes" \
  && test "x$with_libstatgrab_ldflags" = "x"
then
  AC_MSG_CHECKING([for libstatgrab LDFLAGS])
  temp_result="`$PKG_CONFIG --libs libstatgrab`"
  if test "$?" = "0"
  then
    with_libstatgrab_ldflags="$temp_result"
  else
    with_libstatgrab="no ($PKG_CONFIG --libs libstatgrab failed)"
    temp_result="$PKG_CONFIG --libs libstatgrab failed"
  fi
  AC_MSG_RESULT([$temp_result])
fi

if test "x$with_libstatgrab" = "xyes"
then
  SAVE_CPPFLAGS="$CPPFLAGS"
  CPPFLAGS="$CPPFLAGS $with_libstatgrab_cflags"

  AC_CHECK_HEADERS(statgrab.h,
		   [with_libstatgrab="yes"],
		   [with_libstatgrab="no (statgrab.h not found)"])

  CPPFLAGS="$SAVE_CPPFLAGS"
fi

if test "x$with_libstatgrab" = "xyes"
then
  SAVE_CFLAGS="$CFLAGS"
  SAVE_LDFLAGS="$LDFLAGS"

  CFLAGS="$CFLAGS $with_libstatgrab_cflags"
  LDFLAGS="$LDFLAGS $with_libstatgrab_ldflags"

  AC_CHECK_LIB(statgrab, sg_init,
	       [with_libstatgrab="yes"],
	       [with_libstatgrab="no (symbol sg_init not found)"])

  CFLAGS="$SAVE_CFLAGS"
  LDFLAGS="$SAVE_LDFLAGS"
fi

if test "x$with_libstatgrab" = "xyes"
then
  SAVE_CFLAGS="$CFLAGS"
  SAVE_LDFLAGS="$LDFLAGS"
  SAVE_LIBS="$LIBS"

  CFLAGS="$CFLAGS $with_libstatgrab_cflags"
  LDFLAGS="$LDFLAGS $with_libstatgrab_ldflags"
  LIBS="-lstatgrab $LIBS"

  AC_CACHE_CHECK([if libstatgrab >= 0.90],
          [c_cv_have_libstatgrab_0_90],
          AC_LINK_IFELSE([AC_LANG_PROGRAM(
[[[
#include <stdio.h>
#include <statgrab.h>
]]],
[[[
      if (sg_init()) return 0;
]]]
    )],
    [c_cv_have_libstatgrab_0_90="no"],
    [c_cv_have_libstatgrab_0_90="yes"]
          )
  )

  CFLAGS="$SAVE_CFLAGS"
  LDFLAGS="$SAVE_LDFLAGS"
  LIBS="$SAVE_LIBS"
fi

AM_CONDITIONAL(BUILD_WITH_LIBSTATGRAB, test "x$with_libstatgrab" = "xyes")
if test "x$with_libstatgrab" = "xyes"
then
  AC_DEFINE(HAVE_LIBSTATGRAB, 1, [Define to 1 if you have the 'statgrab' library (-lstatgrab)])
  BUILD_WITH_LIBSTATGRAB_CFLAGS="$with_libstatgrab_cflags"
  BUILD_WITH_LIBSTATGRAB_LDFLAGS="$with_libstatgrab_ldflags"
  AC_SUBST(BUILD_WITH_LIBSTATGRAB_CFLAGS)
  AC_SUBST(BUILD_WITH_LIBSTATGRAB_LDFLAGS)
  if test "x$c_cv_have_libstatgrab_0_90" = "xyes"
  then
        AC_DEFINE(HAVE_LIBSTATGRAB_0_90, 1, [Define to 1 if libstatgrab version >= 0.90])
  fi
fi
# }}}

# --with-libtokyotyrant {{{
with_libtokyotyrant_cppflags=""
with_libtokyotyrant_ldflags=""
with_libtokyotyrant_libs=""
AC_ARG_WITH(libtokyotyrant, [AS_HELP_STRING([--with-libtokyotyrant@<:@=PREFIX@:>@], [Path to libtokyotyrant.])],
[
  if test "x$withval" = "xno"
  then
    with_libtokyotyrant="no"
  else if test "x$withval" = "xyes"
  then
    with_libtokyotyrant="yes"
  else
    with_libtokyotyrant_cppflags="-I$withval/include"
    with_libtokyotyrant_ldflags="-L$withval/include"
    with_libtokyotyrant_libs="-ltokyotyrant"
    with_libtokyotyrant="yes"
  fi; fi
],
[
  with_libtokyotyrant="yes"
])

if test "x$with_libtokyotyrant" = "xyes"
then
  if $PKG_CONFIG --exists tokyotyrant
  then
    with_libtokyotyrant_cppflags="$with_libtokyotyrant_cppflags `$PKG_CONFIG --cflags tokyotyrant`"
    with_libtokyotyrant_ldflags="$with_libtokyotyrant_ldflags `$PKG_CONFIG --libs-only-L tokyotyrant`"
    with_libtokyotyrant_libs="$with_libtokyotyrant_libs `$PKG_CONFIG --libs-only-l tokyotyrant`"
  fi
fi

SAVE_CPPFLAGS="$CPPFLAGS"
SAVE_LDFLAGS="$LDFLAGS"
CPPFLAGS="$CPPFLAGS $with_libtokyotyrant_cppflags"
LDFLAGS="$LDFLAGS $with_libtokyotyrant_ldflags"

if test "x$with_libtokyotyrant" = "xyes"
then
  AC_CHECK_HEADERS(tcrdb.h,
  [
          AC_DEFINE(HAVE_TCRDB_H, 1,
                    [Define to 1 if you have the <tcrdb.h> header file.])
  ], [with_libtokyotyrant="no (tcrdb.h not found)"])
fi

if test "x$with_libtokyotyrant" = "xyes"
then
  AC_CHECK_LIB(tokyotyrant, tcrdbrnum,
  [
          AC_DEFINE(HAVE_LIBTOKYOTYRANT, 1,
                    [Define to 1 if you have the tokyotyrant library (-ltokyotyrant).])
  ],
  [with_libtokyotyrant="no (symbol tcrdbrnum not found)"],
  [$with_libtokyotyrant_libs])
fi

CPPFLAGS="$SAVE_CPPFLAGS"
LDFLAGS="$SAVE_LDFLAGS"

if test "x$with_libtokyotyrant" = "xyes"
then
  BUILD_WITH_LIBTOKYOTYRANT_CPPFLAGS="$with_libtokyotyrant_cppflags"
  BUILD_WITH_LIBTOKYOTYRANT_LDFLAGS="$with_libtokyotyrant_ldflags"
  BUILD_WITH_LIBTOKYOTYRANT_LIBS="$with_libtokyotyrant_libs"
  AC_SUBST(BUILD_WITH_LIBTOKYOTYRANT_CPPFLAGS)
  AC_SUBST(BUILD_WITH_LIBTOKYOTYRANT_LDFLAGS)
  AC_SUBST(BUILD_WITH_LIBTOKYOTYRANT_LIBS)
fi
AM_CONDITIONAL(BUILD_WITH_LIBTOKYOTYRANT, test "x$with_libtokyotyrant" = "xyes")
# }}}

# --with-libudev {{{
with_libudev_cflags=""
with_libudev_ldflags=""
AC_ARG_WITH(libudev, [AS_HELP_STRING([--with-libudev@<:@=PREFIX@:>@], [Path to libudev.])],
[
	if test "x$withval" = "xno"
	then
		with_libudev="no"
	else
		with_libudev="yes"
		if test "x$withval" != "xyes"
		then
			with_libudev_cflags="-I$withval/include"
			with_libudev_ldflags="-L$withval/lib"
			with_libudev="yes"
		fi
	fi
],
[
	if test "x$ac_system" = "xLinux"
	then
		with_libudev="yes"
	else
		with_libudev="no (Linux only library)"
	fi
])
if test "x$with_libudev" = "xyes"
then
	SAVE_CPPFLAGS="$CPPFLAGS"
	CPPFLAGS="$CPPFLAGS $with_libudev_cflags"

	AC_CHECK_HEADERS(libudev.h, [], [with_libudev="no (libudev.h not found)"])

	CPPFLAGS="$SAVE_CPPFLAGS"
fi
if test "x$with_libudev" = "xyes"
then
	SAVE_CPPFLAGS="$CPPFLAGS"
	SAVE_LDFLAGS="$LDFLAGS"
	CPPFLAGS="$CPPFLAGS $with_libudev_cflags"
	LDFLAGS="$LDFLAGS $with_libudev_ldflags"

	AC_CHECK_LIB(udev, udev_new,
	[
		AC_DEFINE(HAVE_LIBUDEV, 1, [Define to 1 if you have the udev library (-ludev).])
	],
	[with_libudev="no (libudev not found)"])

	CPPFLAGS="$SAVE_CPPFLAGS"
	LDFLAGS="$SAVE_LDFLAGS"
fi
if test "x$with_libudev" = "xyes"
then
	BUILD_WITH_LIBUDEV_CFLAGS="$with_libudev_cflags"
	BUILD_WITH_LIBUDEV_LDFLAGS="$with_libudev_ldflags"
	BUILD_WITH_LIBUDEV_LIBS="-ludev"
	AC_SUBST(BUILD_WITH_LIBUDEV_CFLAGS)
	AC_SUBST(BUILD_WITH_LIBUDEV_LDFLAGS)
	AC_SUBST(BUILD_WITH_LIBUDEV_LIBS)
fi
AM_CONDITIONAL(BUILD_WITH_LIBUDEV, test "x$with_libudev" = "xyes")
# }}}

# --with-libupsclient {{{
with_libupsclient_config=""
with_libupsclient_cflags=""
with_libupsclient_libs=""
AC_ARG_WITH(libupsclient, [AS_HELP_STRING([--with-libupsclient@<:@=PREFIX@:>@], [Path to the upsclient library.])],
[
	if test "x$withval" = "xno"
	then
		with_libupsclient="no"
	else if test "x$withval" = "xyes"
	then
		with_libupsclient="use_pkgconfig"
	else
		if test -x "$withval"
		then
			with_libupsclient_config="$withval"
			with_libupsclient="use_libupsclient_config"
		else if test -x "$withval/bin/libupsclient-config"
		then
			with_libupsclient_config="$withval/bin/libupsclient-config"
			with_libupsclient="use_libupsclient_config"
		else
			AC_MSG_NOTICE([Not checking for libupsclient: Manually configured])
			with_libupsclient_cflags="-I$withval/include"
			with_libupsclient_libs="-L$withval/lib -lupsclient"
			with_libupsclient="yes"
		fi; fi
	fi; fi
],
[with_libupsclient="use_pkgconfig"])

# configure using libupsclient-config
if test "x$with_libupsclient" = "xuse_libupsclient_config"
then
	AC_MSG_NOTICE([Checking for libupsclient using $with_libupsclient_config])
	with_libupsclient_cflags="`$with_libupsclient_config --cflags`"
	if test $? -ne 0
	then
		with_libupsclient="no ($with_libupsclient_config failed)"
	fi
	with_libupsclient_libs="`$with_libupsclient_config --libs`"
	if test $? -ne 0
	then
		with_libupsclient="no ($with_libupsclient_config failed)"
	fi
fi
if test "x$with_libupsclient" = "xuse_libupsclient_config"
then
	with_libupsclient="yes"
fi

# configure using pkg-config
if test "x$with_libupsclient" = "xuse_pkgconfig"
then
	if test "x$PKG_CONFIG" = "x"
	then
		with_libupsclient="no (Don't have pkg-config)"
	fi
fi
if test "x$with_libupsclient" = "xuse_pkgconfig"
then
	AC_MSG_NOTICE([Checking for libupsclient using $PKG_CONFIG])
	$PKG_CONFIG --exists 'libupsclient' 2>/dev/null
	if test $? -ne 0
	then
		with_libupsclient="no (pkg-config doesn't know libupsclient)"
	fi
fi
if test "x$with_libupsclient" = "xuse_pkgconfig"
then
	with_libupsclient_cflags="`$PKG_CONFIG --cflags 'libupsclient'`"
	if test $? -ne 0
	then
		with_libupsclient="no ($PKG_CONFIG failed)"
	fi
	with_libupsclient_libs="`$PKG_CONFIG --libs 'libupsclient'`"
	if test $? -ne 0
	then
		with_libupsclient="no ($PKG_CONFIG failed)"
	fi
fi
if test "x$with_libupsclient" = "xuse_pkgconfig"
then
	with_libupsclient="yes"
fi

# with_libupsclient_cflags and with_libupsclient_libs are set up now, let's do
# the actual checks.
if test "x$with_libupsclient" = "xyes"
then
	SAVE_CPPFLAGS="$CPPFLAGS"
	CPPFLAGS="$CPPFLAGS $with_libupsclient_cflags"

	AC_CHECK_HEADERS(upsclient.h, [], [with_libupsclient="no (upsclient.h not found)"])

	CPPFLAGS="$SAVE_CPPFLAGS"
fi
if test "x$with_libupsclient" = "xyes"
then
	SAVE_CPPFLAGS="$CPPFLAGS"
	SAVE_LDFLAGS="$LDFLAGS"

	CPPFLAGS="$CPPFLAGS $with_libupsclient_cflags"
	LDFLAGS="$LDFLAGS $with_libupsclient_libs"

	AC_CHECK_LIB(upsclient, upscli_connect,
		     [with_libupsclient="yes"],
		     [with_libupsclient="no (symbol upscli_connect not found)"])

	CPPFLAGS="$SAVE_CPPFLAGS"
	LDFLAGS="$SAVE_LDFLAGS"
fi
if test "x$with_libupsclient" = "xyes"
then
	SAVE_CPPFLAGS="$CPPFLAGS"
	CPPFLAGS="$CPPFLAGS $with_libupsclient_cflags"

	AC_CHECK_TYPES([UPSCONN_t, UPSCONN], [], [],
[#include <stdlib.h>
#include <stdio.h>
#include <upsclient.h>])

	CPPFLAGS="$SAVE_CPPFLAGS"
fi
if test "x$with_libupsclient" = "xyes"
then
	BUILD_WITH_LIBUPSCLIENT_CFLAGS="$with_libupsclient_cflags"
	BUILD_WITH_LIBUPSCLIENT_LIBS="$with_libupsclient_libs"
	AC_SUBST(BUILD_WITH_LIBUPSCLIENT_CFLAGS)
	AC_SUBST(BUILD_WITH_LIBUPSCLIENT_LIBS)
fi
# }}}

# --with-libxenctrl {{{
with_libxenctrl_cppflags=""
with_libxenctrl_ldflags=""
AC_ARG_WITH(libxenctrl, [AS_HELP_STRING([--with-libxenctrl@<:@=PREFIX@:>@], [Path to libxenctrl.])],
[
	if test "x$withval" != "xno" && test "x$withval" != "xyes"
	then
		with_libxenctrl_cppflags="-I$withval/include"
		with_libxenctrl_ldflags="-L$withval/lib"
		with_libxenctrl="yes"
	else
		with_libxenctrl="$withval"
	fi
],
[
	with_libxenctrl="yes"
])
if test "x$with_libxenctrl" = "xyes"
then
	SAVE_CPPFLAGS="$CPPFLAGS"
	CPPFLAGS="$CPPFLAGS $with_libxenctrl_cppflags"

	AC_CHECK_HEADERS(xenctrl.h, [with_libxenctrl="yes"], [with_libxenctrl="no (xenctrl.h not found)"])

	CPPFLAGS="$SAVE_CPPFLAGS"
fi
if test "x$with_libxenctrl" = "xyes"
then
	SAVE_CPPFLAGS="$CPPFLAGS"
	SAVE_LDFLAGS="$LDFLAGS"
	CPPFLAGS="$CPPFLAGS $with_libxenctrl_cppflags"
	LDFLAGS="$LDFLAGS $with_libxenctrl_ldflags"

	#Xen versions older than 3.4 has no xc_getcpuinfo()
	AC_CHECK_LIB(xenctrl, xc_getcpuinfo, [with_libxenctrl="yes"], [with_libxenctrl="no (symbol 'xc_getcpuinfo' not found)"], [])

	CPPFLAGS="$SAVE_CPPFLAGS"
	LDFLAGS="$SAVE_LDFLAGS"
	LIBXENCTL_CPPFLAGS="$with_libxenctl_cppflags"
	LIBXENCTL_LDFLAGS="$with_libxenctl_ldflags"
	AC_SUBST(LIBXENCTL_CPPFLAGS)
	AC_SUBST(LIBXENCTL_LDFLAGS)
fi
# }}}

# --with-libxmms {{{
with_xmms_config="xmms-config"
with_xmms_cflags=""
with_xmms_libs=""
AC_ARG_WITH(libxmms, [AS_HELP_STRING([--with-libxmms@<:@=PREFIX@:>@], [Path to libxmms.])],
[
	if test "x$withval" != "xno" \
		&& test "x$withval" != "xyes"
	then
		if test -f "$withval" && test -x "$withval";
		then
			with_xmms_config="$withval"
		else if test -x "$withval/bin/xmms-config"
		then
			with_xmms_config="$withval/bin/xmms-config"
		fi; fi
		with_libxmms="yes"
	else if test "x$withval" = "xno"
	then
		with_libxmms="no"
	else
		with_libxmms="yes"
	fi; fi
],
[
	with_libxmms="yes"
])
if test "x$with_libxmms" = "xyes"
then
	with_xmms_cflags=`$with_xmms_config --cflags 2>/dev/null`
	xmms_config_status=$?

	if test $xmms_config_status -ne 0
	then
		with_libxmms="no"
	fi
fi
if test "x$with_libxmms" = "xyes"
then
	with_xmms_libs=`$with_xmms_config --libs 2>/dev/null`
	xmms_config_status=$?

	if test $xmms_config_status -ne 0
	then
		with_libxmms="no"
	fi
fi
if test "x$with_libxmms" = "xyes"
then
	AC_CHECK_LIB(xmms, xmms_remote_get_info,
	[
		BUILD_WITH_LIBXMMS_CFLAGS="$with_xmms_cflags"
		BUILD_WITH_LIBXMMS_LIBS="$with_xmms_libs"
		AC_SUBST(BUILD_WITH_LIBXMMS_CFLAGS)
		AC_SUBST(BUILD_WITH_LIBXMMS_LIBS)
	],
	[
		with_libxmms="no"
	],
	[$with_xmms_libs])
fi
with_libxmms_numeric=0
if test "x$with_libxmms" = "xyes"
then
	with_libxmms_numeric=1
fi
AC_DEFINE_UNQUOTED(HAVE_LIBXMMS, [$with_libxmms_numeric], [Define to 1 if you have the 'xmms' library (-lxmms).])
AM_CONDITIONAL(BUILD_WITH_LIBXMMS, test "x$with_libxmms" = "xyes")
# }}}

# --with-libyajl {{{
with_libyajl_cppflags=""
with_libyajl_ldflags=""
AC_ARG_WITH(libyajl, [AS_HELP_STRING([--with-libyajl@<:@=PREFIX@:>@], [Path to libyajl.])],
[
	if test "x$withval" != "xno" && test "x$withval" != "xyes"
	then
		with_libyajl_cppflags="-I$withval/include"
		with_libyajl_ldflags="-L$withval/lib"
		with_libyajl="yes"
	else
		with_libyajl="$withval"
	fi
],
[
	with_libyajl="yes"
])
if test "x$with_libyajl" = "xyes"
then
	SAVE_CPPFLAGS="$CPPFLAGS"
	CPPFLAGS="$CPPFLAGS $with_libyajl_cppflags"

	AC_CHECK_HEADERS(yajl/yajl_parse.h, [with_libyajl="yes"], [with_libyajl="no (yajl/yajl_parse.h not found)"])
	AC_CHECK_HEADERS(yajl/yajl_version.h)

	CPPFLAGS="$SAVE_CPPFLAGS"
fi
if test "x$with_libyajl" = "xyes"
then
	SAVE_CPPFLAGS="$CPPFLAGS"
	SAVE_LDFLAGS="$LDFLAGS"
	CPPFLAGS="$CPPFLAGS $with_libyajl_cppflags"
	LDFLAGS="$LDFLAGS $with_libyajl_ldflags"

	AC_CHECK_LIB(yajl, yajl_alloc, [with_libyajl="yes"], [with_libyajl="no (Symbol 'yajl_alloc' not found)"])

	CPPFLAGS="$SAVE_CPPFLAGS"
	LDFLAGS="$SAVE_LDFLAGS"
fi
if test "x$with_libyajl" = "xyes"
then
	BUILD_WITH_LIBYAJL_CPPFLAGS="$with_libyajl_cppflags"
	BUILD_WITH_LIBYAJL_LDFLAGS="$with_libyajl_ldflags"
	BUILD_WITH_LIBYAJL_LIBS="-lyajl"
	AC_SUBST(BUILD_WITH_LIBYAJL_CPPFLAGS)
	AC_SUBST(BUILD_WITH_LIBYAJL_LDFLAGS)
	AC_SUBST(BUILD_WITH_LIBYAJL_LIBS)
	AC_DEFINE(HAVE_LIBYAJL, 1, [Define if libyajl is present and usable.])
fi
AM_CONDITIONAL(BUILD_WITH_LIBYAJL, test "x$with_libyajl" = "xyes")
# }}}

# --with-mic {{{
with_mic_cflags="-I/opt/intel/mic/sysmgmt/sdk/include"
with_mic_ldpath="-L/opt/intel/mic/sysmgmt/sdk/lib/Linux"
with_mic_libs=""
AC_ARG_WITH(mic,[AS_HELP_STRING([--with-mic@<:@=PREFIX@:>@], [Path to Intel MIC Access API.])],
[
	if test "x$withval" = "xno"
	then
		with_mic="no"
	else if test "x$withval" = "xyes"
	then
		with_mic="yes"
	else if test -d "$with_mic/lib"
	then
		AC_MSG_NOTICE([Not checking for Intel Mic: Manually configured])
		with_mic_cflags="-I$withval/include"
		with_mic_ldpath="-L$withval/lib/Linux"
		with_mic_libs="$PTHREAD_LIBS -lMicAccessSDK -lscif"
		with_mic="yes"
	fi; fi; fi
],
[with_mic="yes"])
if test "x$with_mic" = "xyes"
then
	SAVE_CPPFLAGS="$CPPFLAGS"
	CPPFLAGS="$CPPFLAGS $with_mic_cflags"
	AC_CHECK_HEADERS(MicAccessApi.h,[],[with_mic="no (MicAccessApi not found)"])
	CPPFLAGS="$SAVE_CPPFLAGS"
fi
if test "x$with_mic" = "xyes"
then
	SAVE_CPPFLAGS="$CPPFLAGS"
	SAVE_LDFLAGS="$LDFLAGS"

	CPPFLAGS="$CPPFLAGS $with_mic_cflags"
	LDFLAGS="$LDFLAGS $with_mic_ldpath"

	AC_CHECK_LIB(MicAccessSDK, MicInitAPI,
			[with_mic_ldpath="$with_mic_ldpath"
			with_mic_libs="$PTHREAD_LIBS -lMicAccessSDK -lscif"],
			[with_mic="no (symbol MicInitAPI not found)"],[$PTHREAD_LIBS -lscif])

	CPPFLAGS="$SAVE_CPPFLAGS"
	LDFLAGS="$SAVE_LDFLAGS"
fi

if test "x$with_mic" = "xyes"
then
	BUILD_WITH_MIC_CPPFLAGS="$with_mic_cflags"
	BUILD_WITH_MIC_LIBPATH="$with_mic_ldpath"
	BUILD_WITH_MIC_LDADD="$with_mic_libs"
	AC_SUBST(BUILD_WITH_MIC_CPPFLAGS)
	AC_SUBST(BUILD_WITH_MIC_LIBPATH)
	AC_SUBST(BUILD_WITH_MIC_LDADD)
fi
#}}}

# --with-libvarnish {{{
with_libvarnish_cppflags=""
with_libvarnish_cflags=""
with_libvarnish_libs=""
AC_ARG_WITH(libvarnish, [AS_HELP_STRING([--with-libvarnish@<:@=PREFIX@:>@], [Path to libvarnish.])],
[
	if test "x$withval" = "xno"
	then
		with_libvarnish="no"
	else if test "x$withval" = "xyes"
	then
		with_libvarnish="use_pkgconfig"
	else if test -d "$with_libvarnish/lib"
	then
		AC_MSG_NOTICE([Not checking for libvarnish: Manually configured])
		with_libvarnish_cflags="-I$withval/include"
		with_libvarnish_libs="-L$withval/lib -lvarnishapi"
		with_libvarnish="yes"
	fi; fi; fi
],
[with_libvarnish="use_pkgconfig"])

# configure using pkg-config
if test "x$with_libvarnish" = "xuse_pkgconfig"
then
	if test "x$PKG_CONFIG" = "x"
	then
		with_libvarnish="no (Don't have pkg-config)"
	fi
fi
if test "x$with_libvarnish" = "xuse_pkgconfig"
then
	AC_MSG_NOTICE([Checking for varnishapi using $PKG_CONFIG])
	$PKG_CONFIG --exists 'varnishapi' 2>/dev/null
	if test $? -ne 0
	then
		with_libvarnish="no (pkg-config doesn't know varnishapi)"
	fi
fi
if test "x$with_libvarnish" = "xuse_pkgconfig"
then
	with_libvarnish_cflags="`$PKG_CONFIG --cflags 'varnishapi'`"
	if test $? -ne 0
	then
		with_libvarnish="no ($PKG_CONFIG failed)"
	fi
	with_libvarnish_libs="`$PKG_CONFIG --libs 'varnishapi'`"
	if test $? -ne 0
	then
		with_libvarnish="no ($PKG_CONFIG failed)"
	fi
fi
if test "x$with_libvarnish" = "xuse_pkgconfig"
then
	with_libvarnish="yes"
fi

# with_libvarnish_cflags and with_libvarnish_libs are set up now, let's do
# the actual checks.
if test "x$with_libvarnish" = "xyes"
then
	SAVE_CPPFLAGS="$CPPFLAGS"

	CPPFLAGS="$CPPFLAGS $with_libvarnish_cflags"

	AC_CHECK_HEADERS(vapi/vsc.h,
		[AC_DEFINE([HAVE_VARNISH_V4], [1], [Varnish 4 API support])],
		[AC_CHECK_HEADERS(vsc.h,
			[AC_DEFINE([HAVE_VARNISH_V3], [1], [Varnish 3 API support])],
			[AC_CHECK_HEADERS(varnishapi.h,
				[AC_DEFINE([HAVE_VARNISH_V2], [1], [Varnish 2 API support])],
				[with_libvarnish="no (found none of the varnish header files)"])])])

	CPPFLAGS="$SAVE_CPPFLAGS"
fi
if test "x$with_libvarnish" = "xyes"
then
	BUILD_WITH_LIBVARNISH_CFLAGS="$with_libvarnish_cflags"
	BUILD_WITH_LIBVARNISH_LIBS="$with_libvarnish_libs"
	AC_SUBST(BUILD_WITH_LIBVARNISH_CFLAGS)
	AC_SUBST(BUILD_WITH_LIBVARNISH_LIBS)
fi
# }}}

# pkg-config --exists 'libxml-2.0'; pkg-config --exists libvirt {{{
with_libxml2="no (pkg-config isn't available)"
with_libxml2_cflags=""
with_libxml2_ldflags=""
with_libvirt="no (pkg-config isn't available)"
with_libvirt_cflags=""
with_libvirt_ldflags=""
if test "x$PKG_CONFIG" != "x"
then
	$PKG_CONFIG --exists 'libxml-2.0' 2>/dev/null
	if test "$?" = "0"
	then
		with_libxml2="yes"
	else
		with_libxml2="no (pkg-config doesn't know libxml-2.0)"
	fi

	$PKG_CONFIG --exists libvirt 2>/dev/null
	if test "$?" = "0"
	then
		with_libvirt="yes"
	else
		with_libvirt="no (pkg-config doesn't know libvirt)"
	fi
fi
if test "x$with_libxml2" = "xyes"
then
	with_libxml2_cflags="`$PKG_CONFIG --cflags libxml-2.0`"
	if test $? -ne 0
	then
		with_libxml2="no"
	fi
	with_libxml2_ldflags="`$PKG_CONFIG --libs libxml-2.0`"
	if test $? -ne 0
	then
		with_libxml2="no"
	fi
fi
if test "x$with_libxml2" = "xyes"
then
	SAVE_CPPFLAGS="$CPPFLAGS"
	CPPFLAGS="$CPPFLAGS $with_libxml2_cflags"

	AC_CHECK_HEADERS(libxml/parser.h, [],
		      [with_libxml2="no (libxml/parser.h not found)"])

	CPPFLAGS="$SAVE_CPPFLAGS"
fi
if test "x$with_libxml2" = "xyes"
then
	SAVE_CFLAGS="$CFLAGS"
	SAVE_LDFLAGS="$LDFLAGS"

	CFLAGS="$CFLAGS $with_libxml2_cflags"
	LDFLAGS="$LDFLAGS $with_libxml2_ldflags"

	AC_CHECK_LIB(xml2, xmlXPathEval,
		     [with_libxml2="yes"],
		     [with_libxml2="no (symbol xmlXPathEval not found)"])

	CFLAGS="$SAVE_CFLAGS"
	LDFLAGS="$SAVE_LDFLAGS"
fi
dnl Add the right compiler flags and libraries.
if test "x$with_libxml2" = "xyes"; then
	BUILD_WITH_LIBXML2_CFLAGS="$with_libxml2_cflags"
	BUILD_WITH_LIBXML2_LIBS="$with_libxml2_ldflags"
	AC_SUBST(BUILD_WITH_LIBXML2_CFLAGS)
	AC_SUBST(BUILD_WITH_LIBXML2_LIBS)
fi
if test "x$with_libvirt" = "xyes"
then
	with_libvirt_cflags="`$PKG_CONFIG --cflags libvirt`"
	if test $? -ne 0
	then
		with_libvirt="no"
	fi
	with_libvirt_ldflags="`$PKG_CONFIG --libs libvirt`"
	if test $? -ne 0
	then
		with_libvirt="no"
	fi
fi
if test "x$with_libvirt" = "xyes"
then
	SAVE_CPPFLAGS="$CPPFLAGS"
	CPPFLAGS="$CPPFLAGS $with_libvirt_cflags"

	AC_CHECK_HEADERS(libvirt/libvirt.h, [],
		      [with_libvirt="no (libvirt/libvirt.h not found)"])

	CPPFLAGS="$SAVE_CPPFLAGS"
fi
if test "x$with_libvirt" = "xyes"
then
	SAVE_CFLAGS="$CFLAGS"
	SAVE_LDFLAGS="$LDFLAGS"

	CFLAGS="$CFLAGS $with_libvirt_cflags"
	LDFLAGS="$LDFLAGS $with_libvirt_ldflags"

	AC_CHECK_LIB(virt, virDomainBlockStats,
		     [with_libvirt="yes"],
		     [with_libvirt="no (symbol virDomainBlockStats not found)"])

	CFLAGS="$SAVE_CFLAGS"
	LDFLAGS="$SAVE_LDFLAGS"
fi
dnl Add the right compiler flags and libraries.
if test "x$with_libvirt" = "xyes"; then
	BUILD_WITH_LIBVIRT_CFLAGS="$with_libvirt_cflags"
	BUILD_WITH_LIBVIRT_LIBS="$with_libvirt_ldflags"
	AC_SUBST(BUILD_WITH_LIBVIRT_CFLAGS)
	AC_SUBST(BUILD_WITH_LIBVIRT_LIBS)
fi
# }}}

# $PKG_CONFIG --exists OpenIPMIpthread {{{
with_libopenipmipthread="yes"
with_libopenipmipthread_cflags=""
with_libopenipmipthread_libs=""

AC_MSG_CHECKING([for pkg-config])
temp_result="no"
if test "x$PKG_CONFIG" = "x"
then
	with_libopenipmipthread="no"
	temp_result="no"
else
	temp_result="$PKG_CONFIG"
fi
AC_MSG_RESULT([$temp_result])

if test "x$with_libopenipmipthread" = "xyes"
then
	AC_MSG_CHECKING([for libOpenIPMIpthread])
	$PKG_CONFIG --exists OpenIPMIpthread 2>/dev/null
	if test "$?" != "0"
	then
		with_libopenipmipthread="no (pkg-config doesn't know OpenIPMIpthread)"
	fi
	AC_MSG_RESULT([$with_libopenipmipthread])
fi

if test "x$with_libopenipmipthread" = "xyes"
then
	AC_MSG_CHECKING([for libOpenIPMIpthread CFLAGS])
	temp_result="`$PKG_CONFIG --cflags OpenIPMIpthread`"
	if test "$?" = "0"
	then
		with_libopenipmipthread_cflags="$temp_result"
	else
		with_libopenipmipthread="no ($PKG_CONFIG --cflags OpenIPMIpthread failed)"
		temp_result="$PKG_CONFIG --cflags OpenIPMIpthread failed"
	fi
	AC_MSG_RESULT([$temp_result])
fi

if test "x$with_libopenipmipthread" = "xyes"
then
	AC_MSG_CHECKING([for libOpenIPMIpthread LDFLAGS])
	temp_result="`$PKG_CONFIG --libs OpenIPMIpthread`"
	if test "$?" = "0"
	then
		with_libopenipmipthread_ldflags="$temp_result"
	else
		with_libopenipmipthread="no ($PKG_CONFIG --libs OpenIPMIpthread failed)"
		temp_result="$PKG_CONFIG --libs OpenIPMIpthread failed"
	fi
	AC_MSG_RESULT([$temp_result])
fi

if test "x$with_libopenipmipthread" = "xyes"
then
	SAVE_CPPFLAGS="$CPPFLAGS"
	CPPFLAGS="$CPPFLAGS $with_libopenipmipthread_cflags"

	AC_CHECK_HEADERS(OpenIPMI/ipmi_smi.h,
			 [with_libopenipmipthread="yes"],
			 [with_libopenipmipthread="no (OpenIPMI/ipmi_smi.h not found)"],
[#include <OpenIPMI/ipmiif.h>
#include <OpenIPMI/ipmi_err.h>
#include <OpenIPMI/ipmi_posix.h>
#include <OpenIPMI/ipmi_conn.h>
])

	CPPFLAGS="$SAVE_CPPFLAGS"
fi

if test "x$with_libopenipmipthread" = "xyes"
then
	BUILD_WITH_OPENIPMI_CFLAGS="$with_libopenipmipthread_cflags"
	BUILD_WITH_OPENIPMI_LIBS="$with_libopenipmipthread_ldflags"
	AC_SUBST(BUILD_WITH_OPENIPMI_CFLAGS)
	AC_SUBST(BUILD_WITH_OPENIPMI_LIBS)
fi
# }}}

# --with-libatasmart {{{
with_libatasmart_cppflags=""
with_libatasmart_ldflags=""
AC_ARG_WITH(libatasmart, [AS_HELP_STRING([--with-libatasmart@<:@=PREFIX@:>@], [Path to libatasmart.])],
[
	if test "x$withval" != "xno" && test "x$withval" != "xyes"
	then
		with_libatasmart_cppflags="-I$withval/include"
		with_libatasmart_ldflags="-L$withval/lib"
		with_libatasmart="yes"
	else
		with_libatasmart="$withval"
	fi
],
[
	if test "x$ac_system" = "xLinux"
	then
		with_libatasmart="yes"
	else
		with_libatasmart="no (Linux only library)"
	fi
])
if test "x$with_libatasmart" = "xyes"
then
	SAVE_CPPFLAGS="$CPPFLAGS"
	CPPFLAGS="$CPPFLAGS $with_libatasmart_cppflags"

	AC_CHECK_HEADERS(atasmart.h, [with_libatasmart="yes"], [with_libatasmart="no (atasmart.h not found)"])

	CPPFLAGS="$SAVE_CPPFLAGS"
fi
if test "x$with_libatasmart" = "xyes"
then
	SAVE_CPPFLAGS="$CPPFLAGS"
	SAVE_LDFLAGS="$LDFLAGS"
	CPPFLAGS="$CPPFLAGS $with_libatasmart_cppflags"
	LDFLAGS="$LDFLAGS $with_libatasmart_ldflags"

	AC_CHECK_LIB(atasmart, sk_disk_open, [with_libatasmart="yes"], [with_libatasmart="no (Symbol 'sk_disk_open' not found)"])

	CPPFLAGS="$SAVE_CPPFLAGS"
	LDFLAGS="$SAVE_LDFLAGS"
fi
if test "x$with_libatasmart" = "xyes"
then
	BUILD_WITH_LIBATASMART_CPPFLAGS="$with_libatasmart_cppflags"
	BUILD_WITH_LIBATASMART_LDFLAGS="$with_libatasmart_ldflags"
	BUILD_WITH_LIBATASMART_LIBS="-latasmart"
	AC_SUBST(BUILD_WITH_LIBATASMART_CPPFLAGS)
	AC_SUBST(BUILD_WITH_LIBATASMART_LDFLAGS)
	AC_SUBST(BUILD_WITH_LIBATASMART_LIBS)
	AC_DEFINE(HAVE_LIBATASMART, 1, [Define if libatasmart is present and usable.])
fi
AM_CONDITIONAL(BUILD_WITH_LIBATASMART, test "x$with_libatasmart" = "xyes")
# }}}

PKG_CHECK_MODULES([LIBNOTIFY], [libnotify],
		[with_libnotify="yes"],
		[with_libnotify="no (pkg-config doesn't know libnotify)"]
)

PKG_CHECK_MODULES([LIBRIEMANN_CLIENT], [riemann-client >= 1.8.0],
 [with_libriemann_client="yes"],
 [with_libriemann_client="no (pkg-config doesn't know libriemann-client)"])

# Check for enabled/disabled features
#

# AC_COLLECTD(name, enable/disable, info-text, feature/module)
# ------------------------------------------------------------
dnl
m4_define([my_toupper], [m4_translit([$1], m4_defn([m4_cr_letters]), m4_defn([m4_cr_LETTERS]))])
dnl
AC_DEFUN(
	[AC_COLLECTD],
	[
	m4_if([$1], [], [AC_FATAL([AC_COLLECTD([$1], [$2], [$3], [$4]): 1st argument must not be empty])])dnl
	m4_if(
		[$2],
		[enable],
		[dnl
		m4_define([EnDis],[disabled])dnl
		m4_define([YesNo],[no])dnl
		],dnl
		[m4_if(
			[$2],
			[disable],
			[dnl
			m4_define([EnDis],[enabled])dnl
			m4_define([YesNo],[yes])dnl
			],
			[dnl
			AC_FATAL([AC_COLLECTD([$1], [$2], [$3], [$4]): 2nd argument must be either enable or disable])dnl
			]dnl
		)]dnl
	)dnl
	m4_if([$3], [feature], [],
		[m4_if(
			[$3], [module], [],
			[dnl
			AC_FATAL([AC_COLLECTD([$1], [$2], [$3], [$4]): 3rd argument must be either feature or disable])dnl
			]dnl
		)]dnl
	)dnl
	AC_ARG_ENABLE(
		[$1],
		AS_HELP_STRING([--$2-$1], [$2 $4 (EnDis by def)]),
		[],
		enable_$1='[YesNo]'dnl
	)# AC_ARG_ENABLE
if test "x$enable_$1" = "xno"
then
	collectd_$1=0
else
	if test "x$enable_$1" = "xyes"
	then
		collectd_$1=1
	else
		AC_MSG_NOTICE([please specify either --enable-$1 or --disable-$1; enabling $1.])
		collectd_$1=1
		enable_$1='yes'
	fi
fi
	AC_DEFINE_UNQUOTED([COLLECT_]my_toupper([$1]), [$collectd_$1], [wether or not to enable $3 $4])
	AM_CONDITIONAL([BUILD_]my_toupper([$3])[_]my_toupper([$1]), [test "x$enable_$1" = "xyes"])dnl
	]dnl
)# AC_COLLECTD(name, enable/disable, info-text, feature/module)

# AC_PLUGIN(name, default, info)
# ------------------------------------------------------------
dnl
AC_DEFUN(
  [AC_PLUGIN],
  [
    enable_plugin="no"
    force="no"
    AC_ARG_ENABLE([$1], AS_HELP_STRING([--enable-$1],[$3]),
    [
     if test "x$enableval" = "xyes"
     then
	     enable_plugin="yes"
     else if test "x$enableval" = "xforce"
     then
	     enable_plugin="yes"
	     force="yes"
     else
	     enable_plugin="no (disabled on command line)"
     fi; fi
    ],
    [
	 if test "x$enable_all_plugins" = "xauto"
	 then
	     if test "x$2" = "xyes"
	     then
		     enable_plugin="yes"
	     else
		     enable_plugin="$2"
	     fi
	 else
	     enable_plugin="$enable_all_plugins"
	 fi
    ])
    if test "x$enable_plugin" = "xyes"
    then
	    if test "x$2" = "xyes" || test "x$force" = "xyes"
	    then
		    AC_DEFINE([HAVE_PLUGIN_]my_toupper([$1]), 1, [Define to 1 if the $1 plugin is enabled.])
		    if test "x$2" != "xyes"
		    then
			    dependency_warning="yes"
		    fi
	    else # User passed "yes" but dependency checking yielded "no" => Dependency problem.
		    dependency_error="yes"
		    enable_plugin="$2 (dependency error)"
	    fi
    fi
    AM_CONDITIONAL([BUILD_PLUGIN_]my_toupper([$1]), test "x$enable_plugin" = "xyes")
    enable_$1="$enable_plugin"
  ]
)# AC_PLUGIN(name, default, info)

m4_divert_once([HELP_ENABLE], [
collectd features:])
# FIXME: Remove these calls to `AC_COLLECTD' and then remove that macro.
AC_COLLECTD([debug],     [enable],  [feature], [debugging])
AC_COLLECTD([daemon],    [disable], [feature], [daemon mode])
AC_COLLECTD([getifaddrs],[enable],  [feature], [getifaddrs under Linux])
AC_COLLECTD([werror],    [disable], [feature], [building with -Werror])

dependency_warning="no"
dependency_error="no"

plugin_ascent="no"
plugin_barometer="no"
plugin_battery="no"
plugin_bind="no"
plugin_ceph="no"
plugin_cgroups="no"
plugin_conntrack="no"
plugin_contextswitch="no"
plugin_cpu="no"
plugin_cpufreq="no"
plugin_cpusleep="no"
plugin_curl_json="no"
plugin_curl_xml="no"
plugin_df="no"
plugin_disk="no"
plugin_drbd="no"
plugin_entropy="no"
plugin_ethstat="no"
plugin_fhcount="no"
plugin_fscache="no"
plugin_interface="no"
plugin_ipmi="no"
plugin_ipvs="no"
plugin_irq="no"
plugin_load="no"
plugin_log_logstash="no"
plugin_memory="no"
plugin_multimeter="no"
plugin_nfs="no"
plugin_numa="no"
plugin_perl="no"
plugin_processes="no"
plugin_protocols="no"
plugin_serial="no"
plugin_smart="no"
plugin_swap="no"
plugin_tape="no"
plugin_tcpconns="no"
plugin_ted="no"
plugin_thermal="no"
plugin_turbostat="no"
plugin_uptime="no"
plugin_users="no"
plugin_virt="no"
plugin_vmem="no"
plugin_vserver="no"
plugin_wireless="no"
plugin_xencpu="no"
plugin_zfs_arc="no"
plugin_zone="no"
plugin_zookeeper="no"

# Linux
if test "x$ac_system" = "xLinux"
then
	plugin_battery="yes"
	plugin_cgroups="yes"
	plugin_conntrack="yes"
	plugin_contextswitch="yes"
	plugin_cpu="yes"
	plugin_cpufreq="yes"
	plugin_disk="yes"
	plugin_drbd="yes"
	plugin_entropy="yes"
	plugin_fhcount="yes"
	plugin_fscache="yes"
	plugin_interface="yes"
	plugin_ipc="yes"
	plugin_irq="yes"
	plugin_load="yes"
	plugin_lvm="yes"
	plugin_memory="yes"
	plugin_nfs="yes"
	plugin_numa="yes"
	plugin_processes="yes"
	plugin_protocols="yes"
	plugin_serial="yes"
	plugin_swap="yes"
	plugin_tcpconns="yes"
	plugin_thermal="yes"
	plugin_uptime="yes"
	plugin_vmem="yes"
	plugin_vserver="yes"
	plugin_wireless="yes"
	plugin_zfs_arc="yes"

	if test "x$have_linux_ip_vs_h" = "xyes" || test "x$have_net_ip_vs_h" = "xyes" || test "x$have_ip_vs_h" = "xyes"
	then
		plugin_ipvs="yes"
	fi
	if test "x$c_cv_have_usable_asm_msrindex_h" = "xyes" && test "x$have_cpuid_h" = "xyes"
	then
		plugin_turbostat="yes"
	fi
	
	if test "x$c_cv_have_clock_boottime_monotonic" = "xyes"
	then
		plugin_cpusleep="yes"
	fi
fi

if test "x$ac_system" = "xOpenBSD"
then
	plugin_tcpconns="yes"
fi

if test "x$ac_system" = "xNetBSD"
then
	plugin_disk="yes"
	plugin_entropy="yes"
	plugin_irq="yes"
	plugin_processes="yes"
fi

# Mac OS X devices
if test "x$with_libiokit" = "xyes"
then
	plugin_battery="yes"
	plugin_disk="yes"
fi

# AIX

if test "x$ac_system" = "xAIX"
then
	plugin_ipc="yes"
	plugin_tcpconns="yes"
fi

# FreeBSD

if test "x$ac_system" = "xFreeBSD"
then
	plugin_disk="yes"
	plugin_zfs_arc="yes"
fi


if test "x$with_perfstat" = "xyes"
then
	plugin_contextswitch="yes"
	plugin_cpu="yes"
	plugin_disk="yes"
	plugin_interface="yes"
	plugin_load="yes"
	plugin_memory="yes"
	plugin_swap="yes"
	plugin_uptime="yes"
fi

if test "x$with_procinfo" = "xyes"
then
	plugin_processes="yes"
fi

# Solaris
if test "x$with_kstat" = "xyes"
then
	plugin_nfs="yes"
	plugin_processes="yes"
	plugin_uptime="yes"
	plugin_zfs_arc="yes"
	plugin_zone="yes"
fi

if test "x$with_devinfo$with_kstat" = "xyesyes"
then
	plugin_cpu="yes"
	plugin_disk="yes"
	plugin_interface="yes"
	plugin_memory="yes"
	plugin_tape="yes"
fi

# libi2c-dev
if test "x$ac_system" = "xLinux"
then
AC_CHECK_DECL(i2c_smbus_read_i2c_block_data,
	[with_libi2c="yes"],
	[with_libi2c="no (symbol i2c_smbus_read_i2c_block_data not found - have you installed libi2c-dev ?)"],
	[[#include <stdlib.h>
	#include <linux/i2c-dev.h>]])
else
	with_libi2c="no (Linux only)"
fi

if test "x$with_libi2c" = "xyes"
then
	plugin_barometer="yes"
fi


# libstatgrab
if test "x$with_libstatgrab" = "xyes"
then
	plugin_cpu="yes"
	plugin_disk="yes"
	plugin_interface="yes"
	plugin_load="yes"
	plugin_memory="yes"
	plugin_swap="yes"
	plugin_users="yes"
fi

if test "x$with_libcurl" = "xyes" && test "x$with_libxml2" = "xyes"
then
	plugin_ascent="yes"
	if test "x$have_strptime" = "xyes"
	then
		plugin_bind="yes"
	fi
fi

if test "x$with_libopenipmipthread" = "xyes"
then
	plugin_ipmi="yes"
fi

if test "x$with_libcurl" = "xyes" && test "x$with_libyajl" = "xyes"
then
	plugin_curl_json="yes"
fi

if test "x$with_libcurl" = "xyes" && test "x$with_libxml2" = "xyes"
then
	plugin_curl_xml="yes"
fi

if test "x$with_libyajl" = "xyes"
then
	plugin_ceph="yes"
fi

if test "x$have_processor_info" = "xyes"
then
	plugin_cpu="yes"
fi
if test "x$have_sysctl" = "xyes"
then
	plugin_cpu="yes"
	plugin_memory="yes"
	plugin_uptime="yes"
	if test "x$ac_system" = "xDarwin"
	then
		plugin_swap="yes"
	fi
fi
if test "x$have_sysctlbyname" = "xyes"
then
	plugin_contextswitch="yes"
	plugin_cpu="yes"
	plugin_memory="yes"
	plugin_tcpconns="yes"
fi

# Df plugin: Check if we know how to determine mount points first.
#if test "x$have_listmntent" = "xyes"; then
#	plugin_df="yes"
#fi
if test "x$have_getvfsstat" = "xyes" || test "x$have_getfsstat" = "xyes"
then
	plugin_df="yes"
fi
if test "x$c_cv_have_two_getmntent" = "xyes" || test "x$have_getmntent" = "xgen" || test "x$have_getmntent" = "xsun"
then
	plugin_df="yes"
fi
#if test "x$have_getmntent" = "xseq"
#then
#	plugin_df="yes"
#fi
if test "x$c_cv_have_one_getmntent" = "xyes"
then
	plugin_df="yes"
fi

if test "x$c_cv_have_getmntent_r" = "xyes"
then
	plugin_df="yes"
fi

# Df plugin: Check if we have either `statfs' or `statvfs' second.
if test "x$plugin_df" = "xyes"
then
	plugin_df="no"
	if test "x$have_statfs" = "xyes"
	then
		plugin_df="yes"
	fi
	if test "x$have_statvfs" = "xyes"
	then
		plugin_df="yes"
	fi
fi

if test "x$have_linux_sockios_h$have_linux_ethtool_h" = "xyesyes"
then
	plugin_ethstat="yes"
fi

if test "x$have_getifaddrs" = "xyes"
then
	plugin_interface="yes"
fi

if test "x$have_getloadavg" = "xyes"
then
	plugin_load="yes"
fi

if test "x$with_libyajl" = "xyes"
then
	plugin_log_logstash="yes"
fi

if test "x$c_cv_have_libperl$c_cv_have_perl_ithreads" = "xyesyes"
then
	plugin_perl="yes"
fi

# Mac OS X memory interface
if test "x$have_host_statistics" = "xyes"
then
	plugin_memory="yes"
fi

if test "x$have_termios_h" = "xyes"
then
	if test "x$ac_system" != "xAIX"
	then
		plugin_multimeter="yes"
	fi
	plugin_ted="yes"
fi

if test "x$have_thread_info" = "xyes"
then
	plugin_processes="yes"
fi

if test "x$with_kvm_getprocs" = "xyes" && test "x$have_struct_kinfo_proc_freebsd" = "xyes"
then
	plugin_processes="yes"
fi

if test "x$with_kvm_getprocs" = "xyes" && test "x$have_struct_kinfo_proc_openbsd" = "xyes"
then
	plugin_processes="yes"
fi

if test "x$with_libatasmart" = "xyes" && test "x$with_libudev" = "xyes"
then
	plugin_smart="yes"
fi

if test "x$with_kvm_getswapinfo" = "xyes"
then
	plugin_swap="yes"
fi

if test "x$have_swapctl" = "xyes" && test "x$c_cv_have_swapctl_two_args" = "xyes"
then
	plugin_swap="yes"
fi

if test "x$have_swapctl" = "xyes" && test "x$c_cv_have_swapctl_three_args" = "xyes"
then
	plugin_swap="yes"
fi

if test "x$with_kvm_openfiles$with_kvm_nlist" = "xyesyes"
then
	plugin_tcpconns="yes"
fi

if test "x$have_getutent" = "xyes"
then
	plugin_users="yes"
fi
if test "x$have_getutxent" = "xyes"
then
	plugin_users="yes"
fi

if test "x$with_libxml2" = "xyes" && test "x$with_libvirt" = "xyes"
then
	plugin_virt="yes"
fi

if test "x$with_libxenctrl" = "xyes"
then
  plugin_xencpu="yes"
fi

m4_divert_once([HELP_ENABLE], [
collectd plugins:])

AC_ARG_ENABLE([all-plugins],
		AS_HELP_STRING([--enable-all-plugins],[enable all plugins (auto by def)]),
		[
		 if test "x$enableval" = "xyes"
		 then
			 enable_all_plugins="yes"
		 else if test "x$enableval" = "xauto"
		 then
			 enable_all_plugins="auto"
		 else
			 enable_all_plugins="no"
		 fi; fi
		],
		[enable_all_plugins="auto"])

m4_divert_once([HELP_ENABLE], [])

AC_PLUGIN([aggregation],         [yes],                     [Aggregation plugin])
AC_PLUGIN([amqp],                [$with_librabbitmq],       [AMQP output plugin])
AC_PLUGIN([apache],              [$with_libcurl],           [Apache httpd statistics])
AC_PLUGIN([apcups],              [yes],                     [Statistics of UPSes by APC])
AC_PLUGIN([apple_sensors],       [$with_libiokit],          [Apple hardware sensors])
AC_PLUGIN([aquaero],             [$with_libaquaero5],       [Aquaero hardware sensors])
AC_PLUGIN([ascent],              [$plugin_ascent],          [AscentEmu player statistics])
AC_PLUGIN([barometer],           [$plugin_barometer],       [Barometer sensor on I2C])
AC_PLUGIN([battery],             [$plugin_battery],         [Battery statistics])
AC_PLUGIN([bind],                [$plugin_bind],            [ISC Bind nameserver statistics])
AC_PLUGIN([ceph],                [$plugin_ceph],            [Ceph daemon statistics])
AC_PLUGIN([cgroups],             [$plugin_cgroups],         [CGroups CPU usage accounting])
AC_PLUGIN([chrony],              [yes],                     [Chrony statistics])
AC_PLUGIN([conntrack],           [$plugin_conntrack],       [nf_conntrack statistics])
AC_PLUGIN([contextswitch],       [$plugin_contextswitch],   [context switch statistics])
AC_PLUGIN([cpu],                 [$plugin_cpu],             [CPU usage statistics])
AC_PLUGIN([cpufreq],             [$plugin_cpufreq],         [CPU frequency statistics])
AC_PLUGIN([cpusleep],            [$plugin_cpusleep],        [CPU sleep statistics])
AC_PLUGIN([csv],                 [yes],                     [CSV output plugin])
AC_PLUGIN([curl],                [$with_libcurl],           [CURL generic web statistics])
AC_PLUGIN([curl_json],           [$plugin_curl_json],       [CouchDB statistics])
AC_PLUGIN([curl_xml],            [$plugin_curl_xml],        [CURL generic xml statistics])
AC_PLUGIN([dbi],                 [$with_libdbi],            [General database statistics])
AC_PLUGIN([df],                  [$plugin_df],              [Filesystem usage statistics])
AC_PLUGIN([disk],                [$plugin_disk],            [Disk usage statistics])
AC_PLUGIN([dns],                 [$with_libpcap],           [DNS traffic analysis])
AC_PLUGIN([drbd],                [$plugin_drbd],            [DRBD statistics])
AC_PLUGIN([email],               [yes],                     [EMail statistics])
AC_PLUGIN([entropy],             [$plugin_entropy],         [Entropy statistics])
AC_PLUGIN([ethstat],             [$plugin_ethstat],         [Stats from NIC driver])
AC_PLUGIN([exec],                [yes],                     [Execution of external programs])
AC_PLUGIN([fhcount],             [$plugin_fhcount],         [File handles statistics])
AC_PLUGIN([filecount],           [yes],                     [Count files in directories])
AC_PLUGIN([fscache],             [$plugin_fscache],         [fscache statistics])
AC_PLUGIN([gmond],               [$with_libganglia],        [Ganglia plugin])
AC_PLUGIN([grpc],                [$with_grpc],              [gRPC plugin])
AC_PLUGIN([hddtemp],             [yes],                     [Query hddtempd])
AC_PLUGIN([interface],           [$plugin_interface],       [Interface traffic statistics])
AC_PLUGIN([ipc],                 [$plugin_ipc],             [IPC statistics])
AC_PLUGIN([ipmi],                [$plugin_ipmi],            [IPMI sensor statistics])
AC_PLUGIN([iptables],            [$with_libiptc],           [IPTables rule counters])
AC_PLUGIN([ipvs],                [$plugin_ipvs],            [IPVS connection statistics])
AC_PLUGIN([irq],                 [$plugin_irq],             [IRQ statistics])
AC_PLUGIN([java],                [$with_java],              [Embed the Java Virtual Machine])
AC_PLUGIN([load],                [$plugin_load],            [System load])
AC_PLUGIN([log_logstash],        [$plugin_log_logstash],    [Logstash json_event compatible logging])
AC_PLUGIN([logfile],             [yes],                     [File logging plugin])
AC_PLUGIN([lpar],                [$with_perfstat],          [AIX logical partitions statistics])
AC_PLUGIN([lvm],                 [$with_liblvm2app],        [LVM statistics])
AC_PLUGIN([madwifi],             [$have_linux_wireless_h],  [Madwifi wireless statistics])
AC_PLUGIN([match_empty_counter], [yes],                     [The empty counter match])
AC_PLUGIN([match_hashed],        [yes],                     [The hashed match])
AC_PLUGIN([match_regex],         [yes],                     [The regex match])
AC_PLUGIN([match_timediff],      [yes],                     [The timediff match])
AC_PLUGIN([match_value],         [yes],                     [The value match])
AC_PLUGIN([mbmon],               [yes],                     [Query mbmond])
AC_PLUGIN([md],                  [$have_linux_raid_md_u_h], [md (Linux software RAID) devices])
AC_PLUGIN([memcachec],           [$with_libmemcached],      [memcachec statistics])
AC_PLUGIN([memcached],           [yes],                     [memcached statistics])
AC_PLUGIN([memory],              [$plugin_memory],          [Memory usage])
AC_PLUGIN([mic],                 [$with_mic],               [Intel Many Integrated Core stats])
AC_PLUGIN([modbus],              [$with_libmodbus],         [Modbus plugin])
AC_PLUGIN([mqtt],                [$with_libmosquitto],      [MQTT output plugin])
AC_PLUGIN([multimeter],          [$plugin_multimeter],      [Read multimeter values])
AC_PLUGIN([mysql],               [$with_libmysql],          [MySQL statistics])
AC_PLUGIN([netapp],              [$with_libnetapp],         [NetApp plugin])
AC_PLUGIN([netlink],             [$with_libmnl],            [Enhanced Linux network statistics])
AC_PLUGIN([network],             [yes],                     [Network communication plugin])
AC_PLUGIN([nfs],                 [$plugin_nfs],             [NFS statistics])
AC_PLUGIN([nginx],               [$with_libcurl],           [nginx statistics])
AC_PLUGIN([notify_desktop],      [$with_libnotify],         [Desktop notifications])
AC_PLUGIN([notify_email],        [$with_libesmtp],          [Email notifier])
AC_PLUGIN([notify_nagios],       [yes],                     [Nagios notification plugin])
AC_PLUGIN([ntpd],                [yes],                     [NTPd statistics])
AC_PLUGIN([numa],                [$plugin_numa],            [NUMA virtual memory statistics])
AC_PLUGIN([nut],                 [$with_libupsclient],      [Network UPS tools statistics])
AC_PLUGIN([olsrd],               [yes],                     [olsrd statistics])
AC_PLUGIN([onewire],             [$with_libowcapi],         [OneWire sensor statistics])
AC_PLUGIN([openldap],            [$with_libldap],           [OpenLDAP statistics])
AC_PLUGIN([openvpn],             [yes],                     [OpenVPN client statistics])
AC_PLUGIN([oracle],              [$with_oracle],            [Oracle plugin])
AC_PLUGIN([perl],                [$plugin_perl],            [Embed a Perl interpreter])
AC_PLUGIN([pf],                  [$have_net_pfvar_h],       [BSD packet filter (PF) statistics])
# FIXME: Check for libevent, too.
AC_PLUGIN([pinba],               [$have_protoc_c],          [Pinba statistics])
AC_PLUGIN([ping],                [$with_liboping],          [Network latency statistics])
AC_PLUGIN([postgresql],          [$with_libpq],             [PostgreSQL database statistics])
AC_PLUGIN([powerdns],            [yes],                     [PowerDNS statistics])
AC_PLUGIN([processes],           [$plugin_processes],       [Process statistics])
AC_PLUGIN([protocols],           [$plugin_protocols],       [Protocol (IP, TCP, ...) statistics])
AC_PLUGIN([python],              [$with_python],            [Embed a Python interpreter])
AC_PLUGIN([redis],               [$with_libhiredis],        [Redis plugin])
AC_PLUGIN([routeros],            [$with_librouteros],       [RouterOS plugin])
AC_PLUGIN([rrdcached],           [$librrd_rrdc_update],     [RRDTool output plugin])
AC_PLUGIN([rrdtool],             [$with_librrd],            [RRDTool output plugin])
AC_PLUGIN([sensors],             [$with_libsensors],        [lm_sensors statistics])
AC_PLUGIN([serial],              [$plugin_serial],          [serial port traffic])
AC_PLUGIN([sigrok],              [$with_libsigrok],         [sigrok acquisition sources])
AC_PLUGIN([smart],               [$plugin_smart],           [SMART statistics])
AC_PLUGIN([snmp],                [$with_libnetsnmp],        [SNMP querying plugin])
AC_PLUGIN([statsd],              [yes],                     [StatsD plugin])
AC_PLUGIN([swap],                [$plugin_swap],            [Swap usage statistics])
AC_PLUGIN([syslog],              [$have_syslog],            [Syslog logging plugin])
AC_PLUGIN([table],               [yes],                     [Parsing of tabular data])
AC_PLUGIN([tail],                [yes],                     [Parsing of logfiles])
AC_PLUGIN([tail_csv],            [yes],                     [Parsing of CSV files])
AC_PLUGIN([tape],                [$plugin_tape],            [Tape drive statistics])
AC_PLUGIN([target_notification], [yes],                     [The notification target])
AC_PLUGIN([target_replace],      [yes],                     [The replace target])
AC_PLUGIN([target_scale],        [yes],                     [The scale target])
AC_PLUGIN([target_set],          [yes],                     [The set target])
AC_PLUGIN([target_v5upgrade],    [yes],                     [The v5upgrade target])
AC_PLUGIN([tcpconns],            [$plugin_tcpconns],        [TCP connection statistics])
AC_PLUGIN([teamspeak2],          [yes],                     [TeamSpeak2 server statistics])
AC_PLUGIN([ted],                 [$plugin_ted],             [Read The Energy Detective values])
AC_PLUGIN([thermal],             [$plugin_thermal],         [Linux ACPI thermal zone statistics])
AC_PLUGIN([threshold],           [yes],                     [Threshold checking plugin])
AC_PLUGIN([tokyotyrant],         [$with_libtokyotyrant],    [TokyoTyrant database statistics])
AC_PLUGIN([turbostat],           [$plugin_turbostat],       [Advanced statistic on Intel cpu states])
AC_PLUGIN([unixsock],            [yes],                     [Unixsock communication plugin])
AC_PLUGIN([uptime],              [$plugin_uptime],          [Uptime statistics])
AC_PLUGIN([users],               [$plugin_users],           [User statistics])
AC_PLUGIN([uuid],                [yes],                     [UUID as hostname plugin])
AC_PLUGIN([varnish],             [$with_libvarnish],        [Varnish cache statistics])
AC_PLUGIN([virt],                [$plugin_virt],            [Virtual machine statistics])
AC_PLUGIN([vmem],                [$plugin_vmem],            [Virtual memory statistics])
AC_PLUGIN([vserver],             [$plugin_vserver],         [Linux VServer statistics])
AC_PLUGIN([wireless],            [$plugin_wireless],        [Wireless statistics])
AC_PLUGIN([write_graphite],      [yes],                     [Graphite / Carbon output plugin])
AC_PLUGIN([write_http],          [$with_libcurl],           [HTTP output plugin])
AC_PLUGIN([write_kafka],         [$with_librdkafka],        [Kafka output plugin])
AC_PLUGIN([write_log],           [yes],                     [Log output plugin])
AC_PLUGIN([write_mongodb],       [$with_libmongoc],         [MongoDB output plugin])
AC_PLUGIN([write_redis],         [$with_libhiredis],        [Redis output plugin])
AC_PLUGIN([write_riemann],       [$with_libriemann_client], [Riemann output plugin])
AC_PLUGIN([write_sensu],         [yes],                     [Sensu output plugin])
AC_PLUGIN([write_tsdb],          [yes],                     [TSDB output plugin])
AC_PLUGIN([xencpu],              [$plugin_xencpu],          [Xen Host CPU usage])
AC_PLUGIN([xmms],                [$with_libxmms],           [XMMS statistics])
AC_PLUGIN([zfs_arc],             [$plugin_zfs_arc],         [ZFS ARC statistics])
AC_PLUGIN([zone],                [$plugin_zone],            [Solaris container statistics])
AC_PLUGIN([zookeeper],           [yes],                     [Zookeeper statistics])

dnl Default configuration file
# Load either syslog or logfile
LOAD_PLUGIN_SYSLOG=""
LOAD_PLUGIN_LOGFILE=""
LOAD_PLUGIN_LOG_LOGSTASH=""

AC_MSG_CHECKING([which default log plugin to load])
default_log_plugin="none"
if test "x$enable_syslog" = "xyes"
then
	default_log_plugin="syslog"
else
	LOAD_PLUGIN_SYSLOG="##"
fi

if test "x$enable_logfile" = "xyes"
then
	if test "x$default_log_plugin" = "xnone"
	then
		default_log_plugin="logfile"
	else
		LOAD_PLUGIN_LOGFILE="#"
	fi
else
	LOAD_PLUGIN_LOGFILE="##"
fi

if test "x$enable_log_logstash" = "xyes"
then
  LOAD_PLUGIN_LOG_LOGSTASH="#"
else
  LOAD_PLUGIN_LOG_LOGSTASH="##"
fi


AC_MSG_RESULT([$default_log_plugin])

AC_SUBST(LOAD_PLUGIN_SYSLOG)
AC_SUBST(LOAD_PLUGIN_LOGFILE)
AC_SUBST(LOAD_PLUGIN_LOG_LOGSTASH)

DEFAULT_LOG_LEVEL="info"
if test "x$enable_debug" = "xyes"
then
	DEFAULT_LOG_LEVEL="debug"
fi
AC_SUBST(DEFAULT_LOG_LEVEL)

# Load only one of rrdtool, network, csv in the default config.
LOAD_PLUGIN_RRDTOOL=""
LOAD_PLUGIN_NETWORK=""
LOAD_PLUGIN_CSV=""

AC_MSG_CHECKING([which default write plugin to load])
default_write_plugin="none"
if test "x$enable_rrdtool" = "xyes"
then
	default_write_plugin="rrdtool"
else
	LOAD_PLUGIN_RRDTOOL="##"
fi

if test "x$enable_network" = "xyes"
then
	if test "x$default_write_plugin" = "xnone"
	then
		default_write_plugin="network"
	else
		LOAD_PLUGIN_NETWORK="#"
	fi
else
	LOAD_PLUGIN_NETWORK="##"
fi

if test "x$enable_csv" = "xyes"
then
	if test "x$default_write_plugin" = "xnone"
	then
		default_write_plugin="csv"
	else
		LOAD_PLUGIN_CSV="#"
	fi
else
	LOAD_PLUGIN_CSV="##"
fi
AC_MSG_RESULT([$default_write_plugin])

AC_SUBST(LOAD_PLUGIN_RRDTOOL)
AC_SUBST(LOAD_PLUGIN_NETWORK)
AC_SUBST(LOAD_PLUGIN_CSV)

dnl ip_vs.h
if test "x$ac_system" = "xLinux" \
	&& test "x$have_linux_ip_vs_h$have_net_ip_vs_h$have_ip_vs_h" = "xnonono"
then
	enable_ipvs="$enable_ipvs (ip_vs.h not found)"
fi

if test "x$ip_vs_h_needs_kernel_cflags" = "xyes"
then
	enable_ipvs="$enable_ipvs (needs $KERNEL_CFLAGS)"
fi

dnl Perl bindings
PERL_BINDINGS_OPTIONS="PREFIX=${prefix}"
AC_ARG_WITH(perl-bindings, [AS_HELP_STRING([--with-perl-bindings@<:@=OPTIONS@:>@], [Options passed to "perl Makefile.PL".])],
[
	if test "x$withval" != "xno" && test "x$withval" != "xyes"
	then
		PERL_BINDINGS_OPTIONS="$withval"
		with_perl_bindings="yes"
	else
		with_perl_bindings="$withval"
	fi
],
[
	if test -n "$perl_interpreter"
	then
		with_perl_bindings="yes"
	else
		with_perl_bindings="no (no perl interpreter found)"
	fi
])
if test "x$with_perl_bindings" = "xyes"
then
	PERL_BINDINGS="perl"
else
	PERL_BINDINGS=""
fi
AC_SUBST(PERL_BINDINGS)
AC_SUBST(PERL_BINDINGS_OPTIONS)

dnl libcollectdclient
LCC_VERSION_MAJOR=`echo $PACKAGE_VERSION | cut -d'.' -f1`
LCC_VERSION_MINOR=`echo $PACKAGE_VERSION | cut -d'.' -f2`
LCC_VERSION_PATCH=`echo $PACKAGE_VERSION | cut -d'.' -f3`

LCC_VERSION_EXTRA=`echo $PACKAGE_VERSION | cut -d'.' -f4-`

LCC_VERSION_STRING="$LCC_VERSION_MAJOR.$LCC_VERSION_MINOR.$LCC_VERSION_PATCH"

AC_SUBST(LCC_VERSION_MAJOR)
AC_SUBST(LCC_VERSION_MINOR)
AC_SUBST(LCC_VERSION_PATCH)
AC_SUBST(LCC_VERSION_EXTRA)
AC_SUBST(LCC_VERSION_STRING)

AC_CONFIG_FILES(src/libcollectdclient/collectd/lcc_features.h)

AM_CFLAGS="-Wall"
AM_CXXFLAGS="-Wall"
if test "x$enable_werror" != "xno"
then
        AM_CFLAGS="$AM_CFLAGS -Werror"
        AM_CXXFLAGS="$AM_CXXFLAGS -Werror"
fi
AC_SUBST([AM_CFLAGS])
AC_SUBST([AM_CXXFLAGS])

AC_CONFIG_FILES([Makefile proto/Makefile src/Makefile src/daemon/Makefile src/collectd.conf src/libcollectdclient/Makefile src/libcollectdclient/libcollectdclient.pc src/liboconfig/Makefile bindings/Makefile bindings/java/Makefile])
AC_OUTPUT

if test "x$with_librrd" = "xyes" \
	&& test "x$librrd_threadsafe" != "xyes"
then
	with_librrd="yes (warning: librrd is not thread-safe)"
fi

if test "x$with_libperl" = "xyes"
then
	with_libperl="yes (version `$perl_interpreter -MConfig -e 'print $Config{version};'`)"
else
	enable_perl="no (needs libperl)"
fi

if test "x$enable_perl" = "xno" && test "x$c_cv_have_perl_ithreads" = "xno"
then
	enable_perl="no (libperl doesn't support ithreads)"
fi

if test "x$with_perl_bindings" = "xyes" \
	&& test "x$PERL_BINDINGS_OPTIONS" != "x"
then
	with_perl_bindings="yes ($PERL_BINDINGS_OPTIONS)"
fi

<<<<<<< HEAD
cat <<EOF;

Configuration:
  Build:
    Platform  . . . . . . $ac_system
    CC  . . . . . . . . . $CC
    CFLAGS  . . . . . . . $AM_CFLAGS $CFLAGS
    CPP . . . . . . . . . $CPP
    CPPFLAGS  . . . . . . $CPPFLAGS
    LD  . . . . . . . . . $LD
    LDFLAGS . . . . . . . $LDFLAGS
    YACC  . . . . . . . . $YACC
    YFLAGS  . . . . . . . $YFLAGS

  Libraries:
    intel mic . . . . . . $with_mic
    libaquaero5 . . . . . $with_libaquaero5
    libatasmart . . . . . $with_libatasmart
    libcurl . . . . . . . $with_libcurl
    libdbi  . . . . . . . $with_libdbi
    libesmtp  . . . . . . $with_libesmtp
    libganglia  . . . . . $with_libganglia
    libgcrypt . . . . . . $with_libgcrypt
    libhal  . . . . . . . $with_libhal
    libhiredis  . . . . . $with_libhiredis
    libi2c-dev  . . . . . $with_libi2c
    libiokit  . . . . . . $with_libiokit
    libiptc . . . . . . . $with_libiptc
    libjvm  . . . . . . . $with_java
    libkstat  . . . . . . $with_kstat
    libkvm  . . . . . . . $with_libkvm
    libldap . . . . . . . $with_libldap
    liblvm2app  . . . . . $with_liblvm2app
    libmemcached  . . . . $with_libmemcached
    libmnl  . . . . . . . $with_libmnl
    libmodbus . . . . . . $with_libmodbus
    libmongoc . . . . . . $with_libmongoc
    libmosquitto  . . . . $with_libmosquitto
    libmysql  . . . . . . $with_libmysql
    libnetapp . . . . . . $with_libnetapp
    libnetsnmp  . . . . . $with_libnetsnmp
    libnotify . . . . . . $with_libnotify
    liboconfig  . . . . . $with_liboconfig
    libopenipmi . . . . . $with_libopenipmipthread
    liboping  . . . . . . $with_liboping
    libowcapi . . . . . . $with_libowcapi
    libpcap . . . . . . . $with_libpcap
    libperfstat . . . . . $with_perfstat
    libperl . . . . . . . $with_libperl
    libpq . . . . . . . . $with_libpq
    libpthread  . . . . . $with_libpthread
    librabbitmq . . . . . $with_librabbitmq
    libriemann-client . . $with_libriemann_client
    librdkafka  . . . . . $with_librdkafka
    librouteros . . . . . $with_librouteros
    librrd  . . . . . . . $with_librrd
    libsensors  . . . . . $with_libsensors
    libsigrok   . . . . . $with_libsigrok
    libstatgrab . . . . . $with_libstatgrab
    libtokyotyrant  . . . $with_libtokyotyrant
    libudev . . . . . . . $with_libudev
    libupsclient  . . . . $with_libupsclient
    libvarnish  . . . . . $with_libvarnish
    libvirt . . . . . . . $with_libvirt
    libxenctrl  . . . . . $with_libxenctrl
    libxml2 . . . . . . . $with_libxml2
    libxmms . . . . . . . $with_libxmms
    libyajl . . . . . . . $with_libyajl
    oracle  . . . . . . . $with_oracle
    protobuf-c  . . . . . $have_protoc_c
    python  . . . . . . . $with_python

  Features:
    daemon mode . . . . . $enable_daemon
    debug . . . . . . . . $enable_debug

  Bindings:
    perl  . . . . . . . . $with_perl_bindings

  Modules:
    aggregation . . . . . $enable_aggregation
    amqp    . . . . . . . $enable_amqp
    apache  . . . . . . . $enable_apache
    apcups  . . . . . . . $enable_apcups
    apple_sensors . . . . $enable_apple_sensors
    aquaero . . . . . . . $enable_aquaero
    ascent  . . . . . . . $enable_ascent
    barometer . . . . . . $enable_barometer
    battery . . . . . . . $enable_battery
    bind  . . . . . . . . $enable_bind
    ceph  . . . . . . . . $enable_ceph
    cgroups . . . . . . . $enable_cgroups
    conntrack . . . . . . $enable_conntrack
    contextswitch . . . . $enable_contextswitch
    cpu . . . . . . . . . $enable_cpu
    cpufreq . . . . . . . $enable_cpufreq
    cpusleep  . . . . . . $enable_cpusleep
    csv . . . . . . . . . $enable_csv
    curl  . . . . . . . . $enable_curl
    curl_json . . . . . . $enable_curl_json
    curl_xml  . . . . . . $enable_curl_xml
    dbi . . . . . . . . . $enable_dbi
    df  . . . . . . . . . $enable_df
    disk  . . . . . . . . $enable_disk
    dns . . . . . . . . . $enable_dns
    drbd  . . . . . . . . $enable_drbd
    email . . . . . . . . $enable_email
    entropy . . . . . . . $enable_entropy
    ethstat . . . . . . . $enable_ethstat
    exec  . . . . . . . . $enable_exec
    fhcount . . . . . . . $enable_fhcount
    filecount . . . . . . $enable_filecount
    fscache . . . . . . . $enable_fscache
    gmond . . . . . . . . $enable_gmond
    hddtemp . . . . . . . $enable_hddtemp
    interface . . . . . . $enable_interface
    ipc . . . . . . . . . $enable_ipc
    ipmi  . . . . . . . . $enable_ipmi
    iptables  . . . . . . $enable_iptables
    ipvs  . . . . . . . . $enable_ipvs
    irq . . . . . . . . . $enable_irq
    java  . . . . . . . . $enable_java
    load  . . . . . . . . $enable_load
    logfile . . . . . . . $enable_logfile
    log_logstash  . . . . $enable_log_logstash
    lpar  . . . . . . . . $enable_lpar
    lvm . . . . . . . . . $enable_lvm
    madwifi . . . . . . . $enable_madwifi
    match_empty_counter . $enable_match_empty_counter
    match_hashed  . . . . $enable_match_hashed
    match_regex . . . . . $enable_match_regex
    match_timediff  . . . $enable_match_timediff
    match_value . . . . . $enable_match_value
    mbmon . . . . . . . . $enable_mbmon
    md  . . . . . . . . . $enable_md
    memcachec . . . . . . $enable_memcachec
    memcached . . . . . . $enable_memcached
    memory  . . . . . . . $enable_memory
    mic . . . . . . . . . $enable_mic
    modbus  . . . . . . . $enable_modbus
    mqtt  . . . . . . . . $enable_mqtt
    multimeter  . . . . . $enable_multimeter
    mysql . . . . . . . . $enable_mysql
    netapp  . . . . . . . $enable_netapp
    netlink . . . . . . . $enable_netlink
    network . . . . . . . $enable_network
    nfs . . . . . . . . . $enable_nfs
    nginx . . . . . . . . $enable_nginx
    notify_desktop  . . . $enable_notify_desktop
    notify_email  . . . . $enable_notify_email
    notify_nagios . . . . $enable_notify_nagios
    ntpd  . . . . . . . . $enable_ntpd
    numa  . . . . . . . . $enable_numa
    nut . . . . . . . . . $enable_nut
    olsrd . . . . . . . . $enable_olsrd
    onewire . . . . . . . $enable_onewire
    openldap  . . . . . . $enable_openldap
    openvpn . . . . . . . $enable_openvpn
    oracle  . . . . . . . $enable_oracle
    perl  . . . . . . . . $enable_perl
    pf  . . . . . . . . . $enable_pf
    pinba . . . . . . . . $enable_pinba
    ping  . . . . . . . . $enable_ping
    postgresql  . . . . . $enable_postgresql
    powerdns  . . . . . . $enable_powerdns
    processes . . . . . . $enable_processes
    protocols . . . . . . $enable_protocols
    python  . . . . . . . $enable_python
    redis . . . . . . . . $enable_redis
    routeros  . . . . . . $enable_routeros
    rrdcached . . . . . . $enable_rrdcached
    rrdtool . . . . . . . $enable_rrdtool
    sensors . . . . . . . $enable_sensors
    serial  . . . . . . . $enable_serial
    sigrok  . . . . . . . $enable_sigrok
    smart . . . . . . . . $enable_smart
    snmp  . . . . . . . . $enable_snmp
    statsd  . . . . . . . $enable_statsd
    swap  . . . . . . . . $enable_swap
    syslog  . . . . . . . $enable_syslog
    table . . . . . . . . $enable_table
    tail_csv  . . . . . . $enable_tail_csv
    tail  . . . . . . . . $enable_tail
    tape  . . . . . . . . $enable_tape
    target_notification . $enable_target_notification
    target_replace  . . . $enable_target_replace
    target_scale  . . . . $enable_target_scale
    target_set  . . . . . $enable_target_set
    target_v5upgrade  . . $enable_target_v5upgrade
    tcpconns  . . . . . . $enable_tcpconns
    teamspeak2  . . . . . $enable_teamspeak2
    ted . . . . . . . . . $enable_ted
    thermal . . . . . . . $enable_thermal
    threshold . . . . . . $enable_threshold
    tokyotyrant . . . . . $enable_tokyotyrant
    turbostat . . . . . . $enable_turbostat
    unixsock  . . . . . . $enable_unixsock
    uptime  . . . . . . . $enable_uptime
    users . . . . . . . . $enable_users
    uuid  . . . . . . . . $enable_uuid
    varnish . . . . . . . $enable_varnish
    virt  . . . . . . . . $enable_virt
    vmem  . . . . . . . . $enable_vmem
    vserver . . . . . . . $enable_vserver
    wireless  . . . . . . $enable_wireless
    write_graphite  . . . $enable_write_graphite
    write_http  . . . . . $enable_write_http
    write_kafka . . . . . $enable_write_kafka
    write_log . . . . . . $enable_write_log
    write_mongodb . . . . $enable_write_mongodb
    write_redis . . . . . $enable_write_redis
    write_riemann . . . . $enable_write_riemann
    write_sensu . . . . . $enable_write_sensu
    write_tsdb  . . . . . $enable_write_tsdb
    xencpu  . . . . . . . $enable_xencpu
    xmms  . . . . . . . . $enable_xmms
    zfs_arc . . . . . . . $enable_zfs_arc
    zone  . . . . . . . . $enable_zone
    zookeeper . . . . . . $enable_zookeeper

EOF
=======
AC_MSG_RESULT()
AC_MSG_RESULT([Configuration:])
AC_MSG_RESULT([  Build:])
AC_MSG_RESULT([    Platform  . . . . . . $ac_system])
AC_MSG_RESULT([    CC  . . . . . . . . . $CC])
AC_MSG_RESULT([    CFLAGS  . . . . . . . $AM_CFLAGS $CFLAGS])
AC_MSG_RESULT([    CXXFLAGS  . . . . . . $AM_CXXFLAGS $CXXFLAGS])
AC_MSG_RESULT([    CPP . . . . . . . . . $CPP])
AC_MSG_RESULT([    CPPFLAGS  . . . . . . $CPPFLAGS])
AC_MSG_RESULT([    GRPC_CPP_PLUGIN . . . $GRPC_CPP_PLUGIN])
AC_MSG_RESULT([    LD  . . . . . . . . . $LD])
AC_MSG_RESULT([    LDFLAGS . . . . . . . $LDFLAGS])
AC_MSG_RESULT([    PROTOC  . . . . . . . $PROTOC])
AC_MSG_RESULT([    YACC  . . . . . . . . $YACC])
AC_MSG_RESULT([    YFLAGS  . . . . . . . $YFLAGS])
AC_MSG_RESULT()
AC_MSG_RESULT([  Libraries:])
AC_MSG_RESULT([    intel mic . . . . . . $with_mic])
AC_MSG_RESULT([    libaquaero5 . . . . . $with_libaquaero5])
AC_MSG_RESULT([    libatasmart . . . . . $with_libatasmart])
AC_MSG_RESULT([    libcurl . . . . . . . $with_libcurl])
AC_MSG_RESULT([    libdbi  . . . . . . . $with_libdbi])
AC_MSG_RESULT([    libesmtp  . . . . . . $with_libesmtp])
AC_MSG_RESULT([    libganglia  . . . . . $with_libganglia])
AC_MSG_RESULT([    libgcrypt . . . . . . $with_libgcrypt])
AC_MSG_RESULT([    libgrpc . . . . . . . $with_libgrpc])
AC_MSG_RESULT([    libhal  . . . . . . . $with_libhal])
AC_MSG_RESULT([    libhiredis  . . . . . $with_libhiredis])
AC_MSG_RESULT([    libi2c-dev  . . . . . $with_libi2c])
AC_MSG_RESULT([    libiokit  . . . . . . $with_libiokit])
AC_MSG_RESULT([    libiptc . . . . . . . $with_libiptc])
AC_MSG_RESULT([    libjvm  . . . . . . . $with_java])
AC_MSG_RESULT([    libkstat  . . . . . . $with_kstat])
AC_MSG_RESULT([    libkvm  . . . . . . . $with_libkvm])
AC_MSG_RESULT([    libldap . . . . . . . $with_libldap])
AC_MSG_RESULT([    liblvm2app  . . . . . $with_liblvm2app])
AC_MSG_RESULT([    libmemcached  . . . . $with_libmemcached])
AC_MSG_RESULT([    libmnl  . . . . . . . $with_libmnl])
AC_MSG_RESULT([    libmodbus . . . . . . $with_libmodbus])
AC_MSG_RESULT([    libmongoc . . . . . . $with_libmongoc])
AC_MSG_RESULT([    libmosquitto  . . . . $with_libmosquitto])
AC_MSG_RESULT([    libmysql  . . . . . . $with_libmysql])
AC_MSG_RESULT([    libnetapp . . . . . . $with_libnetapp])
AC_MSG_RESULT([    libnetsnmp  . . . . . $with_libnetsnmp])
AC_MSG_RESULT([    libnotify . . . . . . $with_libnotify])
AC_MSG_RESULT([    liboconfig  . . . . . $with_liboconfig])
AC_MSG_RESULT([    libopenipmi . . . . . $with_libopenipmipthread])
AC_MSG_RESULT([    liboping  . . . . . . $with_liboping])
AC_MSG_RESULT([    libowcapi . . . . . . $with_libowcapi])
AC_MSG_RESULT([    libpcap . . . . . . . $with_libpcap])
AC_MSG_RESULT([    libperfstat . . . . . $with_perfstat])
AC_MSG_RESULT([    libperl . . . . . . . $with_libperl])
AC_MSG_RESULT([    libpq . . . . . . . . $with_libpq])
AC_MSG_RESULT([    librabbitmq . . . . . $with_librabbitmq])
AC_MSG_RESULT([    libriemann-client . . $with_libriemann_client])
AC_MSG_RESULT([    librdkafka  . . . . . $with_librdkafka])
AC_MSG_RESULT([    librouteros . . . . . $with_librouteros])
AC_MSG_RESULT([    librrd  . . . . . . . $with_librrd])
AC_MSG_RESULT([    libsensors  . . . . . $with_libsensors])
AC_MSG_RESULT([    libsigrok   . . . . . $with_libsigrok])
AC_MSG_RESULT([    libstatgrab . . . . . $with_libstatgrab])
AC_MSG_RESULT([    libtokyotyrant  . . . $with_libtokyotyrant])
AC_MSG_RESULT([    libudev . . . . . . . $with_libudev])
AC_MSG_RESULT([    libupsclient  . . . . $with_libupsclient])
AC_MSG_RESULT([    libvarnish  . . . . . $with_libvarnish])
AC_MSG_RESULT([    libvirt . . . . . . . $with_libvirt])
AC_MSG_RESULT([    libxenctrl  . . . . . $with_libxenctrl])
AC_MSG_RESULT([    libxml2 . . . . . . . $with_libxml2])
AC_MSG_RESULT([    libxmms . . . . . . . $with_libxmms])
AC_MSG_RESULT([    libyajl . . . . . . . $with_libyajl])
AC_MSG_RESULT([    oracle  . . . . . . . $with_oracle])
AC_MSG_RESULT([    protobuf-c  . . . . . $have_protoc_c])
AC_MSG_RESULT([    protoc 3  . . . . . . $protoc3])
AC_MSG_RESULT([    python  . . . . . . . $with_python])
AC_MSG_RESULT()
AC_MSG_RESULT([  Features:])
AC_MSG_RESULT([    daemon mode . . . . . $enable_daemon])
AC_MSG_RESULT([    debug . . . . . . . . $enable_debug])
AC_MSG_RESULT()
AC_MSG_RESULT([  Bindings:])
AC_MSG_RESULT([    perl  . . . . . . . . $with_perl_bindings])
AC_MSG_RESULT()
AC_MSG_RESULT([  Modules:])
AC_MSG_RESULT([    aggregation . . . . . $enable_aggregation])
AC_MSG_RESULT([    amqp    . . . . . . . $enable_amqp])
AC_MSG_RESULT([    apache  . . . . . . . $enable_apache])
AC_MSG_RESULT([    apcups  . . . . . . . $enable_apcups])
AC_MSG_RESULT([    apple_sensors . . . . $enable_apple_sensors])
AC_MSG_RESULT([    aquaero . . . . . . . $enable_aquaero])
AC_MSG_RESULT([    ascent  . . . . . . . $enable_ascent])
AC_MSG_RESULT([    barometer . . . . . . $enable_barometer])
AC_MSG_RESULT([    battery . . . . . . . $enable_battery])
AC_MSG_RESULT([    bind  . . . . . . . . $enable_bind])
AC_MSG_RESULT([    ceph  . . . . . . . . $enable_ceph])
AC_MSG_RESULT([    cgroups . . . . . . . $enable_cgroups])
AC_MSG_RESULT([    chrony. . . . . . . . $enable_chrony])
AC_MSG_RESULT([    conntrack . . . . . . $enable_conntrack])
AC_MSG_RESULT([    contextswitch . . . . $enable_contextswitch])
AC_MSG_RESULT([    cpu . . . . . . . . . $enable_cpu])
AC_MSG_RESULT([    cpufreq . . . . . . . $enable_cpufreq])
AC_MSG_RESULT([    csv . . . . . . . . . $enable_csv])
AC_MSG_RESULT([    curl  . . . . . . . . $enable_curl])
AC_MSG_RESULT([    curl_json . . . . . . $enable_curl_json])
AC_MSG_RESULT([    curl_xml  . . . . . . $enable_curl_xml])
AC_MSG_RESULT([    dbi . . . . . . . . . $enable_dbi])
AC_MSG_RESULT([    df  . . . . . . . . . $enable_df])
AC_MSG_RESULT([    disk  . . . . . . . . $enable_disk])
AC_MSG_RESULT([    dns . . . . . . . . . $enable_dns])
AC_MSG_RESULT([    drbd  . . . . . . . . $enable_drbd])
AC_MSG_RESULT([    email . . . . . . . . $enable_email])
AC_MSG_RESULT([    entropy . . . . . . . $enable_entropy])
AC_MSG_RESULT([    ethstat . . . . . . . $enable_ethstat])
AC_MSG_RESULT([    exec  . . . . . . . . $enable_exec])
AC_MSG_RESULT([    fhcount . . . . . . . $enable_fhcount])
AC_MSG_RESULT([    filecount . . . . . . $enable_filecount])
AC_MSG_RESULT([    fscache . . . . . . . $enable_fscache])
AC_MSG_RESULT([    gmond . . . . . . . . $enable_gmond])
AC_MSG_RESULT([    grpc  . . . . . . . . $enable_grpc])
AC_MSG_RESULT([    hddtemp . . . . . . . $enable_hddtemp])
AC_MSG_RESULT([    interface . . . . . . $enable_interface])
AC_MSG_RESULT([    ipc . . . . . . . . . $enable_ipc])
AC_MSG_RESULT([    ipmi  . . . . . . . . $enable_ipmi])
AC_MSG_RESULT([    iptables  . . . . . . $enable_iptables])
AC_MSG_RESULT([    ipvs  . . . . . . . . $enable_ipvs])
AC_MSG_RESULT([    irq . . . . . . . . . $enable_irq])
AC_MSG_RESULT([    java  . . . . . . . . $enable_java])
AC_MSG_RESULT([    load  . . . . . . . . $enable_load])
AC_MSG_RESULT([    logfile . . . . . . . $enable_logfile])
AC_MSG_RESULT([    log_logstash  . . . . $enable_log_logstash])
AC_MSG_RESULT([    lpar  . . . . . . . . $enable_lpar])
AC_MSG_RESULT([    lvm . . . . . . . . . $enable_lvm])
AC_MSG_RESULT([    madwifi . . . . . . . $enable_madwifi])
AC_MSG_RESULT([    match_empty_counter . $enable_match_empty_counter])
AC_MSG_RESULT([    match_hashed  . . . . $enable_match_hashed])
AC_MSG_RESULT([    match_regex . . . . . $enable_match_regex])
AC_MSG_RESULT([    match_timediff  . . . $enable_match_timediff])
AC_MSG_RESULT([    match_value . . . . . $enable_match_value])
AC_MSG_RESULT([    mbmon . . . . . . . . $enable_mbmon])
AC_MSG_RESULT([    md  . . . . . . . . . $enable_md])
AC_MSG_RESULT([    memcachec . . . . . . $enable_memcachec])
AC_MSG_RESULT([    memcached . . . . . . $enable_memcached])
AC_MSG_RESULT([    memory  . . . . . . . $enable_memory])
AC_MSG_RESULT([    mic . . . . . . . . . $enable_mic])
AC_MSG_RESULT([    modbus  . . . . . . . $enable_modbus])
AC_MSG_RESULT([    mqtt  . . . . . . . . $enable_mqtt])
AC_MSG_RESULT([    multimeter  . . . . . $enable_multimeter])
AC_MSG_RESULT([    mysql . . . . . . . . $enable_mysql])
AC_MSG_RESULT([    netapp  . . . . . . . $enable_netapp])
AC_MSG_RESULT([    netlink . . . . . . . $enable_netlink])
AC_MSG_RESULT([    network . . . . . . . $enable_network])
AC_MSG_RESULT([    nfs . . . . . . . . . $enable_nfs])
AC_MSG_RESULT([    nginx . . . . . . . . $enable_nginx])
AC_MSG_RESULT([    notify_desktop  . . . $enable_notify_desktop])
AC_MSG_RESULT([    notify_email  . . . . $enable_notify_email])
AC_MSG_RESULT([    notify_nagios . . . . $enable_notify_nagios])
AC_MSG_RESULT([    ntpd  . . . . . . . . $enable_ntpd])
AC_MSG_RESULT([    numa  . . . . . . . . $enable_numa])
AC_MSG_RESULT([    nut . . . . . . . . . $enable_nut])
AC_MSG_RESULT([    olsrd . . . . . . . . $enable_olsrd])
AC_MSG_RESULT([    onewire . . . . . . . $enable_onewire])
AC_MSG_RESULT([    openldap  . . . . . . $enable_openldap])
AC_MSG_RESULT([    openvpn . . . . . . . $enable_openvpn])
AC_MSG_RESULT([    oracle  . . . . . . . $enable_oracle])
AC_MSG_RESULT([    perl  . . . . . . . . $enable_perl])
AC_MSG_RESULT([    pf  . . . . . . . . . $enable_pf])
AC_MSG_RESULT([    pinba . . . . . . . . $enable_pinba])
AC_MSG_RESULT([    ping  . . . . . . . . $enable_ping])
AC_MSG_RESULT([    postgresql  . . . . . $enable_postgresql])
AC_MSG_RESULT([    powerdns  . . . . . . $enable_powerdns])
AC_MSG_RESULT([    processes . . . . . . $enable_processes])
AC_MSG_RESULT([    protocols . . . . . . $enable_protocols])
AC_MSG_RESULT([    python  . . . . . . . $enable_python])
AC_MSG_RESULT([    redis . . . . . . . . $enable_redis])
AC_MSG_RESULT([    routeros  . . . . . . $enable_routeros])
AC_MSG_RESULT([    rrdcached . . . . . . $enable_rrdcached])
AC_MSG_RESULT([    rrdtool . . . . . . . $enable_rrdtool])
AC_MSG_RESULT([    sensors . . . . . . . $enable_sensors])
AC_MSG_RESULT([    serial  . . . . . . . $enable_serial])
AC_MSG_RESULT([    sigrok  . . . . . . . $enable_sigrok])
AC_MSG_RESULT([    smart . . . . . . . . $enable_smart])
AC_MSG_RESULT([    snmp  . . . . . . . . $enable_snmp])
AC_MSG_RESULT([    statsd  . . . . . . . $enable_statsd])
AC_MSG_RESULT([    swap  . . . . . . . . $enable_swap])
AC_MSG_RESULT([    syslog  . . . . . . . $enable_syslog])
AC_MSG_RESULT([    table . . . . . . . . $enable_table])
AC_MSG_RESULT([    tail_csv  . . . . . . $enable_tail_csv])
AC_MSG_RESULT([    tail  . . . . . . . . $enable_tail])
AC_MSG_RESULT([    tape  . . . . . . . . $enable_tape])
AC_MSG_RESULT([    target_notification . $enable_target_notification])
AC_MSG_RESULT([    target_replace  . . . $enable_target_replace])
AC_MSG_RESULT([    target_scale  . . . . $enable_target_scale])
AC_MSG_RESULT([    target_set  . . . . . $enable_target_set])
AC_MSG_RESULT([    target_v5upgrade  . . $enable_target_v5upgrade])
AC_MSG_RESULT([    tcpconns  . . . . . . $enable_tcpconns])
AC_MSG_RESULT([    teamspeak2  . . . . . $enable_teamspeak2])
AC_MSG_RESULT([    ted . . . . . . . . . $enable_ted])
AC_MSG_RESULT([    thermal . . . . . . . $enable_thermal])
AC_MSG_RESULT([    threshold . . . . . . $enable_threshold])
AC_MSG_RESULT([    tokyotyrant . . . . . $enable_tokyotyrant])
AC_MSG_RESULT([    turbostat . . . . . . $enable_turbostat])
AC_MSG_RESULT([    unixsock  . . . . . . $enable_unixsock])
AC_MSG_RESULT([    uptime  . . . . . . . $enable_uptime])
AC_MSG_RESULT([    users . . . . . . . . $enable_users])
AC_MSG_RESULT([    uuid  . . . . . . . . $enable_uuid])
AC_MSG_RESULT([    varnish . . . . . . . $enable_varnish])
AC_MSG_RESULT([    virt  . . . . . . . . $enable_virt])
AC_MSG_RESULT([    vmem  . . . . . . . . $enable_vmem])
AC_MSG_RESULT([    vserver . . . . . . . $enable_vserver])
AC_MSG_RESULT([    wireless  . . . . . . $enable_wireless])
AC_MSG_RESULT([    write_graphite  . . . $enable_write_graphite])
AC_MSG_RESULT([    write_http  . . . . . $enable_write_http])
AC_MSG_RESULT([    write_kafka . . . . . $enable_write_kafka])
AC_MSG_RESULT([    write_log . . . . . . $enable_write_log])
AC_MSG_RESULT([    write_mongodb . . . . $enable_write_mongodb])
AC_MSG_RESULT([    write_redis . . . . . $enable_write_redis])
AC_MSG_RESULT([    write_riemann . . . . $enable_write_riemann])
AC_MSG_RESULT([    write_sensu . . . . . $enable_write_sensu])
AC_MSG_RESULT([    write_tsdb  . . . . . $enable_write_tsdb])
AC_MSG_RESULT([    xencpu  . . . . . . . $enable_xencpu])
AC_MSG_RESULT([    xmms  . . . . . . . . $enable_xmms])
AC_MSG_RESULT([    zfs_arc . . . . . . . $enable_zfs_arc])
AC_MSG_RESULT([    zone  . . . . . . . . $enable_zone])
AC_MSG_RESULT([    zookeeper . . . . . . $enable_zookeeper])
AC_MSG_RESULT()
>>>>>>> 6cf79557

if test "x$dependency_error" = "xyes"; then
	AC_MSG_ERROR("Some plugins are missing dependencies - see the summary above for details")
fi

if test "x$dependency_warning" = "xyes"; then
	AC_MSG_WARN("Some plugins seem to have missing dependencies but have been enabled forcibly - see the summary above for details")
fi

# vim: set fdm=marker :<|MERGE_RESOLUTION|>--- conflicted
+++ resolved
@@ -6287,229 +6287,6 @@
 	with_perl_bindings="yes ($PERL_BINDINGS_OPTIONS)"
 fi
 
-<<<<<<< HEAD
-cat <<EOF;
-
-Configuration:
-  Build:
-    Platform  . . . . . . $ac_system
-    CC  . . . . . . . . . $CC
-    CFLAGS  . . . . . . . $AM_CFLAGS $CFLAGS
-    CPP . . . . . . . . . $CPP
-    CPPFLAGS  . . . . . . $CPPFLAGS
-    LD  . . . . . . . . . $LD
-    LDFLAGS . . . . . . . $LDFLAGS
-    YACC  . . . . . . . . $YACC
-    YFLAGS  . . . . . . . $YFLAGS
-
-  Libraries:
-    intel mic . . . . . . $with_mic
-    libaquaero5 . . . . . $with_libaquaero5
-    libatasmart . . . . . $with_libatasmart
-    libcurl . . . . . . . $with_libcurl
-    libdbi  . . . . . . . $with_libdbi
-    libesmtp  . . . . . . $with_libesmtp
-    libganglia  . . . . . $with_libganglia
-    libgcrypt . . . . . . $with_libgcrypt
-    libhal  . . . . . . . $with_libhal
-    libhiredis  . . . . . $with_libhiredis
-    libi2c-dev  . . . . . $with_libi2c
-    libiokit  . . . . . . $with_libiokit
-    libiptc . . . . . . . $with_libiptc
-    libjvm  . . . . . . . $with_java
-    libkstat  . . . . . . $with_kstat
-    libkvm  . . . . . . . $with_libkvm
-    libldap . . . . . . . $with_libldap
-    liblvm2app  . . . . . $with_liblvm2app
-    libmemcached  . . . . $with_libmemcached
-    libmnl  . . . . . . . $with_libmnl
-    libmodbus . . . . . . $with_libmodbus
-    libmongoc . . . . . . $with_libmongoc
-    libmosquitto  . . . . $with_libmosquitto
-    libmysql  . . . . . . $with_libmysql
-    libnetapp . . . . . . $with_libnetapp
-    libnetsnmp  . . . . . $with_libnetsnmp
-    libnotify . . . . . . $with_libnotify
-    liboconfig  . . . . . $with_liboconfig
-    libopenipmi . . . . . $with_libopenipmipthread
-    liboping  . . . . . . $with_liboping
-    libowcapi . . . . . . $with_libowcapi
-    libpcap . . . . . . . $with_libpcap
-    libperfstat . . . . . $with_perfstat
-    libperl . . . . . . . $with_libperl
-    libpq . . . . . . . . $with_libpq
-    libpthread  . . . . . $with_libpthread
-    librabbitmq . . . . . $with_librabbitmq
-    libriemann-client . . $with_libriemann_client
-    librdkafka  . . . . . $with_librdkafka
-    librouteros . . . . . $with_librouteros
-    librrd  . . . . . . . $with_librrd
-    libsensors  . . . . . $with_libsensors
-    libsigrok   . . . . . $with_libsigrok
-    libstatgrab . . . . . $with_libstatgrab
-    libtokyotyrant  . . . $with_libtokyotyrant
-    libudev . . . . . . . $with_libudev
-    libupsclient  . . . . $with_libupsclient
-    libvarnish  . . . . . $with_libvarnish
-    libvirt . . . . . . . $with_libvirt
-    libxenctrl  . . . . . $with_libxenctrl
-    libxml2 . . . . . . . $with_libxml2
-    libxmms . . . . . . . $with_libxmms
-    libyajl . . . . . . . $with_libyajl
-    oracle  . . . . . . . $with_oracle
-    protobuf-c  . . . . . $have_protoc_c
-    python  . . . . . . . $with_python
-
-  Features:
-    daemon mode . . . . . $enable_daemon
-    debug . . . . . . . . $enable_debug
-
-  Bindings:
-    perl  . . . . . . . . $with_perl_bindings
-
-  Modules:
-    aggregation . . . . . $enable_aggregation
-    amqp    . . . . . . . $enable_amqp
-    apache  . . . . . . . $enable_apache
-    apcups  . . . . . . . $enable_apcups
-    apple_sensors . . . . $enable_apple_sensors
-    aquaero . . . . . . . $enable_aquaero
-    ascent  . . . . . . . $enable_ascent
-    barometer . . . . . . $enable_barometer
-    battery . . . . . . . $enable_battery
-    bind  . . . . . . . . $enable_bind
-    ceph  . . . . . . . . $enable_ceph
-    cgroups . . . . . . . $enable_cgroups
-    conntrack . . . . . . $enable_conntrack
-    contextswitch . . . . $enable_contextswitch
-    cpu . . . . . . . . . $enable_cpu
-    cpufreq . . . . . . . $enable_cpufreq
-    cpusleep  . . . . . . $enable_cpusleep
-    csv . . . . . . . . . $enable_csv
-    curl  . . . . . . . . $enable_curl
-    curl_json . . . . . . $enable_curl_json
-    curl_xml  . . . . . . $enable_curl_xml
-    dbi . . . . . . . . . $enable_dbi
-    df  . . . . . . . . . $enable_df
-    disk  . . . . . . . . $enable_disk
-    dns . . . . . . . . . $enable_dns
-    drbd  . . . . . . . . $enable_drbd
-    email . . . . . . . . $enable_email
-    entropy . . . . . . . $enable_entropy
-    ethstat . . . . . . . $enable_ethstat
-    exec  . . . . . . . . $enable_exec
-    fhcount . . . . . . . $enable_fhcount
-    filecount . . . . . . $enable_filecount
-    fscache . . . . . . . $enable_fscache
-    gmond . . . . . . . . $enable_gmond
-    hddtemp . . . . . . . $enable_hddtemp
-    interface . . . . . . $enable_interface
-    ipc . . . . . . . . . $enable_ipc
-    ipmi  . . . . . . . . $enable_ipmi
-    iptables  . . . . . . $enable_iptables
-    ipvs  . . . . . . . . $enable_ipvs
-    irq . . . . . . . . . $enable_irq
-    java  . . . . . . . . $enable_java
-    load  . . . . . . . . $enable_load
-    logfile . . . . . . . $enable_logfile
-    log_logstash  . . . . $enable_log_logstash
-    lpar  . . . . . . . . $enable_lpar
-    lvm . . . . . . . . . $enable_lvm
-    madwifi . . . . . . . $enable_madwifi
-    match_empty_counter . $enable_match_empty_counter
-    match_hashed  . . . . $enable_match_hashed
-    match_regex . . . . . $enable_match_regex
-    match_timediff  . . . $enable_match_timediff
-    match_value . . . . . $enable_match_value
-    mbmon . . . . . . . . $enable_mbmon
-    md  . . . . . . . . . $enable_md
-    memcachec . . . . . . $enable_memcachec
-    memcached . . . . . . $enable_memcached
-    memory  . . . . . . . $enable_memory
-    mic . . . . . . . . . $enable_mic
-    modbus  . . . . . . . $enable_modbus
-    mqtt  . . . . . . . . $enable_mqtt
-    multimeter  . . . . . $enable_multimeter
-    mysql . . . . . . . . $enable_mysql
-    netapp  . . . . . . . $enable_netapp
-    netlink . . . . . . . $enable_netlink
-    network . . . . . . . $enable_network
-    nfs . . . . . . . . . $enable_nfs
-    nginx . . . . . . . . $enable_nginx
-    notify_desktop  . . . $enable_notify_desktop
-    notify_email  . . . . $enable_notify_email
-    notify_nagios . . . . $enable_notify_nagios
-    ntpd  . . . . . . . . $enable_ntpd
-    numa  . . . . . . . . $enable_numa
-    nut . . . . . . . . . $enable_nut
-    olsrd . . . . . . . . $enable_olsrd
-    onewire . . . . . . . $enable_onewire
-    openldap  . . . . . . $enable_openldap
-    openvpn . . . . . . . $enable_openvpn
-    oracle  . . . . . . . $enable_oracle
-    perl  . . . . . . . . $enable_perl
-    pf  . . . . . . . . . $enable_pf
-    pinba . . . . . . . . $enable_pinba
-    ping  . . . . . . . . $enable_ping
-    postgresql  . . . . . $enable_postgresql
-    powerdns  . . . . . . $enable_powerdns
-    processes . . . . . . $enable_processes
-    protocols . . . . . . $enable_protocols
-    python  . . . . . . . $enable_python
-    redis . . . . . . . . $enable_redis
-    routeros  . . . . . . $enable_routeros
-    rrdcached . . . . . . $enable_rrdcached
-    rrdtool . . . . . . . $enable_rrdtool
-    sensors . . . . . . . $enable_sensors
-    serial  . . . . . . . $enable_serial
-    sigrok  . . . . . . . $enable_sigrok
-    smart . . . . . . . . $enable_smart
-    snmp  . . . . . . . . $enable_snmp
-    statsd  . . . . . . . $enable_statsd
-    swap  . . . . . . . . $enable_swap
-    syslog  . . . . . . . $enable_syslog
-    table . . . . . . . . $enable_table
-    tail_csv  . . . . . . $enable_tail_csv
-    tail  . . . . . . . . $enable_tail
-    tape  . . . . . . . . $enable_tape
-    target_notification . $enable_target_notification
-    target_replace  . . . $enable_target_replace
-    target_scale  . . . . $enable_target_scale
-    target_set  . . . . . $enable_target_set
-    target_v5upgrade  . . $enable_target_v5upgrade
-    tcpconns  . . . . . . $enable_tcpconns
-    teamspeak2  . . . . . $enable_teamspeak2
-    ted . . . . . . . . . $enable_ted
-    thermal . . . . . . . $enable_thermal
-    threshold . . . . . . $enable_threshold
-    tokyotyrant . . . . . $enable_tokyotyrant
-    turbostat . . . . . . $enable_turbostat
-    unixsock  . . . . . . $enable_unixsock
-    uptime  . . . . . . . $enable_uptime
-    users . . . . . . . . $enable_users
-    uuid  . . . . . . . . $enable_uuid
-    varnish . . . . . . . $enable_varnish
-    virt  . . . . . . . . $enable_virt
-    vmem  . . . . . . . . $enable_vmem
-    vserver . . . . . . . $enable_vserver
-    wireless  . . . . . . $enable_wireless
-    write_graphite  . . . $enable_write_graphite
-    write_http  . . . . . $enable_write_http
-    write_kafka . . . . . $enable_write_kafka
-    write_log . . . . . . $enable_write_log
-    write_mongodb . . . . $enable_write_mongodb
-    write_redis . . . . . $enable_write_redis
-    write_riemann . . . . $enable_write_riemann
-    write_sensu . . . . . $enable_write_sensu
-    write_tsdb  . . . . . $enable_write_tsdb
-    xencpu  . . . . . . . $enable_xencpu
-    xmms  . . . . . . . . $enable_xmms
-    zfs_arc . . . . . . . $enable_zfs_arc
-    zone  . . . . . . . . $enable_zone
-    zookeeper . . . . . . $enable_zookeeper
-
-EOF
-=======
 AC_MSG_RESULT()
 AC_MSG_RESULT([Configuration:])
 AC_MSG_RESULT([  Build:])
@@ -6610,6 +6387,7 @@
 AC_MSG_RESULT([    contextswitch . . . . $enable_contextswitch])
 AC_MSG_RESULT([    cpu . . . . . . . . . $enable_cpu])
 AC_MSG_RESULT([    cpufreq . . . . . . . $enable_cpufreq])
+AC_MSG_RESULT([    cpusleep  . . . . . . $enable_cpusleep])
 AC_MSG_RESULT([    csv . . . . . . . . . $enable_csv])
 AC_MSG_RESULT([    curl  . . . . . . . . $enable_curl])
 AC_MSG_RESULT([    curl_json . . . . . . $enable_curl_json])
@@ -6734,7 +6512,6 @@
 AC_MSG_RESULT([    zone  . . . . . . . . $enable_zone])
 AC_MSG_RESULT([    zookeeper . . . . . . $enable_zookeeper])
 AC_MSG_RESULT()
->>>>>>> 6cf79557
 
 if test "x$dependency_error" = "xyes"; then
 	AC_MSG_ERROR("Some plugins are missing dependencies - see the summary above for details")
